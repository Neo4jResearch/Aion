--- conflicted
+++ resolved
@@ -46,11 +46,7 @@
 class QueryCollector extends CollectorStateMachine<Iterator<QuerySnapshot>> implements QueryExecutionMonitor
 {
     private volatile boolean isCollecting;
-<<<<<<< HEAD
-    private final ConcurrentLinkedQueue<QuerySnapshot> queries = new ConcurrentLinkedQueue<>();
-=======
-    private final RingRecentBuffer<QuerySnapshot> queries;
->>>>>>> c0304c74
+    private final RingRecentBuffer<QuerySnapshot> queries = new RingRecentBuffer<>( QUERY_BUFFER_SIZE_IN_BITS );
     private final JobScheduler jobScheduler;
     /**
      * We retain at max 2^13 = 8192 queries in memory at any given time. This number
@@ -65,17 +61,12 @@
     {
         super( true );
         this.jobScheduler = jobScheduler;
-<<<<<<< HEAD
-=======
         isCollecting = false;
-
-        queries = new RingRecentBuffer<>( QUERY_BUFFER_SIZE_IN_BITS );
     }
 
     long numSilentQueryDrops()
     {
         return queries.numSilentQueryDrops();
->>>>>>> c0304c74
     }
 
     @Override
