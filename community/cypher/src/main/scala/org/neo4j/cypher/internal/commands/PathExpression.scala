--- conflicted
+++ resolved
@@ -56,15 +56,6 @@
     }
   }
 
-<<<<<<< HEAD
-  def getMatches(v1: ExecutionContext): Traversable[Path] = {
-    val matches: Traversable[ExecutionContext] = matchingContext.getMatches(v1)
-    val result: Traversable[Path] = matches.map(getPath)
-    result
-  }
-
-=======
->>>>>>> e4dbb922
   def children = pathPattern
 
   def rewrite(f: (Expression) => Expression): Expression = f(PathExpression(pathPattern.map(_.rewrite(f)), predicate.rewrite(f)))
