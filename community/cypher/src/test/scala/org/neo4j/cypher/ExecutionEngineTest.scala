/**
 * Copyright (c) 2002-2013 "Neo Technology,"
 * Network Engine for Objects in Lund AB [http://neotechnology.com]
 *
 * This file is part of Neo4j.
 *
 * Neo4j is free software: you can redistribute it and/or modify
 * it under the terms of the GNU General Public License as published by
 * the Free Software Foundation, either version 3 of the License, or
 * (at your option) any later version.
 *
 * This program is distributed in the hope that it will be useful,
 * but WITHOUT ANY WARRANTY; without even the implied warranty of
 * MERCHANTABILITY or FITNESS FOR A PARTICULAR PURPOSE.  See the
 * GNU General Public License for more details.
 *
 * You should have received a copy of the GNU General Public License
 * along with this program.  If not, see <http://www.gnu.org/licenses/>.
 */
package org.neo4j.cypher

import org.neo4j.graphdb._
import org.neo4j.kernel.{EmbeddedGraphDatabase, EmbeddedReadOnlyGraphDatabase, TopLevelTransaction}
import org.neo4j.test.ImpermanentGraphDatabase
import org.junit.Assert._
import scala.collection.JavaConverters._
import org.junit.matchers.JUnitMatchers._
import org.junit.{Ignore, Test}
import util.Random
import java.util.concurrent.TimeUnit
import org.neo4j.cypher.internal.PathImpl

class ExecutionEngineTest extends ExecutionEngineHelper with StatisticsChecker {

  @Ignore
  @Test def assignToPathInsideForeachShouldWork() {
    val result = execute(
"""start n=node(0)
foreach(x in [1,2,3] |
  create p = ({foo:x})-[:X]->()
  foreach( i in p |
    set i.touched = true))""")
    println(result.dumpToString())
  }

  @Test def shouldGetReferenceNode() {
    val result = execute("start n=node(0) return n")
    assertEquals(List(refNode), result.columnAs[Node]("n").toList)
  }

  @Test def shouldGetRelationshipById() {
    val n = createNode()
    val r = relate(n, refNode, "KNOWS")

    val result = execute("start r=rel(0) return r")
    assertEquals(List(r), result.columnAs[Relationship]("r").toList)
  }

  @Test def shouldFilterOnGreaterThan() {
    val result = execute("start node=node(0) where 0<1 return node")

    assertEquals(List(refNode), result.columnAs[Node]("node").toList)
  }

  @Test def shouldFilterOnRegexp() {
    val n1 = createNode(Map("name" -> "Andres"))
    val n2 = createNode(Map("name" -> "Jim"))

    val result = execute(
      s"start node=node(${n1.getId}, ${n2.getId}) where node.name =~ 'And.*' return node"
    )
    assertEquals(List(n1), result.columnAs[Node]("node").toList)
  }

  @Test def shouldBeAbleToUseParamsInPatternMatchingPredicates() {
    val n1 = createNode()
    val n2 = createNode()
    relate(n1, n2, "A", Map("foo" -> "bar"))

    val result = execute("start a=node(1) match a-[r]->b where r.foo =~ {param} return b", "param" -> "bar")

    assertEquals(List(n2), result.columnAs[Node]("b").toList)
  }

  @Test def shouldGetOtherNode() {
    val node: Node = createNode()

    val result = execute(s"start node=node(${node.getId}) return node")
    assertEquals(List(node), result.columnAs[Node]("node").toList)
  }

  @Test def shouldGetRelationship() {
    val node: Node = createNode()
    val rel: Relationship = relate(refNode, node, "yo")

    val result = execute(s"start rel=rel(${rel.getId}) return rel")
    assertEquals(List(rel), result.columnAs[Relationship]("rel").toList)
  }

  @Test def shouldGetTwoNodes() {
    val node: Node = createNode()

    val result = execute(s"start node=node(${refNode.getId}, ${node.getId}) return node")
    assertEquals(List(refNode, node), result.columnAs[Node]("node").toList)
  }

  @Test def shouldGetNodeProperty() {
    val name = "Andres"
    val node: Node = createNode(Map("name" -> name))

    val result = execute(s"start node=node(${node.getId}) return node.name")
    val list = result.columnAs[String]("node.name").toList
    assertEquals(List(name), list)
  }

  @Test def shouldFilterOutBasedOnNodePropName() {
    val name = "Andres"
    val start: Node = createNode()
    val a1: Node = createNode(Map("name" -> "Someone Else"))
    val a2: Node = createNode(Map("name" -> name))
    relate(start, a1, "x")
    relate(start, a2, "x")

    val result = execute(
      s"start start=node(${start.getId}) MATCH (start)-[rel:x]-(a) WHERE a.name = '$name' return a"
    )
    assertEquals(List(a2), result.columnAs[Node]("a").toList)
  }

  @Test def shouldFilterBasedOnRelPropName() {
    val start: Node = createNode()
    val a: Node = createNode()
    val b: Node = createNode()
    relate(start, a, "KNOWS", Map("name" -> "monkey"))
    relate(start, b, "KNOWS", Map("name" -> "woot"))

    val result = execute(
      s"start node=node(${start.getId}) match (node)-[r:KNOWS]-(a) WHERE r.name = 'monkey' RETURN a"
    )
    assertEquals(List(a), result.columnAs[Node]("a").toList)
  }

  @Test def shouldOutputTheCartesianProductOfTwoNodes() {
    val n1: Node = createNode()
    val n2: Node = createNode()

    val result = execute(
      s"start n1=node(${n1.getId}), n2=node(${n2.getId}) return n1, n2"
    )

    assertEquals(List(Map("n1" -> n1, "n2" -> n2)), result.toList)
  }

  @Test def shouldGetNeighbours() {
    val n1: Node = createNode()
    val n2: Node = createNode()
    relate(n1, n2, "KNOWS")

    val result = execute(
      s"start n1=node(${n1.getId}) match (n1)-[rel:KNOWS]->(n2) RETURN n1, n2"
    )

    assertEquals(List(Map("n1" -> n1, "n2" -> n2)), result.toList)
  }

  @Test def shouldGetTwoRelatedNodes() {
    val n1: Node = createNode()
    val n2: Node = createNode()
    val n3: Node = createNode()
    relate(n1, n2, "KNOWS")
    relate(n1, n3, "KNOWS")

    val result = execute(
      s"start n=node(${n1.getId}) match (start)-[rel:KNOWS]->(x) return x"
    )

    assertEquals(List(Map("x" -> n2), Map("x" -> n3)), result.toList)
  }

  @Test def executionResultTextualOutput() {
    val n1: Node = createNode()
    val n2: Node = createNode()
    val n3: Node = createNode()
    relate(n1, n2, "KNOWS")
    relate(n1, n3, "KNOWS")

    val result = execute(
      s"start node=node(${n1.getId}) match (node)-[rel:KNOWS]->(x) return x, node"
    )
    result.dumpToString()
  }

  @Test def doesNotFailOnVisualizingEmptyOutput() {
    execute(s"start node=node(${refNode.getId}) where 1 = 0 return node")
  }

  @Test def shouldGetRelatedToRelatedTo() {
    val n1: Node = createNode()
    val n2: Node = createNode()
    val n3: Node = createNode()
    relate(n1, n2, "KNOWS")
    relate(n2, n3, "FRIEND")

    val result = execute("start n=node(1) match n-->a-->b RETURN b").toList

    assertEquals(List(Map("b" -> n3)), result.toList)
  }

  @Test def shouldFindNodesByExactIndexLookup() {
    val n = createNode()
    val idxName = "idxName"
    val key = "key"
    val value = "andres"
    indexNode(n, idxName, key, value)

    val query = s"start n=node:$idxName($key = '$value') return n"

    assertInTx(List(Map("n" -> n)) === execute(query).toList)
  }

  @Test def shouldFindNodesByIndexQuery() {
    val n = createNode()
    val idxName = "idxName"
    val key = "key"
    val value = "andres"
    indexNode(n, idxName, key, value)

    val query = s"start n=node:$idxName('$key: $value') return n"

    assertInTx(List(Map("n" -> n)) === execute(query).toList)
  }

  @Test def shouldFindNodesByIndexParameters() {
    val n = createNode()
    val idxName = "idxName"
    val key = "key"
    indexNode(n, idxName, key, "Andres")

    val query = s"start n=node:$idxName(key = {value}) return n"

    assertInTx(List(Map("n" -> n)) === execute(query, "value" -> "Andres").toList)
  }

  @Test def shouldFindNodesByIndexWildcardQuery() {
    val n = createNode()
    val idxName = "idxName"
    val key = "key"
    val value = "andres"
    indexNode(n, idxName, key, value)

    val query = s"start n=node:$idxName('$key:andr*') return n"

    assertInTx(List(Map("n" -> n)) === execute(query).toList)
  }

  @Test def shouldHandleOrFilters() {
    val n1 = createNode(Map("name" -> "boy"))
    val n2 = createNode(Map("name" -> "girl"))

    val result = execute(
      s"start n=node(${n1.getId}, ${n2.getId}) where n.name = 'boy' OR n.name = 'girl' return n"
    )

    assertEquals(List(n1, n2), result.columnAs[Node]("n").toList)
  }

  @Test def shouldHandleXorFilters() {
    val n1 = createNode(Map("name" -> "boy"))
    val n2 = createNode(Map("name" -> "girl"))

    val result = execute(
      s"start n=node(${n1.getId}, ${n2.getId}) where n.name = 'boy' XOR n.name = 'girl' return n"
    )

    assertEquals(List(n1, n2), result.columnAs[Node]("n").toList)
  }

  @Test def shouldHandleNestedAndOrFilters() {
    val n1 = createNode(Map("animal" -> "monkey", "food" -> "banana"))
    val n2 = createNode(Map("animal" -> "cow", "food" -> "grass"))
    val n3 = createNode(Map("animal" -> "cow", "food" -> "banana"))

    val result = execute(
      s"start n=node(${n1.getId}, ${n2.getId}, ${n3.getId}) " +
        """where
        (n.animal = 'monkey' AND n.food = 'banana') OR
        (n.animal = 'cow' AND n.food = 'grass')
        return n
        """
    )

    assertEquals(List(n1, n2), result.columnAs[Node]("n").toList)
  }

  @Test def shouldBeAbleToOutputNullForMissingProperties() {
    val result = execute("start n=node(0) return n.name")
    assertEquals(List(Map("n.name" -> null)), result.toList)
  }

  @Test def shouldHandleComparisonBetweenNodeProperties() {
    //start n = node(1,4) match (n) --> (x) where n.animal = x.animal return n,x
    val n1 = createNode(Map("animal" -> "monkey"))
    val n2 = createNode(Map("animal" -> "cow"))
    val n3 = createNode(Map("animal" -> "monkey"))
    val n4 = createNode(Map("animal" -> "cow"))

    relate(n1, n2, "A")
    relate(n1, n3, "A")
    relate(n4, n2, "A")
    relate(n4, n3, "A")

    val result = execute(
      s"start n=node(${n1.getId}, ${n4.getId})" +
        """match (n)-[rel]->(x)
        where n.animal = x.animal
        return n, x
        """
    )

    assertEquals(List(
      Map("n" -> n1, "x" -> n3),
      Map("n" -> n4, "x" -> n2)), result.toList)

    assertEquals(List("n", "x"), result.columns)
  }

  @Test def comparingNumbersShouldWorkNicely() {
    val n1 = createNode(Map("x" -> 50))
    val n2 = createNode(Map("x" -> 50l))
    val n3 = createNode(Map("x" -> 50f))
    val n4 = createNode(Map("x" -> 50d))
    val n5 = createNode(Map("x" -> 50.toByte))

    val result = execute(
      s"start n=node(${n1.getId}, ${n2.getId}, ${n3.getId}, ${n4.getId}, ${n5.getId}) where n.x < 100 return n"
    )

    assertEquals(List(n1, n2, n3, n4, n5), result.columnAs[Node]("n").toList)
  }

  @Test def comparingStringAndCharsShouldWorkNicely() {
    val n1 = createNode(Map("x" -> "Anders"))
    val n2 = createNode(Map("x" -> 'C'))

    val result = execute(
      s"start n=node(${n1.getId}, ${n2.getId}) where n.x < 'Z' AND n.x < 'z' return n"
    )

    assertEquals(List(n1, n2), result.columnAs[Node]("n").toList)
  }

  @Test def shouldBeAbleToCountNodes() {
    val a = createNode() //start a = (0) match (a) --> (b) return a, count(*)
    val b = createNode()
    relate(refNode, a, "A")
    relate(refNode, b, "A")

    val result = execute(
      s"start a=node(${refNode.getId}) match (a)-[rel]->(b) return a, count(*)"
    )

    assertEquals(List(Map("a" -> refNode, "count(*)" -> 2)), result.toList)
  }

  @Test def shouldReturnTwoSubgraphsWithBoundUndirectedRelationship() {
    val a = createNode("a")
    val b = createNode("b")
    relate(a, b, "rel", "r")

    val result = execute("start r=rel(0) match a-[r]-b return a,b")

    assertEquals(List(Map("a" -> a, "b" -> b), Map("a" -> b, "b" -> a)), result.toList)
  }

  @Test def shouldAcceptSkipZero() {
    val result = execute("start n=node(0) where 1 = 0 return n skip 0")

    assertEquals(List(), result.columnAs[Node]("n").toList)
  }

  @Test def shouldReturnTwoSubgraphsWithBoundUndirectedRelationshipAndOptionalRelationship() {
    val a = createNode("a")
    val b = createNode("b")
    val c = createNode("c")
    relate(a, b, "rel", "r")
    relate(b, c, "rel", "r2")

    val result = execute("start r=rel(0) match (a)-[r]-(b) optional match (b)-[r2]-(c) where r<>r2 return a,b,c")
    assertEquals(List(Map("a" -> a, "b" -> b, "c" -> c), Map("a" -> b, "b" -> a, "c" -> null)), result.toList)
  }

  @Test def shouldLimitToTwoHits() {
    createNodes("A", "B", "C", "D", "E")

    val result = execute(
      s"start n=node(${nodeIds.mkString(",")}) return n limit 2"
    )

    assertEquals("Result was not trimmed down", 2, result.size)
  }

  @Test def shouldStartTheResultFromSecondRow() {
    val nodes = createNodes("A", "B", "C", "D", "E")

    val result = execute(
      s"start n=node(${nodeIds.mkString(",")}) return n order by n.name ASC skip 2"
    )

    assertEquals(nodes.drop(2).toList, result.columnAs[Node]("n").toList)
  }

  @Test def shouldStartTheResultFromSecondRowByParam() {
    val nodes = createNodes("A", "B", "C", "D", "E")

    val query = s"start n=node(${nodeIds.mkString(",")}) return n order by n.name ASC skip {skippa}"
    val result = execute(query, "skippa" -> 2)

    assertEquals(nodes.drop(2).toList, result.columnAs[Node]("n").toList)
  }

  @Test def shouldGetStuffInTheMiddle() {
    val nodes = createNodes("A", "B", "C", "D", "E")

    val result = execute(
      s"start n=node(${nodeIds.mkString(",")}) return n order by n.name ASC skip 2 limit 2"
    )

    assertEquals(nodes.slice(2, 4).toList, result.columnAs[Node]("n").toList)
  }

  @Test def shouldGetStuffInTheMiddleByParam() {
    val nodes = createNodes("A", "B", "C", "D", "E")

    val query = s"start n=node(${nodeIds.mkString(",")}) return n order by n.name ASC skip {s} limit {l}"
    val result = execute(query, "l" -> 2, "s" -> 2)

    assertEquals(nodes.slice(2, 4).toList, result.columnAs[Node]("n").toList)
  }

  @Test def shouldSortOnAggregatedFunction() {
    createNode(Map("name" -> "andres", "division" -> "Sweden", "age" -> 33))
    createNode(Map("name" -> "michael", "division" -> "Germany", "age" -> 22))
    createNode(Map("name" -> "jim", "division" -> "England", "age" -> 55))
    createNode(Map("name" -> "anders", "division" -> "Sweden", "age" -> 35))

    val result = execute("start n=node(1,2,3,4) return n.division, max(n.age) order by max(n.age) ")

    assertEquals(List("Germany", "Sweden", "England"), result.columnAs[String]("n.division").toList)
  }

  @Test def shouldSortOnAggregatedFunctionAndNormalProperty() {
    val n1 = createNode(Map("name" -> "andres", "division" -> "Sweden"))
    val n2 = createNode(Map("name" -> "michael", "division" -> "Germany"))
    val n3 = createNode(Map("name" -> "jim", "division" -> "England"))
    val n4 = createNode(Map("name" -> "mattias", "division" -> "Sweden"))

    val result = execute(
      s"start n=node(${n1.getId}, ${n2.getId}, ${n3.getId}, ${n4.getId})" +
        """return n.division, count(*)
        order by count(*) DESC, n.division ASC
        """
    )

    assertEquals(List(
      Map("n.division" -> "Sweden", "count(*)" -> 2),
      Map("n.division" -> "England", "count(*)" -> 1),
      Map("n.division" -> "Germany", "count(*)" -> 1)), result.toList)
  }

  @Test def magicRelTypeWorksAsExpected() {
    createNodes("A", "B", "C")
    relate("A" -> "KNOWS" -> "B")
    relate("A" -> "HATES" -> "C")

    val result = execute(
      "start n=node(1) match (n)-[r]->(x) where type(r) = 'KNOWS' return x"
    )

    assertEquals(List(node("B")), result.columnAs[Node]("x").toList)
  }

  @Test def magicRelTypeOutput() {
    createNodes("A", "B", "C")
    relate("A" -> "KNOWS" -> "B")
    relate("A" -> "HATES" -> "C")

    val result = execute("start n=node(1) match n-[r]->x return type(r)")

    assertEquals(List("KNOWS", "HATES"), result.columnAs[String]("type(r)").toList)
  }

  @Test def shouldAggregateOnProperties() {
    val n1 = createNode(Map("x" -> 33))
    val n2 = createNode(Map("x" -> 33))
    val n3 = createNode(Map("x" -> 42))

    val result = execute(
      s"start n=node(${n1.getId}, ${n2.getId}, ${n3.getId}) return n.x, count(*)"
    )

    assertThat(result.toList.asJava, hasItems[Map[String, Any]](Map("n.x" -> 33, "count(*)" -> 2), Map("n.x" -> 42, "count(*)" -> 1)))
  }

  @Test def shouldCountNonNullValues() {
    createNode(Map("y" -> "a", "x" -> 33))
    createNode(Map("y" -> "a"))
    createNode(Map("y" -> "b", "x" -> 42))

    val result = execute("start n=node(1,2,3) return n.y, count(n.x)")

    assertThat(result.toList.asJava,
      hasItems[Map[String, Any]](
        Map("n.y" -> "a", "count(n.x)" -> 1),
        Map("n.y" -> "b", "count(n.x)" -> 1)))
  }

  @Test def shouldSumNonNullValues() {
    createNode(Map("y" -> "a", "x" -> 33))
    createNode(Map("y" -> "a"))
    createNode(Map("y" -> "a", "x" -> 42))

    val result = execute("start n = node(1,3) return n.y, sum(n.x)")

    assertThat(result.toList.asJava,
      hasItems[Map[String, Any]](Map("n.y" -> "a", "sum(n.x)" -> 75)))
  }

  @Test def shouldWalkAlternativeRelationships() {
    val nodes: List[Node] = createNodes("A", "B", "C")
    relate("A" -> "KNOWS" -> "B")
    relate("A" -> "HATES" -> "C")

    val result = execute(
      "start n=node(1) match (n)-[r]->(x) where type(r) = 'KNOWS' OR type(r) = 'HATES' return x"
    )

    assertEquals(nodes.slice(1, 3), result.columnAs[Node]("x").toList)
  }

  @Test def shouldReturnASimplePath() {
    createNodes("A", "B")
    val r = relate("A" -> "KNOWS" -> "B")

    val result = execute("start a = node(1) match p=a-->b return p")

    assertEquals(List(PathImpl(node("A"), r, node("B"))), result.columnAs[Path]("p").toList)
  }

  @Test def shouldReturnAThreeNodePath() {
    createNodes("A", "B", "C")
    val r1 = relate("A" -> "KNOWS" -> "B")
    val r2 = relate("B" -> "KNOWS" -> "C")

    val result = execute("start a = node(1) match p = a-[rel1]->b-[rel2]->c return p")

    assertEquals(List(PathImpl(node("A"), r1, node("B"), r2, node("C"))), result.columnAs[Path]("p").toList)
  }

  @Test def shouldWalkAlternativeRelationships2() {
    val nodes: List[Node] = createNodes("A", "B", "C")
    relate("A" -> "KNOWS" -> "B")
    relate("A" -> "HATES" -> "C")

    val result = execute("start n=node(1) match (n)-[r]->(x) where type(r)='KNOWS' or type(r) = 'HATES' return x")

    assertEquals(nodes.slice(1, 3), result.columnAs[Node]("x").toList)
  }

  @Test def shouldNotReturnAnythingBecausePathLengthDoesntMatch() {
    createNodes("A", "B")
    relate("A" -> "KNOWS" -> "B")

    val result = execute("start n=node(1) match p = n-->x where length(p) = 10 return x")

    assertTrue("Result set should be empty, but it wasn't", result.isEmpty)
  }

  @Ignore
  @Test def statingAPathTwiceShouldNotBeAProblem() {
    createNodes("A", "B")
    relate("A" -> "KNOWS" -> "B")

    val result = execute("start n=node(1) match x<--n, p = n-->x return p")

    assertEquals(1, result.toSeq.length)
  }

  @Test def shouldPassThePathLengthTest() {
    createNodes("A", "B")
    relate("A" -> "KNOWS" -> "B")

    val result = execute("start n=node(1) match p = n-->x where length(p)=1 return x")

    assertTrue("Result set should not be empty, but it was", !result.isEmpty)
  }

  @Test def shouldReturnPathLength() {
    createNodes("A", "B")
    relate("A" -> "KNOWS" -> "B")

    val result = execute("start n=node(1) match p = n-->x return length(p)")

    assertEquals(List(1), result.columnAs[Int]("length(p)").toList)
  }

  @Test def shouldBeAbleToFilterOnPathNodes() {
    val a = createNode(Map("foo" -> "bar"))
    val b = createNode(Map("foo" -> "bar"))
    val c = createNode(Map("foo" -> "bar"))
    val d = createNode(Map("foo" -> "bar"))

    relate(a, b, "rel")
    relate(b, c, "rel")
    relate(c, d, "rel")

    val result = execute("start pA = node(1), pB=node(4) match p = pA-[:rel*1..5]->pB WHERE all(i in nodes(p) where i.foo = 'bar') return pB")

    assertEquals(List(d), result.columnAs[Node]("pB").toList)
  }

  @Test def shouldReturnRelationships() {
    val a = createNode(Map("foo" -> "bar"))
    val b = createNode(Map("foo" -> "bar"))
    val c = createNode(Map("foo" -> "bar"))

    val r1 = relate(a, b, "rel")
    val r2 = relate(b, c, "rel")

    val result = execute("start a = node(1) match p = a-[:rel*2..2]->b return RELATIONSHIPS(p)")

    assertEquals(List(r1, r2), result.columnAs[Node]("RELATIONSHIPS(p)").toList.head)
  }

  @Test def shouldReturnAVarLengthPath() {
    createNodes("A", "B", "C")
    val r1 = relate("A" -> "KNOWS" -> "B")
    val r2 = relate("B" -> "KNOWS" -> "C")

    val result = execute("start n=node(1) match p=n-[:KNOWS*1..2]->x return p")

    val toList: List[Path] = result.columnAs[Path]("p").toList
    assertEquals(List(
      PathImpl(node("A"), r1, node("B")),
      PathImpl(node("A"), r1, node("B"), r2, node("C"))
    ), toList)
  }

  @Test def aVarLengthPathOfLengthZero() {
    val a = createNode()
    val b = createNode()
    relate(a,b)

    val result = execute("start a=node(1) match p=a-[*0..1]->b return a,b, length(p) as l")

    assertEquals(
      Set(
        Map("a" -> a, "b" -> a, "l"->0),
        Map("a" -> a, "b" -> b, "l"->1)),
      result.toSet)
  }

  @Test def aNamedVarLengthPathOfLengthZero() {
    createNodes("A", "B", "C")
    val r1 = relate("A" -> "KNOWS" -> "B")
    val r2 = relate("B" -> "FRIEND" -> "C")

    val result = execute("start a=node(1) match p=a-[:KNOWS*0..1]->b-[:FRIEND*0..1]->c return p,a,b,c")

    assertEquals(
      Set(
        PathImpl(node("A")),
        PathImpl(node("A"), r1, node("B")),
        PathImpl(node("A"), r1, node("B"), r2, node("C"))
      ),
      result.columnAs[Path]("p").toSet)
  }

  @Test def testZeroLengthVarLenPathInTheMiddle() {
    createNodes("A", "B", "C", "D", "E")
    relate("A" -> "CONTAINS" -> "B")
    relate("B" -> "FRIEND" -> "C")


    val result = execute("start a=node(1) match a-[:CONTAINS*0..1]->b-[:FRIEND*0..1]->c return a,b,c")

    assertEquals(
      Set(
        Map("a" -> node("A"), "b" -> node("A"), "c" -> node("A")),
        Map("a" -> node("A"), "b" -> node("B"), "c" -> node("B")),
        Map("a" -> node("A"), "b" -> node("B"), "c" -> node("C"))),
      result.toSet)
  }

  @Test def shouldReturnAVarLengthPathWithoutMinimalLength() {
    createNodes("A", "B", "C")
    val r1 = relate("A" -> "KNOWS" -> "B")
    val r2 = relate("B" -> "KNOWS" -> "C")

    val result = execute("start n=node(1) match p=n-[:KNOWS*..2]->x return p")

    assertEquals(List(
      PathImpl(node("A"), r1, node("B")),
      PathImpl(node("A"), r1, node("B"), r2, node("C"))
    ), result.columnAs[Path]("p").toList)
  }

  @Test def shouldReturnAVarLengthPathWithUnboundMax() {
    createNodes("A", "B", "C")
    val r1 = relate("A" -> "KNOWS" -> "B")
    val r2 = relate("B" -> "KNOWS" -> "C")

    val result = execute("start n=node(1) match p=n-[:KNOWS*..]->x return p")

    assertEquals(List(
      PathImpl(node("A"), r1, node("B")),
      PathImpl(node("A"), r1, node("B"), r2, node("C"))
    ), result.columnAs[Path]("p").toList)
  }


  @Test def shouldHandleBoundNodesNotPartOfThePattern() {
    createNodes("A", "B", "C")
    relate("A" -> "KNOWS" -> "B")

    val result = execute("start a=node(1), c = node(3) match a-->b return a,b,c").toList

    assert(List(Map("a" -> node("A"), "b" -> node("B"), "c" -> node("C"))) === result)
  }

  @Test def shouldReturnShortestPath() {
    createNodes("A", "B")
    val r1 = relate("A" -> "KNOWS" -> "B")

    val result = execute("start a = node(1), b = node(2) match p = shortestPath(a-[*..15]-b) return p").
      toList.head("p").asInstanceOf[Path]

    graph.inTx {
      val number_of_relationships_in_path = result.length()
      assert(number_of_relationships_in_path === 1)
      assert(result.startNode() === node("A"))
      assert(result.endNode() === node("B"))
      assert(result.lastRelationship() === r1)
    }
  }

  @Test def shouldReturnShortestPathUnboundLength() {
    createNodes("A", "B")
    relate("A" -> "KNOWS" -> "B")

    //Checking that we don't get an exception
    execute("start a = node(1), b = node(2) match p = shortestPath(a-[*]-b) return p").toList
  }

  @Test def shouldBeAbleToTakeParamsInDifferentTypes() {
    createNodes("A", "B", "C", "D", "E")

    val query =
      """
        |start pA=node({a}), pB=node({b}), pC=node({c}), pD=node({0}), pE=node({1})
        |return pA, pB, pC, pD, pE
      """.stripMargin

    val result = execute(query,
      "a" -> Seq[Long](1),
      "b" -> 2,
      "c" -> Seq(3L).asJava,
      "0" -> Seq(4).asJava,
      "1" -> List(5)
    )

    assertEquals(1, result.toList.size)
  }

  @Test(expected = classOf[CypherTypeException]) def parameterTypeErrorShouldBeNicelyExplained() {
    createNodes("A")

    val query = "start pA=node({a}) return pA"
    execute(query, "a" -> "Andres").toList
  }

  @Test def shouldBeAbleToTakeParamsFromParsedStuff() {
    createNodes("A")

    val query = "start pA = node({a}) return pA"
    val result = execute(query, "a" -> Seq[Long](1))

    assertEquals(List(Map("pA" -> node("A"))), result.toList)
  }

  @Test def shouldBeAbleToTakeParamsForEqualityComparisons() {
    createNode(Map("name" -> "Andres"))

    val query = "start a=node(1) where a.name = {name} return a"

    assert(0 === execute(query, "name" -> "Tobias").toList.size)
    assert(1 === execute(query, "name" -> "Andres").toList.size)
  }

  @Test def shouldHandlePatternMatchingWithParameters() {
    val a = createNode()
    val b = createNode(Map("name" -> "you"))
    relate(a, b, "KNOW")

    val result = execute("start x  = node({startId}) match x-[r]-friend where friend.name = {name} return TYPE(r)", "startId" -> 1, "name" -> "you")

    assert(List(Map("TYPE(r)" -> "KNOW")) === result.toList)
  }

  @Test def twoBoundNodesPointingToOne() {
    val a = createNode("A")
    val b = createNode("B")
    val x1 = createNode("x1")
    val x2 = createNode("x2")

    relate(a, x1, "REL", "AX1")
    relate(a, x2, "REL", "AX2")

    relate(b, x1, "REL", "BX1")
    relate(b, x2, "REL", "BX2")

    val result = execute( """
start a  = node({A}), b = node({B})
match a-[rA]->x<-[rB]->b
return x""", "A" -> 1, "B" -> 2)

    assert(List(x1, x2) === result.columnAs[Node]("x").toList)
  }


  @Test def threeBoundNodesPointingToOne() {
    val a = createNode("A")
    val b = createNode("B")
    val c = createNode("C")
    val x1 = createNode("x1")
    val x2 = createNode("x2")

    relate(a, x1, "REL", "AX1")
    relate(a, x2, "REL", "AX2")

    relate(b, x1, "REL", "BX1")
    relate(b, x2, "REL", "BX2")

    relate(c, x1, "REL", "CX1")
    relate(c, x2, "REL", "CX2")

    val result = execute( """
start a  = node({A}), b = node({B}), c = node({C})
match a-[rA]->x, b-[rB]->x, c-[rC]->x
return x""", "A" -> 1, "B" -> 2, "C" -> 3)

    assert(List(x1, x2) === result.columnAs[Node]("x").toList)
  }

  @Test def threeBoundNodesPointingToOneWithABunchOfExtraConnections() {
    val a = createNode("a")
    val b = createNode("b")
    val c = createNode("c")
    val d = createNode("d")
    val e = createNode("e")
    val f = createNode("f")
    val g = createNode("g")
    val h = createNode("h")
    val i = createNode("i")
    val j = createNode("j")
    val k = createNode("k")

    relate(a, d)
    relate(a, e)
    relate(a, f)
    relate(a, g)
    relate(a, i)

    relate(b, d)
    relate(b, e)
    relate(b, f)
    relate(b, h)
    relate(b, k)

    relate(c, d)
    relate(c, e)
    relate(c, h)
    relate(c, g)
    relate(c, j)

    val result = execute( """
start a  = node({A}), b = node({B}), c = node({C})
match a-->x, b-->x, c-->x
return x""", "A" -> 1, "B" -> 2, "C" -> 3)

    assert(List(d, e) === result.columnAs[Node]("x").toList)
  }

  @Test def shouldSplitOptionalMandatoryCleverly() {
    val a = createNode("A")
    val b = createNode("B")
    val c = createNode("C")

    relate(a, b, "knows", "rAB")
    relate(b, c, "knows", "rBC")

    val result = execute( """
start a  = node(1)
optional match (a)-[r1:knows]->(friend)-[r2:knows]->(foaf)
return foaf""")

    assert(List(Map("foaf" -> c)) === result.toList)
  }

  @Test(expected = classOf[ParameterNotFoundException]) def shouldComplainWhenMissingParams() {
    execute("start pA=node({a}) return pA").toList
  }

  @Test def shouldSupportSortAndDistinct() {
    val a = createNode("A")
    val b = createNode("B")
    val c = createNode("C")

    val result = execute( """
start a  = node(1,2,3,1)
return distinct a
order by a.name""")

    assert(List(a, b, c) === result.columnAs[Node]("a").toList)
  }

  @Test def shouldHandleAggregationOnFunctions() {
    val a = createNode("A")
    val b = createNode("B")
    val c = createNode("C")
    relate(a, b, "X")
    relate(a, c, "X")

    val result = execute( """
start a  = node(1)
match p = a -[*]-> b
return b, avg(length(p))""")

    assert(Set(b, c) === result.columnAs[Node]("b").toSet)
  }

  @Test def shouldHandleOptionalPaths() {
    val a = createNode("A")
    val b = createNode("B")
    val c = createNode("C")
    val r = relate(a, b, "X")

    val result = execute( """
start a  = node(1), x = node(2,3)
optional match p = a --> x
return x, p""")

    assert(List(
      Map("x" -> b, "p" -> PathImpl(a, r, b)),
      Map("x" -> c, "p" -> null)
    ) === result.toList)
  }

  @Test def shouldHandleOptionalPathsFromGraphAlgo() {
    val a = createNode("A")
    val b = createNode("B")
    val c = createNode("C")
    val r = relate(a, b, "X")

    val result = execute( """
start a  = node(1), x = node(2,3)
optional match p = shortestPath(a -[*]-> x)
return x, p""").toList

    assertInTx(List(
      Map("x" -> b, "p" -> PathImpl(a, r, b)),
      Map("x" -> c, "p" -> null)
    ) === result)
  }

  @Test def shouldHandleOptionalPathsFromACombo() {
    val a = createNode("A")
    val b = createNode("B")
    relate(a, b, "X")

    val result = execute( """
start a  = node(1)
optional match p = a-->b-[*]->c
return p""")

    assert(List(
      Map("p" -> null)
    ) === result.toList)
  }

  @Test def shouldHandleOptionalPathsFromVarLengthPath() {
    val a = createNode("A")
    val b = createNode("B")
    val c = createNode("C")
    val r = relate(a, b, "X")

    val result = execute( """
start a  = node(1), x = node(2,3)
optional match p = (a)-[*]->(x)
return x, p""")

    assert(List(
      Map("x" -> b, "p" -> PathImpl(a, r, b)),
      Map("x" -> c, "p" -> null)
    ) === result.toList)
  }

  @Test def shouldSupportMultipleRegexes() {
    val a = createNode(Map("name" -> "Andreas"))

    val result = execute( """
start a  = node(1)
where a.name =~ 'And.*' AND a.name =~ 'And.*'
return a""")

    assert(List(a) === result.columnAs[Node]("a").toList)
  }

  @Test def shouldSupportColumnRenaming() {
    val a = createNode(Map("name" -> "Andreas"))

    val result = execute("start a = node(1) return a as OneLove")

    assert(List(a) === result.columnAs[Node]("OneLove").toList)
  }

  @Test def shouldSupportColumnRenamingForAggregatesAsWell() {
    createNode(Map("name" -> "Andreas"))

    val result = execute( """
start a  = node(1)
return count(*) as OneLove""")

    assert(List(1) === result.columnAs[Node]("OneLove").toList)
  }

  @Test(expected = classOf[SyntaxException]) def shouldNotSupportSortingOnThingsAfterDistinctHasRemovedIt() {
    createNode("name" -> "A", "age" -> 13)
    createNode("name" -> "B", "age" -> 12)
    createNode("name" -> "C", "age" -> 11)

    val result = execute( """
start a  = node(1,2,3,1)
return distinct a.name
order by a.age""")

    result.toList
  }

  @Test def shouldSupportOrderingByAPropertyAfterBeingDistinctified() {
    val a = createNode("name" -> "A")
    val b = createNode("name" -> "B")
    val c = createNode("name" -> "C")

    relate(a, b)
    relate(a, c)

    val result = execute( """
start a  = node(1)
match a-->b
return distinct b
order by b.name""")

    assert(List(b, c) === result.columnAs[Node]("b").toList)
  }

  @Test def shouldBeAbleToRunCoalesce() {
    createNode("name" -> "A")

    val result = execute( """
start a  = node(1)
return coalesce(a.title, a.name)""")

    assert(List(Map("coalesce(a.title, a.name)" -> "A")) === result.toList)
  }

  @Test def shouldReturnAnInterableWithAllRelationshipsFromAVarLength() {
    val a = createNode()
    val b = createNode()
    val c = createNode()
    val r1 = relate(a, b)
    val r2 = relate(b, c)

    val result = execute( """
start a  = node(1)
match a-[r*2]->c
return r""")

    assert(List(Map("r" -> List(r1, r2))) === result.toList)
  }

  @Test def shouldHandleAllShortestPaths() {
    createDiamond()

    val result = execute( """
start a  = node(1), d = node(4)
match p = allShortestPaths( a-[*]->d )
return p""")

    assert(2 === result.toList.size)
  }

  @Test def shouldCollectLeafs() {
    val a = createNode()
    val b = createNode()
    val c = createNode()
    val d = createNode()
    val rab = relate(a, b)
    val rac = relate(a, c)
    val rcd = relate(c, d)

    val result = execute( """
start root  = node(1)
match p = root-[*]->leaf
where not(leaf-->())
return p, leaf""")

    assert(List(
      Map("leaf" -> b, "p" -> PathImpl(a, rab, b)),
      Map("leaf" -> d, "p" -> PathImpl(a, rac, c, rcd, d))
    ) === result.toList)
  }

  @Ignore
  @Test def shouldCollectLeafsAndDoOtherMatchingAsWell() {
    val root = createNode()
    val leaf = createNode()
    val stuff1 = createNode()
    val stuff2 = createNode()
    relate(root, leaf)
    relate(leaf, stuff1)
    relate(leaf, stuff2)

    val result = execute( """
start root = node(1)
match allLeafPaths( root-->leaf ), leaf <-- stuff
return leaf, stuff
                                  """)

    assert(List(
      Map("leaf" -> leaf, "stuff" -> stuff1),
      Map("leaf" -> leaf, "stuff" -> stuff2)
    ) === result.toList)
  }

  @Test def shouldExcludeConnectedNodes() {
    val a = createNode()
    val b = createNode()
    val c = createNode()
    relate(a, b)

    val result = execute( """
start a  = node(1), other = node(2,3)
where not(a-->other)
return other""")

    assert(List(Map("other" -> c)) === result.toList)
  }

  @Test def shouldHandleCheckingThatANodeDoesNotHaveAProp() {
    val result = execute("start a=node(0) where not has(a.propertyDoesntExist) return a")
    assert(List(Map("a" -> refNode)) === result.toList)
  }

  @Test def shouldHandleAggregationAndSortingOnSomeOverlappingColumns() {
    createNode("COL1" -> "A", "COL2" -> "A", "num" -> 1)
    createNode("COL1" -> "B", "COL2" -> "B", "num" -> 2)

    val result = execute( """
start a  = node(1,2)
return a.COL1, a.COL2, avg(a.num)
order by a.COL1
                                  """)

    assert(List(
      Map("a.COL1" -> "A", "a.COL2" -> "A", "avg(a.num)" -> 1),
      Map("a.COL1" -> "B", "a.COL2" -> "B", "avg(a.num)" -> 2)
    ) === result.toList)
  }

  @Test def shouldAllowAllPredicateOnArrayProperty() {
    val a = createNode("array" -> Array(1, 2, 3, 4))

    val result = execute("start a = node(1) where any(x in a.array where x = 2) return a")

    assert(List(Map("a" -> a)) === result.toList)
  }

  @Test def shouldAllowStringComparisonsInArray() {
    val a = createNode("array" -> Array("Cypher duck", "Gremlin orange", "I like the snow"))

    val result = execute("start a = node(1) where single(x in a.array where x =~ '.*the.*') return a")

    assert(List(Map("a" -> a)) === result.toList)
  }

  @Test def shouldBeAbleToCompareWithTrue() {
    val a = createNode("first" -> true)

    val result = execute("start a = node(1) where a.first = true return a")

    assert(List(Map("a" -> a)) === result.toList)
  }

  @Test def shouldNotThrowExceptionWhenStuffIsMissing() {
    val a = createNode()
    val b = createNode("Mark")
    relate(a, b)
    val result = execute("""START n=node(1)
MATCH n-->x0
OPTIONAL MATCH x0-->x1
WHERE x1.foo = 'bar'
RETURN x0.name""")
    assert(List(Map("x0.name"->"Mark")) === result.toList)
  }

  private def createTriangle(number: Int): (Node, Node, Node) = {
    val z = createNode("Z" + number)
    val x = createNode("X" + number)
    val y = createNode("Y" + number)
    relate(z, x, "X", "ZX")
    relate(x, y, "X", "ZY")
    relate(y, z, "X", "YZ")
    (z, x, y)
  }

  @Test def shouldFindNodesBothDirections() {
    val a = createNode()
    relate(a, refNode, "Admin")
    val result = execute( """start n = node(0) match (n) -[:Admin]- (b) return id(n), id(b)""")
    assert(List(Map("id(n)" -> 0, "id(b)" -> 1)) === result.toList)

    val result2 = execute( """start n = node(1) match (n) -[:Admin]- (b) return id(n), id(b)""")
    assert(List(Map("id(n)" -> 1, "id(b)" -> 0)) === result2.toList)
  }

  @Test def shouldToStringArraysPrettily() {
    createNode("foo" -> Array("one", "two"))

    val result = execute( """start n = node(1) return n.foo""")


    val string = result.dumpToString()

    assertThat(string, containsString( """["one","two"]"""))
  }

  @Test def shouldAllowOrderingOnAggregateFunction() {
    createNode()

    val result = execute("start n = node(0) match (n)-[:KNOWS]-(c) return n, count(c) as cnt order by cnt")
    assert(List() === result.toList)
  }

  @Test def shouldNotAllowOrderingOnNodes() {
    createNode()

    intercept[SyntaxException](execute("start n = node(0,1) return n order by n").toList)
  }

  @Test def shouldIgnoreNodesInParameters() {
    val a = createNode()
    relate(refNode, a, "X")

    val result = execute("start c = node(1) match (n)--(c) return n", "self" -> refNode)
    assert(1 === result.size)
  }

  @Test def shouldReturnDifferentResultsWithDifferentParams() {
    val a = createNode()

    val b = createNode()
    relate(a, b)

    relate(refNode, a, "X")

    assert(1 === execute("start a = node({a}) match a-->b return b", "a" -> a).size)
    assert(0 === execute("start a = node({a}) match a-->b return b", "a" -> b).size)
  }

  @Test def shouldHandleParametersNamedAsIdentifiers() {
    createNode("bar" -> "Andres")

    val result = execute("start foo=node(1) where foo.bar = {foo} return foo.bar", "foo" -> "Andres")
    assert(List(Map("foo.bar" -> "Andres")) === result.toList)
  }

  @Test def shouldHandleRelationshipIndexQuery() {
    val a = createNode()
    val b = createNode()
    val r = relate(a, b)
    indexRel(r, "relIdx", "key", "value")

    assertInTx(List(Map("r" -> r)) === execute("start r=relationship:relIdx(key='value') return r").toList)
  }

  @Test def shouldHandleComparisonsWithDifferentTypes() {
    createNode("belt" -> 13)

    val result = execute("start n=node(1) where n.belt = 'white' OR n.belt = false return n")
    assert(List() === result.toList)
  }

  @Test def shouldGetAllNodes() {
    val a = createNode()
    val b = createNode()

    val result = execute("start n=node(*) return n")
    assert(List(refNode, a, b) === result.columnAs[Node]("n").toList)
  }

  @Test def shouldAllowComparisonsOfNodes() {
    val a = createNode()

    val result = execute("start a=node(0,1),b=node(1,0) where a <> b return a,b")
    assert(List(Map("a" -> refNode, "b" -> a), Map("b" -> refNode, "a" -> a)) === result.toList)
  }

  @Test def arithmeticsPrecedenceTest() {
    val result = execute("start a = NODE(0) return 12/4*3-2*4")
    assert(List(Map("12/4*3-2*4" -> 1)) === result.toList)
  }

  @Test def arithmeticsPrecedenceWithParenthesisTest() {
    val result = execute("start a = NODE(0) return 12/4*(3-2*4)")
    assert(List(Map("12/4*(3-2*4)" -> -15)) === result.toList)
  }

  @Test def shouldAllowAddition() {
    createNode("age" -> 36)

    val result = execute("start a=node(1) return a.age + 5 as newAge")
    assert(List(Map("newAge" -> 41)) === result.toList)
  }

  @Test def shouldSolveSelfreferencingPattern() {
    val a = createNode()
    val b = createNode()
    val c = createNode()

    relate(a, b)
    relate(b, c)

    val result = execute("start a=node(1) match a-->b, b-->b return b")
    assert(List() === result.toList)
  }

  @Test def shouldSolveSelfreferencingPattern2() {
    val a = createNode()
    val b = createNode()

    val r = relate(a, a)
    relate(a, b)

    val result = execute("start a=node(1) match a-[r]->a return r")
    assert(List(Map("r" -> r)) === result.toList)
  }

  @Test def absFunction() {
    val result = execute("start a=node(0) return abs(-1)")
    assert(List(Map("abs(-1)" -> 1)) === result.toList)
  }

  @Test def shouldBeAbleToDoDistinctOnUnboundNode() {
    createNode()

    val result = execute("start a=node(1) optional match a-->b return count(distinct b)")
    assert(List(Map("count(distinct b)" -> 0)) === result.toList)
  }

  @Test def shouldBeAbleToDoDistinctOnNull() {
    createNode()

    val result = execute("start a=node(1) return count(distinct a.foo)")
    assert(List(Map("count(distinct a.foo)" -> 0)) === result.toList)
  }

  @Test def exposesIssue198() {
    createNode()

    execute("start a=node(*) return a, count(*) order by COUNT(*)").toList
  }

  @Test def shouldAggregateOnArrayValues() {
    createNode("color" -> Array("red"))
    createNode("color" -> Array("blue"))
    createNode("color" -> Array("red"))

    val result = execute("start a=node(1,2,3) return distinct a.color, count(*)").toList
    result.foreach(x => {
      val c = x("a.color").asInstanceOf[Array[_]]
      if ( c.toList == List("red") )
      {
        assertEquals(2L, x("count(*)"))
      }
      else if ( c.toList == List("blue") )
      {
        assertEquals(1L, x("count(*)"))
      }
      else
      {
        fail("wut?")
      }
    })
  }

  @Test def functions_should_return_null_if_they_get_path_containing_unbound() {
    createNode()

    val result = execute("start a=node(1) optional match p=a-[r]->() return length(p), id(r), type(r), nodes(p), rels(p)").toList

    assert(List(Map("length(p)" -> null, "id(r)" -> null, "type(r)" -> null, "nodes(p)" -> null, "rels(p)" -> null)) === result)
  }

  @Test def functions_should_return_null_if_they_get_path_containing_null() {
    createNode()

    val result = execute("start a=node(1) optional match p=a-[r]->() return length(p), id(r), type(r), nodes(p), rels(p)").toList

    assert(List(Map("length(p)" -> null, "id(r)" -> null, "type(r)" -> null, "nodes(p)" -> null, "rels(p)" -> null)) === result)
  }

  @Test def aggregates_in_aggregates_should_fail() {
    createNode()

    intercept[SyntaxException](execute("start a=node(1) return count(count(*))").toList)
  }

  @Test def aggregates_inside_normal_functions_should_work() {
    createNode()

    val result = execute("start a=node(1) return length(collect(a))").toList
    assert(List(Map("length(collect(a))" -> 1)) === result)
  }

  @Test def aggregates_should_be_possible_to_use_with_arithmetics() {
    createNode()

    val result = execute("start a=node(1) return count(*) * 10").toList
    assert(List(Map("count(*) * 10" -> 10)) === result)
  }

  @Test def aggregates_should_be_possible_to_order_by_arithmetics() {
    createNode()
    createNode()
    createNode()

    val result = execute("start a=node(1),b=node(2,3) return count(a) * 10 + count(b) * 5 as X order by X").toList
    assert(List(Map("X" -> 30)) === result)
  }

  @Test def tests_that_filterfunction_works_as_expected() {
    val a = createNode("foo" -> 1)
    val b = createNode("foo" -> 3)
    val r = relate(a, b, "rel", Map("foo" -> 2))

    val result = execute("start a=node(1) match p=a-->() return filter(x in p WHERE x.foo = 2)").toList

    val resultingCollection = result.head("filter(x in p WHERE x.foo = 2)").asInstanceOf[Seq[_]].toList

    assert(List(r) == resultingCollection)
  }

  @Test def expose_problem_with_aliasing() {
    createNode("nisse")
    execute("start n=node(1) return n.name, count(*) as foo order by n.name")
  }

  @Test def start_with_node_and_relationship() {
    val a = createNode()
    val b = createNode()
    val r = relate(a, b)
    val result = execute("start a=node(1), r=relationship(0) return a,r").toList

    assert(List(Map("a" -> a, "r" -> r)) === result)
  }

  @Test def relationship_predicate_with_multiple_rel_types() {
    val a = createNode()
    val b = createNode()
    val x = createNode()

    relate(a, x, "A")
    relate(b, x, "B")

    val result = execute("start a=node(1,2) where a-[:A|:B]->() return a").toList

    assert(List(Map("a" -> a), Map("a" -> b)) === result)
  }

  @Test def nullable_var_length_path_should_work() {
    createNode()
    val b = createNode()

    val result = execute("start a=node(1), b=node(2) optional match a-[r*]-b where r is null and a <> b return b").toList

    assert(List(Map("b" -> b)) === result)
  }

  @Test def first_piped_query_woot() {
    val a = createNode("foo" -> 42)
    createNode("foo" -> 49)

    val q = "start x=node(1, 2) with x WHERE x.foo = 42 return x"
    val result = execute(q, "wut?" -> "wOOt!")

    assert(List(Map("x" -> a)) === result.toList)
  }

  @Test def second_piped_query_woot() {
    val q = "start x=node(0) with count(*) as apa WHERE apa = 1 RETURN apa"
    val result = execute(q, "wut?" -> "wOOt!")

    assert(List(Map("apa" -> 1)) === result.toList)
  }

  @Test def listing_rel_types_multiple_times_should_not_give_multiple_returns() {
    val a = createNode()
    val b = createNode()
    relate(a, b, "REL")

    val result = execute("start a=node(1) match a-[:REL|:REL]-b return b").toList

    assert(List(Map("b" -> b)) === result)
  }

  @Test def should_throw_on_missing_indexes() {
    intercept[MissingIndexException](execute("start a=node:missingIndex(key='value') return a").toList)
    intercept[MissingIndexException](execute("start a=node:missingIndex('value') return a").toList)
    intercept[MissingIndexException](execute("start a=relationship:missingIndex(key='value') return a").toList)
    intercept[MissingIndexException](execute("start a=relationship:missingIndex('value') return a").toList)
  }

  @Test def distinct_on_nullable_values() {
    createNode("name" -> "Florescu")
    createNode()
    createNode()

    val result = execute("start a=node(1,2,3) return distinct a.name").toList

    assert(result === List(Map("a.name" -> "Florescu"), Map("a.name" -> null)))
  }

  @Test def createEngineWithSpecifiedParserVersion() {
    val db = new ImpermanentGraphDatabase(Map[String, String]("cypher_parser_version" -> "1.9").asJava)
    val engine = new ExecutionEngine(db)

    try {
      // This syntax is valid today, but should give an exception in 1.5
      engine.execute("create a")
    } catch {
      case x: SyntaxException =>
      case _: Throwable => fail("expected exception")
    } finally {
      db.shutdown()
    }
  }

  @Test def different_results_on_ordered_aggregation_with_limit() {
    val root = createNode()
    val n1 = createNode("x" -> 1)
    val n2 = createNode("x" -> 2)
    val m1 = createNode()
    val m2 = createNode()

    relate(root, n1, m1)
    relate(root, n2, m2)

    val q = "start a=node(1) match a-->n-->m return n.x, count(*) order by n.x"

    val resultWithoutLimit = execute(q)
    val resultWithLimit = execute(q + " limit 1000")

    assert(resultWithLimit.toList === resultWithoutLimit.toList)
  }

  @Test def return_all_identifiers() {
    val a = createNode()
    val b = createNode()
    val r = relate(a, b)

    val q = "start a=node(1) match p=a-->b return *"

    val result = execute(q).toList
    val first = result.head
    assert(first.keys === Set("a", "b", "p"))
    assert(first("p").asInstanceOf[Path] == PathImpl(a, r, b))
  }

  @Test def issue_446() {
    val a = createNode()
    val b = createNode()
    val c = createNode()
    val d = createNode()
    relate(a, b, "age" -> 24)
    relate(a, c, "age" -> 38)
    relate(a, d, "age" -> 12)

    val q = "start n=node(1) match n-[f]->() with n, max(f.age) as age match n-[f]->m where f.age = age return m"

    assert(execute(q).toList === List(Map("m" -> c)))
  }

  @Test def issue_432() {
    val a = createNode()
    val b = createNode()
    relate(a, b)

    val q = "start n=node(1) match p = n-[*1..]->m return p, last(p) order by length(p) asc"

    assert(execute(q).size === 1)
  }

  @Test def issue_479() {
    createNode()

    val q = "start n=node(1) optional match (n)-->(x) where x-->() return x"

    assert(execute(q).toList === List(Map("x" -> null)))
  }

  @Test def issue_479_has_relationship_to_specific_node() {
    createNode()

    val q = "start n=node(1) optional match (n)-[:FRIEND]->(x) where not n-[:BLOCK]->x return x"

    assert(execute(q).toList === List(Map("x" -> null)))
  }

  @Test def issue_508() {
    createNode()

    val q = "start n=node(0) set n.x=[1,2,3] return length(n.x)"

    assert(execute(q).toList === List(Map("length(n.x)" -> 3)))
  }

  @Test def length_on_filter() {
    val q = "start n=node(*) optional match (n)-[r]->(m) return length(filter(x in collect(r) WHERE x <> null)) as cn"

    assert(executeScalar[Long](q) === 0)
  }

  @Test def long_or_double() {
    val result = execute("start n=node(0) return 1, 1.5").toList.head

    assert(result("1").getClass === classOf[java.lang.Long])
    assert(result("1.5").getClass === classOf[java.lang.Double])
  }

  @Test def square_function_returns_decimals() {
    val result = execute("start n=node(0) return sqrt(12.96)").toList

    assert(result === List(Map("sqrt(12.96)"->3.6)))
  }

  @Test def maths_inside_aggregation() {
    val andres = createNode("name"->"Andres")
    val michael = createNode("name"->"Michael")
    val peter = createNode("name"->"Peter")
    val bread = createNode("type"->"Bread")
    val veg = createNode("type"->"Veggies")
    val meat = createNode("type"->"Meat")

    relate(andres, bread, "ATE", Map("times"->10))
    relate(andres, veg, "ATE", Map("times"->8))

    relate(michael, veg, "ATE", Map("times"->4))
    relate(michael, bread, "ATE", Map("times"->6))
    relate(michael, meat, "ATE", Map("times"->9))

    relate(peter, veg, "ATE", Map("times"->7))
    relate(peter, bread, "ATE", Map("times"->7))
    relate(peter, meat, "ATE", Map("times"->4))

    execute(
      """    start me=node(1)
    match me-[r1:ATE]->food<-[r2:ATE]-you

    with me,count(distinct r1) as H1,count(distinct r2) as H2,you
    match me-[r1:ATE]->food<-[r2:ATE]-you

    return me,you,sum((1-ABS(r1.times/H1-r2.times/H2))*(r1.times+r2.times)/(H1+H2))""").dumpToString()
  }

  @Test def zero_matching_subgraphs_yield_correct_count_star() {
    val result = execute("start n=node(*) where 1 = 0 return count(*)").toList
    assert(List(Map("count(*)" -> 0)) === result)
  }

  @Test def should_return_paths_in_1_9() {
    val a = createNode()
    val b = createNode()
    val c = createNode()
    val d = createNode()
    relate(a, b, "X")
    relate(a, c, "X")
    relate(a, d, "X")

    val result = execute("cypher 1.9 start n=node(1) return n-->()").columnAs[List[Path]]("n-->()").toList.flatMap(p => p.map(_.endNode()))

    assert(result === List(b, c, d))
  }

  @Test def should_return_shortest_paths_if_using_a_ridiculously_unhip_cypher() {
    val a = createNode()
    val b = createNode()
    val c = createNode()
    relate(a, b)
    relate(b, c)

    val result = execute("cypher 1.9 start a=node(1), c=node(3) return shortestPath(a-[*]->c)").columnAs[List[Path]]("shortestPath(a-[*]->c)").toList.head.head
    assertEquals(result.endNode(), c)
    assertEquals(result.startNode(), a)
    assertEquals(result.length(), 2)
  }

  @Test def should_return_shortest_path() {
    val a = createNode()
    val b = createNode()
    val c = createNode()
    relate(a, b)
    relate(b, c)

    val result = execute("start a=node(1), c=node(3) return shortestPath(a-[*]->c)").columnAs[Path]("shortestPath(a-[*]->c)").toList.head
    assertEquals(result.endNode(), c)
    assertEquals(result.startNode(), a)
    assertEquals(result.length(), 2)
  }

  @Test
  def array_prop_output() {
    createNode("foo"->Array(1,2,3))
    val result = execute("start n=node(1) return n").dumpToString()
    assertThat(result, containsString("[1,2,3]"))
  }

  @Test
  def var_length_expression_on_1_9() {
    val a = createNode()
    val b = createNode()
    val r = relate(a, b)

    val resultPath = execute("CYPHER 1.9 START a=node(1), b=node(2) RETURN a-[*]->b as path")
      .toList.head("path").asInstanceOf[List[Path]].head

    assert(resultPath.startNode() === a)
    assert(resultPath.endNode() === b)
    assert(resultPath.lastRelationship() === r)
  }

  @Test
  def var_length_predicate() {
    val a = createNode()
    val b = createNode()
    relate(a, b)

    val resultPath = execute("START a=node(1), b=node(2) RETURN a-[*]->b as path")
      .toList.head("path")

    assert(resultPath === true)
  }

  @Test
  def optional_expression_used_to_be_supported() {
    graph.inTx {
      val a = createNode()
      val b = createNode()
      val r = relate(a, b)

      val result = execute("CYPHER 1.9 START a=node(1) match a-->b RETURN a-[?]->b").toList
      assert(result === List(Map("a-[?]->b" -> List(PathImpl(a, r, b)))))
    }
  }

  @Test
  def pattern_expression_deep_in_function_call_in_1_9() {
    val a = createNode()
    val b = createNode()
    val c = createNode()
    relate(a,b)
    relate(a,c)

    execute("CYPHER 1.9 START a=node(1) foreach(n in extract(p in a-->() | last(p)) | set n.touched = true) return a-->()").dumpToString()
  }

  @Test
  def with_should_not_forget_original_type() {
    val result = execute("create (a{x:8}) with a.x as foo return sum(foo)")

    assert(result.toList === List(Map("sum(foo)" -> 8)))
  }

  @Test
  def with_should_not_forget_parameters() {
    graph.inTx(graph.index().forNodes("test"))
    val id = "bar"
    val result = execute("start n=node:test(name={id}) with count(*) as c where c=0 create (x{name:{id}}) return c, x", "id" -> id).toList

    assert(result.size === 1)
    assert(result(0)("c").asInstanceOf[Long] === 0)
    assertInTx(result(0)("x").asInstanceOf[Node].getProperty("name") === id)
  }

  @Test
  def with_should_not_forget_parameters2() {
    val a = createNode()
    val id = a.getId
    val result = execute("start n=node({id}) with n set n.foo={id} return n", "id" -> id).toList

    assert(result.size === 1)
    assertInTx(result(0)("n").asInstanceOf[Node].getProperty("foo") === id)
  }

  @Test
  def pathDirectionRespected() {
    val a = createNode()
    val b = createNode()
    relate(a, b)
    val result = execute("START a=node(1) match p=b<--a return p").toList.head("p").asInstanceOf[Path]

    assert(result.startNode() === b)
    assert(result.endNode() === a)
  }

  @Test
  def shortestPathDirectionRespected() {
    val a = createNode()
    val b = createNode()
    relate(a, b)
    val result = execute("START a=node(1), b=node(2) match p=shortestPath(b<-[*]-a) return p").toList.head("p").asInstanceOf[Path]

    assert(result.startNode() === b)
    assert(result.endNode() === a)
  }

  @Test
  def should_be_able_to_return_predicate_result() {
    val result = execute("START a=node(0) return id(a) = 0, a is null").toList
    assert(result === List(Map("id(a) = 0" -> true, "a is null" -> false)))
  }

  @Test def literal_collection() {
    val result = execute("START a=node(0) return length([[],[]]+[[]]) as l").toList
    assert(result === List(Map("l" -> 3)))
  }

  @Test
  def shouldAllowArrayComparison() {
    val node = createNode("lotteryNumbers" -> Array(42, 87))

    val result = execute("start n=node(1) where n.lotteryNumbers = [42, 87] return n")

    assert(result.toList === List(Map("n" -> node)))
  }

  @Test
  def shouldSupportArrayOfArrayOfPrimitivesAsParameterForInKeyword() {
    val node = createNode("lotteryNumbers" -> Array(42, 87))

    val result = execute("start n=node(1) where n.lotteryNumbers in [[42, 87], [13], [42]] return n")

    assert(result.toList === List(Map("n" -> node)))
  }

  @Test
  def array_property_should_be_accessible_as_collection() {
    val result = execute("START n=node(0) SET n.array = [1,2,3,4,5] RETURN tail(tail(n.array))").
      toList.
      head("tail(tail(n.array))").
      asInstanceOf[Iterable[_]]

    assert(result.toList === List(3,4,5))
  }

  @Test
  def empty_collect_should_not_contain_null() {
    val result = execute("START n=node(0) OPTIONAL MATCH n-[:NOT_EXIST]->x RETURN n, collect(x)")

    assert(result.toList === List(Map("n" -> refNode, "collect(x)" -> List())))
  }

  @Test
  def params_should_survive_with() {
    val result = execute("START n=node(0) WITH collect(n) as coll where length(coll)={id} RETURN coll", "id"->1)

    assert(result.toList === List(Map("coll" -> List(refNode))))
  }

  @Test
  def head_on_empty_coll_should_return_null() {
    val result = execute("START n=node(0) RETURN head([])")

    assert(result.toList === List(Map("head([])" -> null)))
  }

  @Test
  def tail_on_empty_coll_should_return_empty_coll() {
    val result = execute("START n=node(0) RETURN tail([])")

    assert(result.toList === List(Map("tail([])" -> List())))
  }

  @Test
  def nodes_named_r_should_not_pose_a_problem() {
    val a = createNode()
    val r = createNode("foo"->"bar")
    val b = createNode()

    relate(a,r)
    relate(r,b)

    val result = execute("START a=node(1) MATCH a-->r-->b WHERE r.foo = 'bar' RETURN b")

    assert(result.toList === List(Map("b" -> b)))
  }

  @Test
  def can_rewrite_has_property() {
    val a = createNode()
    val r = createNode("foo"->"bar")
    val b = createNode()

    relate(a,r)
    relate(r,b)

    val result = execute("START a=node(1) MATCH a-->r-->b WHERE has(r.foo) RETURN b")

    assert(result.toList === List(Map("b" -> b)))
  }

  @Test
  def can_use_identifiers_created_inside_the_foreach() {
    val result = execute("start n=node(0) foreach (x in [1,2,3] | create (a { name: 'foo'})  set a.id = x)")

    assert(result.toList === List())
  }

  @Test
  def can_alias_and_aggregate() {
    val a = createNode()
    val result = execute("start n=node(1) return sum(ID(n)), n as m")

    assert(result.toList === List(Map("sum(ID(n))"->1, "m"->a)))
  }

  @Test
  def can_handle_paths_with_multiple_unnamed_nodes() {
    val result = execute("START a=node(0) MATCH a<--()<--b-->()-->c RETURN c")

    assert(result.toList === List())
  }

  @Test
  def getting_top_x_when_we_have_less_than_x_left() {
    val r = new Random(1337)
    val nodes = (0 to 15).map(x => createNode("count" -> x)).sortBy(x => r.nextInt(100))

    val result = execute("START a=node({nodes}) RETURN a.count ORDER BY a.count SKIP 10 LIMIT 10", "nodes" -> nodes)

    assert(result.toList === List(
      Map("a.count" -> 10),
      Map("a.count" -> 11),
      Map("a.count" -> 12),
      Map("a.count" -> 13),
      Map("a.count" -> 14),
      Map("a.count" -> 15)
    ))
  }

  @Test
  def extract_string_from_node_collection() {
    createNode("name"->"a")

    val result = execute("""START n=node(1) with collect(n) as nodes return head(extract(x in nodes | x.name)) + "test" as test """)

    assert(result.toList === List(Map("test" -> "atest")))
  }
  
  @Test
  def substring_with_default_length() {
    val result = execute("""START a=node(0) return substring("0123456789", 1) as s""")

    assert(result.toList === List(Map("s" -> "123456789")))
  }

  @Test
  def filtering_in_match_should_not_fail() {
    relate(refNode, createNode("name" -> "Neo"))
    val result = execute("START n = node(0) MATCH n-->me WHERE me.name IN ['Neo'] RETURN me.name")

    assert(result.toList === List(Map("me.name"->"Neo")))
  }

  @Test
  def unexpected_traversal_state_should_never_be_hit() {
    val a = createNode()
    val b = createNode()
    val c = createNode()

    relate(a, b)
    relate(b, c)

    val result = execute("START n=node({a}), m=node({b}) MATCH n-[r]->m RETURN *", "a"->a, "b"->c)

    assert(result.toList === List())
  }

  @Test def path_expressions_should_work_with_on_the_fly_predicates() {
    relate(refNode, createNode("name" -> "Neo"))
    val result = execute("START a=node({self}) MATCH a-->b WHERE b-->() RETURN b", "self"->refNode)

    assert(result.toList === List())
  }

  @Test def syntax_errors_should_not_leave_dangling_transactions() {

    val engine = new ExecutionEngine(graph)

    try {
      engine.execute("BABY START SMILING, YOU KNOW THE SUN IS SHINING.")
    } catch {
      case _ : Throwable => // We mean it
    }

    // Until we have a clean cut way where statement context is injected into cypher,
    // I don't know a non-hairy way to tell if this was done correctly, so here goes:
    val tx  = graph.beginTx()
    val isTopLevelTx = tx.getClass === classOf[TopLevelTransaction]
    tx.finish()

    assert(isTopLevelTx)
  }

  @Test def should_add_label_to_node() {
    val a = createNode()
    val result = execute("""START a=node(1) SET a :foo RETURN a""")

    assert(result.toList === List(Map("a" -> a)))
  }

  @Test def should_add_multiple_labels_to_node() {
    val a = createNode()
    val result = execute("""START a=node(1) SET a :foo:bar RETURN a""")

    assert(result.toList === List(Map("a" -> a)))
  }

  @Test def should_set_label_on_node() {
    val a = createNode()
    val result = execute("""START a=node(1) SET a:foo RETURN a""")

    assert(result.toList === List(Map("a" -> a)))
  }

  @Test def should_set_multiple_labels_on_node() {
    val a = createNode()
    val result = execute("""START a=node(1) SET a:foo:bar RETURN a""")

    assert(result.toList === List(Map("a" -> a)))
  }

  @Test def should_filter_nodes_by_single_label() {
    // GIVEN
    val a = createLabeledNode("foo")
    val b = createLabeledNode("foo", "bar")
    createNode()

    // WHEN
    val result = execute("""START n=node(1, 2, 3) WHERE n:foo RETURN n""")

    // THEN
    assert(result.toList === List(Map("n" -> a), Map("n" -> b)))
  }

  @Test def should_filter_nodes_by_single_negated_label() {
    // GIVEN
    createLabeledNode("foo")
    createLabeledNode("foo", "bar")
    val c = createNode()

    // WHEN
    val result = execute("""START n=node(1, 2, 3) WHERE not(n:foo) RETURN n""")

    // THEN
    assert(result.toList === List(Map("n" -> c)))
  }

  @Test def should_filter_nodes_by_multiple_labels() {
    // GIVEN
    createLabeledNode("foo")
    val b = createLabeledNode("foo", "bar")
    createNode()

    // WHEN
    val result = execute("""START n=node(1, 2, 3) WHERE n:foo:bar RETURN n""")

    // THEN
    assert(result.toList === List(Map("n" -> b)))
  }

  @Test def should_filter_nodes_by_label_given_in_match() {
    // GIVEN
    val a = createNode()
    val b1 = createLabeledNode("foo")
    val b2 = createNode()

    relate(a, b1)
    relate(a, b2)

    // WHEN
    val result = execute(s"START a=node(${nodeId(a)}) OPTIONAL MATCH a-->(b:foo) RETURN b")

    // THEN
    assert(result.toList === List(Map("b" -> b1)))
  }

  @Test def should_filter_nodes_by_label_given_in_match_even_if_nodes_are_start_nodes() {
    // GIVEN
    val a1 = createLabeledNode("bar")
    val a2 = createLabeledNode("baz")
    val b = createLabeledNode("foo")

    relate(a1, b)
    relate(a2, b)

    // WHEN
    val result = execute( "START a=node(1,2), b=node(3) MATCH (a:bar) --> (b:foo) RETURN a")

    // THEN
    assert(result.toList === List(Map("a" -> a1)))
  }

  @Test def should_handle_path_predicates_with_labels() {
    // GIVEN
    val a = createNode()

    val b1 = createLabeledNode("A")
    val b2 = createLabeledNode("B")
    val b3 = createLabeledNode("C")

    relate(a, b1)
    relate(a, b2)
    relate(a, b3)

    // WHEN
    val result = execute("START n=node(1) RETURN n-->(:A)")

    val x = result.toList.head("n-->(:A)")

    assert(x === true)
  }

  @Test def should_create_index() {
    // GIVEN
    val labelName = "Person"
    val propertyKeys = Seq("name")

    // WHEN
    execute(s"""CREATE INDEX ON :$labelName(${propertyKeys.reduce(_ ++ "," ++ _)})""")

    // THEN
    graph.inTx {
      val indexDefinitions = graph.schema().getIndexes(DynamicLabel.label(labelName)).asScala.toSet
      assert(1 === indexDefinitions.size)

      val actual = indexDefinitions.head.getPropertyKeys.asScala.toSeq
      assert(propertyKeys == actual)
    }
  }

  @Test def union_ftw() {
    // WHEN
    val result = execute("START n=node(0) RETURN 1 as x UNION ALL START n=node(0) RETURN 2 as x")

    // THEN
    assert(result.toList === List(Map("x" -> 1), Map("x" -> 2)))
  }

  @Test def union_distinct() {
    // WHEN
    val result = execute("START n=node(0) RETURN 1 as x UNION START n=node(0) RETURN 1 as x")

    // THEN
    assert(result.toList === List(Map("x" -> 1)))
  }

  @Test
  def sort_columns_do_not_leak() {
    //GIVEN
    val result = execute("start n=node(*) return * order by id(n)")

    //THEN
    assert(result.columns === List("n"))
  }

  @Test
  def read_only_database_can_process_has_label_predicates() {
    //GIVEN
    val engine = createReadOnlyEngine()

    //WHEN
    val result = engine.execute("START n=node(0) WHERE n:NonExistingLabel RETURN n")

    //THEN
    assert(result.toList === List())
  }

  private def createReadOnlyEngine(): ExecutionEngine = {
    val old = new EmbeddedGraphDatabase("target/readonly")
    old.shutdown()
    val db = new EmbeddedReadOnlyGraphDatabase("target/readonly")
    new ExecutionEngine(db)
  }

  def should_use_predicates_in_the_correct_place() {
    //GIVEN
    val m = execute( """create
                        advertiser = {name:"advertiser1"},
                        thing      = {name:"Color"},
                        red        = {name:"red"},
                        p1         = {name:"product1"},
                        p2         = {name:"product4"},
                        (advertiser)-[:adv_has_product]->(p1),
                        (advertiser)-[:adv_has_product]->(p2),
                        (thing)-[:aa_has_value]->(red),
                        (p1)   -[:ap_has_value]->(red),
                        (p2)   -[:ap_has_value]->(red)
                        return advertiser, thing""").toList.head

    val advertiser = m("advertiser").asInstanceOf[Node]
    val thing = m("thing").asInstanceOf[Node]

    //WHEN
    val result = execute(
      """START advertiser = node({1}), a = node({2})
       MATCH (advertiser) -[:adv_has_product] ->(out) -[:ap_has_value] -> red <-[:aa_has_value]- (a)
       WHERE red.name = 'red' and out.name = 'product1'
       RETURN out.name""", "1" -> advertiser, "2" -> thing)

    //THEN
    assert(result.toList === List(Map("out.name" -> "product1")))
  }

  @Test
  def should_not_create_when_match_exists() {
    //GIVEN
    val a = createNode()
    val b = createNode()
    relate(a,b,"FOO")

    //WHEN
    val result = execute(
      """START a=node(1), b=node(2)
         WHERE not (a)-[:FOO]->(b)
         CREATE (a)-[new:FOO]->(b)
         RETURN new""")

    //THEN
    assert(result.size === 0)
    assert(result.queryStatistics().relationshipsCreated === 0)
  }

  @Test
  def test550() {
    //WHEN
    val result = execute(
      """START p=node(0)
        WITH p
        START a=node(0)
        MATCH a-->b
        RETURN *""")

    //THEN DOESN'T THROW EXCEPTION
    assert(result.toList === List())
  }

  @Test
  def should_be_able_to_use_index_hints() {
    //GIVEN
    val andres = createLabeledNode(Map("name" -> "Andres"), "Person")
    val jake = createLabeledNode(Map("name" -> "Jacob"), "Person")
    relate(andres, createNode())
    relate(jake, createNode())

    graph.createIndex("Person", "name")

    //WHEN
    val result = execute("MATCH (n:Person)-->() USING INDEX n:Person(name) WHERE n.name = 'Jacob' RETURN n")
    println(result.executionPlanDescription())

    //THEN
    assert(result.toList === List(Map("n"->jake)))
  }

  @Test
  def should_be_Able_to_use_label_as_start_point() {
    //GIVEN
    val andres = createLabeledNode(Map("name" -> "Andres"), "Person")
    val jake = createLabeledNode(Map("name" -> "Jacob"), "Person")
    relate(andres, createNode())
    relate(jake, createNode())

    //WHEN
    val result = execute("MATCH (n:Person)-->() WHERE n.name = 'Jacob' RETURN n")

    //THEN
    assert(result.toList === List(Map("n"->jake)))
  }

  @Test
  def should_allow_expression_alias_in_order_by_with_distinct() {
    //WHEN
    val result = execute(
      """START n=node(*)
        RETURN distinct ID(n) as id
        ORDER BY id DESC""")

    //THEN DOESN'T THROW EXCEPTION
    assert(result.toList === List(Map("id" -> 0)))
  }

  @Test
  def shouldProduceProfileWhenUsingLimit() {
    // GIVEN
    createNode()
    createNode()
    createNode()
    val result = engine.profile("""START n=node(*) RETURN n LIMIT 1""")

    // WHEN
    result.toList

    // THEN PASS
    result.executionPlanDescription()
  }

  @Test
  def should_be_able_to_handle_single_node_patterns() {
    //GIVEN
    val n = createNode("foo" -> "bar")

    //WHEN
    val result = execute("start n=node(1) match n where n.foo = 'bar' return n")

    //THEN
    assert(result.toList === List(Map("n" -> n)))
  }

  @Test
  def should_be_able_to_handle_single_node_path_patterns() {
    //GIVEN
    val n = createNode("foo" -> "bar")

    //WHEN
    val result = execute("start n=node(1) match p = n return p")

    //THEN
    assert(result.toList === List(Map("p" -> PathImpl(n))))
  }

  @Test
  def should_handle_multiple_aggregates_on_the_same_node() {
    //WHEN
    val result = execute("start n=node(*) return count(n), collect(n)")

    //THEN
    assert(result.toList === List(Map("count(n)" -> 1, "collect(n)" -> Seq(refNode))))
  }

  @Test
  def should_be_able_to_coalesce_nodes() {
    val n = createNode("n")
    val m = createNode("m")
    relate(n,m,"link")
    val result = execute("start n=node(1) with coalesce(n,n) as n match n--() return n")
    
    assert(result.toList === List(Map("n" -> n)))
  }

  @Test
  def multiple_start_points_should_still_honor_predicates() {
    val e = createNode()
    val p1 = createNode("value"->567)
    val p2 = createNode("value"->0)
    relate(p1,e)
    relate(p2,e)

    indexNode(p1, "stuff", "key", "value")
    indexNode(p2, "stuff", "key", "value")

    val result = execute("start p1=node:stuff('key:*'), p2=node:stuff('key:*') match (p1)--(e), (p2)--(e) where p1.value = 0 and p2.value = 0 AND p1 <> p2 return p1,p2,e")
    assert(result.toList === List())
  }

  @Test
  def should_be_able_to_prettify_queries() {
    val query = "match (n)-->(x) return n"

    assert(engine.prettify(query) === String.format("MATCH (n)-->(x)%nRETURN n"))
  }

  @Test
  def should_not_see_updates_created_by_itself() {

    timeOutIn(5, TimeUnit.SECONDS) {
      val result = execute("start n=node(*) create ()")
      assert(result.toList === List())
    }
  }

  @Test
  def doctest_gone_wild() {
    // given
    execute("CREATE (n:Actor {name:'Tom Hanks'})")

    // when
    val result = execute("""MATCH (actor:Actor)
                               WHERE actor.name = "Tom Hanks"
                               CREATE (movie:Movie {title:'Sleepless in Seattle'})
                               CREATE (actor)-[:ACTED_IN]->(movie)""")

    // then
    assertStats(result, nodesCreated = 1, propertiesSet = 1, labelsAdded = 1, relationshipsCreated = 1)
  }

  @Test
  def columns_should_not_change_when_using_order_by_and_distinct() {
    val result = execute("start n=node(*) return distinct n order by id(n)")

    assert(result.toList === List(Map("n" -> refNode)))
  }

  @Test
<<<<<<< HEAD
  def should_iterate_all_node_id_sets_from_start_during_matching()
  {
    // given
    val nodes: List[Node] =
      execute("CREATE (a)-[:EDGE]->(b), (b)<-[:EDGE]-(c), (a)-[:EDGE]->(c) RETURN [a, b, c] AS nodes")
      .columnAs[List[Node]]("nodes").next().sortBy(_.getId)

    val nodeIds = s"node(${nodes.map(_.getId).mkString(",")})"

    // when
    val result = execute(s"START src=$nodeIds, dst=$nodeIds MATCH src-[r:EDGE]-dst RETURN r")

    // then
    val relationships: List[Relationship] = result.columnAs[Relationship]("r").toList

    assert( 6 === relationships.size )

  }

  @Test
  def allow_queries_with_only_return() {
    val result = execute("RETURN 'Andres'").toList

    assert(result === List(Map("'Andres'"->"Andres")))
  }

  @Test
  def id_in_where_leads_to_empty_result() {
    //WHEN
    val result = execute("MATCH n WHERE id(n)=1337 RETURN n")

    //THEN DOESN'T THROW EXCEPTION
    assert(result.toList === List())
  }

  @Test
  def merge_should_support_single_parameter() {
    //WHEN
    val result = execute("MERGE (n:User {foo: {single_param}})", ("single_param", 42))

    //THEN DOESN'T THROW EXCEPTION
    assert(result.toList === List())
  }

  @Test
  def merge_should_not_support_map_parameters_for_defining_properties() {
    try {
      execute("MERGE (n:User {merge_map})", ("merge_map", Map("email" -> "test")))
      fail()
    } catch {
      case x: PatternException => // expected
      case _: Throwable => fail()
    }
  }

  @Test
  def should_handle_two_unconnected_patterns() {
    // given a node with two related nodes
    val a = createNode()
    val b = createNode()
    val c = createNode()
    relate(a,b)
    relate(a,c)

    // when asked for a cartesian product of the same match twice
    val result = execute("match a-->b with a,b match c-->d return a,b,c,d")

    // then we should find 2 x 2 = 4 result matches
    assert(result.toSet === Set(
      Map("a" -> a, "b" -> b, "c" -> a, "d" -> b),
      Map("a" -> a, "b" -> b, "c" -> a, "d" -> c),
      Map("a" -> a, "b" -> c, "c" -> a, "d" -> b),
      Map("a" -> a, "b" -> c, "c" -> a, "d" -> c)))
  }

  @Test
  def should_allow_distinct_followed_by_order_by() {
    // given any database

    // then shouldn't throw
    execute("START x=node(0) RETURN DISTINCT x as otherName ORDER BY x.name ")
  }

  def should_not_hang() {
    // given
    createNode()
    createNode()

    // when
    timeOutIn(2, TimeUnit.SECONDS) {
      execute("START a=node(0), b=node(1) " +
        "MATCH x-->a, x-->b " +
        "WHERE x.foo > 2 AND x.prop IN ['val'] " +
        "RETURN x")
    }
    // then
  }

  @Test
  def should_return_false_on_all_comparisons_against_null() {
    // given

    // when
    val result = execute("return 1 > null as A, 1 < null as B, 1 <= null as C, 1 >= null as D, null <= null as E, null >= null as F")

    // then
    assert(result.toList === List(Map("A" -> false, "B" -> false, "C" -> false, "D" -> false, "E" -> true, "F" -> true)))
  }

  @Test
  def should_be_able_to_set_properties_with_a_literal_map_twice_in_the_same_transaction() {
    val node = createLabeledNode("FOO")

    graph.inTx {
      execute("MATCH (n:FOO) SET n = { first: 'value' }")
      execute("MATCH (n:FOO) SET n = { second: 'value' }")
    }

    graph.inTx {
      assert(node.getProperty("first", null) === null)
      assert(node.getProperty("second") === "value")
    }
  }

  @Test
  def should_be_able_to_index_into_nested_literal_lists() {
    execute("RETURN [[1]][0][0]").toList
    // should not throw an exception
  }

  @Test
  def should_not_fail_if_asking_for_a_non_existent_node_id_with_WHERE() {
    execute("match (n) where id(n) in [0,1] return n").toList
    // should not throw an exception
=======
  def non_optional_patterns_should_not_contain_nulls() {
    // given
    val h = createNode()
    val g = createNode()
    val t = createNode()
    val b = createNode()

    relate(h, g)
    relate(h, t)
    relate(h, b)
    relate(g, t)
    relate(g, b)
    relate(t, b)

    val result = engine.profile("START h=node(1),g=node(2) MATCH h-[r1]-n-[r2]-g-[r3]-o-[r4]-h, n-[r]-o RETURN o")

    // then
    assert(!result.columnAs[Node]("o").exists(_ == null), "Result should not contain nulls")
>>>>>>> c1472dfc
  }
}<|MERGE_RESOLUTION|>--- conflicted
+++ resolved
@@ -2431,7 +2431,6 @@
   }
 
   @Test
-<<<<<<< HEAD
   def should_iterate_all_node_id_sets_from_start_during_matching()
   {
     // given
@@ -2566,7 +2565,9 @@
   def should_not_fail_if_asking_for_a_non_existent_node_id_with_WHERE() {
     execute("match (n) where id(n) in [0,1] return n").toList
     // should not throw an exception
-=======
+  }
+
+  @Test
   def non_optional_patterns_should_not_contain_nulls() {
     // given
     val h = createNode()
@@ -2585,6 +2586,5 @@
 
     // then
     assert(!result.columnAs[Node]("o").exists(_ == null), "Result should not contain nulls")
->>>>>>> c1472dfc
   }
 }