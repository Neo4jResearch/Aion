/**
 * Copyright (c) 2002-2014 "Neo Technology,"
 * Network Engine for Objects in Lund AB [http://neotechnology.com]
 *
 * This file is part of Neo4j.
 *
 * Neo4j is free software: you can redistribute it and/or modify
 * it under the terms of the GNU General Public License as published by
 * the Free Software Foundation, either version 3 of the License, or
 * (at your option) any later version.
 *
 * This program is distributed in the hope that it will be useful,
 * but WITHOUT ANY WARRANTY; without even the implied warranty of
 * MERCHANTABILITY or FITNESS FOR A PARTICULAR PURPOSE.  See the
 * GNU General Public License for more details.
 *
 * You should have received a copy of the GNU General Public License
 * along with this program.  If not, see <http://www.gnu.org/licenses/>.
 */
package org.neo4j.cypher.internal.compiler.v2_1.mutation

import org.neo4j.cypher.internal.compiler.v2_1._
import commands.expressions.Expression
import pipes.QueryState
import symbols._
import org.neo4j.cypher.CypherTypeException
import org.neo4j.graphdb.{PropertyContainer, Path, Relationship, Node}
import collection.JavaConverters._
import org.neo4j.kernel.impl.core.ThreadToStatementContextBridge
import org.neo4j.kernel.impl.api.KernelStatement

case class DeleteEntityAction(elementToDelete: Expression)
  extends UpdateAction {

  def exec(context: ExecutionContext, state: QueryState) = {
    elementToDelete(context)(state) match {
      case n: Node => delete(n, state)
      case r: Relationship => delete(r, state)
      case null =>
      case p:Path => p.iterator().asScala.foreach( pc => delete(pc, state))
      case x => throw new CypherTypeException("Expression `" + elementToDelete.toString() + "` yielded `" + x.toString + "`. Don't know how to delete that.")
    }
    Iterator(context)
  }

  private def delete(x: PropertyContainer, state: QueryState) {
<<<<<<< HEAD
    val nodeManager: ThreadToStatementContextBridge = state.graphDatabaseAPI.getDependencyResolver.resolveDependency(classOf[ThreadToStatementContextBridge])

    val statement : KernelStatement = nodeManager.getKernelTransactionBoundToThisThread( true ).acquireStatement().asInstanceOf[KernelStatement]

    x match {
      case n: Node if !statement.txState().nodeIsDeletedInThisTx(n.getId) =>
        state.query.nodeOps.delete(n)

      case r: Relationship if !statement.txState().relationshipIsDeletedInThisTx(r.getId) =>
=======
    x match {
      case n: Node if !state.query.nodeOps.isDeleted(n)=>
        state.query.nodeOps.delete(n)

      case r: Relationship if !state.query.relationshipOps.isDeleted(r) =>
>>>>>>> e8a1548f
        state.query.relationshipOps.delete(r)

      case _ =>
        // Entity is already deleted. No need to do anything
    }
  }

  def identifiers: Seq[(String, CypherType)] = Nil

  def rewrite(f: (Expression) => Expression) = DeleteEntityAction(elementToDelete.rewrite(f))

  def children = Seq(elementToDelete)

  def symbolTableDependencies = elementToDelete.symbolTableDependencies
}<|MERGE_RESOLUTION|>--- conflicted
+++ resolved
@@ -44,23 +44,12 @@
   }
 
   private def delete(x: PropertyContainer, state: QueryState) {
-<<<<<<< HEAD
-    val nodeManager: ThreadToStatementContextBridge = state.graphDatabaseAPI.getDependencyResolver.resolveDependency(classOf[ThreadToStatementContextBridge])
 
-    val statement : KernelStatement = nodeManager.getKernelTransactionBoundToThisThread( true ).acquireStatement().asInstanceOf[KernelStatement]
-
-    x match {
-      case n: Node if !statement.txState().nodeIsDeletedInThisTx(n.getId) =>
-        state.query.nodeOps.delete(n)
-
-      case r: Relationship if !statement.txState().relationshipIsDeletedInThisTx(r.getId) =>
-=======
     x match {
       case n: Node if !state.query.nodeOps.isDeleted(n)=>
         state.query.nodeOps.delete(n)
 
       case r: Relationship if !state.query.relationshipOps.isDeleted(r) =>
->>>>>>> e8a1548f
         state.query.relationshipOps.delete(r)
 
       case _ =>
