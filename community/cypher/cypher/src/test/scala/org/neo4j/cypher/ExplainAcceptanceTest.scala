/*
 * Copyright (c) 2002-2015 "Neo Technology,"
 * Network Engine for Objects in Lund AB [http://neotechnology.com]
 *
 * This file is part of Neo4j.
 *
 * Neo4j is free software: you can redistribute it and/or modify
 * it under the terms of the GNU General Public License as published by
 * the Free Software Foundation, either version 3 of the License, or
 * (at your option) any later version.
 *
 * This program is distributed in the hope that it will be useful,
 * but WITHOUT ANY WARRANTY; without even the implied warranty of
 * MERCHANTABILITY or FITNESS FOR A PARTICULAR PURPOSE.  See the
 * GNU General Public License for more details.
 *
 * You should have received a copy of the GNU General Public License
 * along with this program.  If not, see <http://www.gnu.org/licenses/>.
 */
package org.neo4j.cypher

import org.neo4j.cypher.internal.compiler.v2_2.planDescription.InternalPlanDescription.Arguments.MergePattern

class ExplainAcceptanceTest extends ExecutionEngineFunSuite {
  test("normal query is marked as such") {
    createNode()
    val result = execute("match n return n")

    result.planDescriptionRequested should equal(false)
    result shouldNot be(empty)
  }

  test("explain query is marked as such") {
    createNode()
    val result = execute("explain match n return n")

    result.planDescriptionRequested should equal(true)
    result should be(empty)
  }

<<<<<<< HEAD
  test("EXPLAIN for Cypher 2.3") {
    val result = eengine.execute("explain match n return n")
    result.toList
    assert(result.planDescriptionRequested, "result not marked with planDescriptionRequested")
    result.executionPlanDescription().toString should include("Estimated Rows")
    result.executionPlanDescription().asJava.toString should include("Estimated Rows")
=======
  test("should report which node the merge starts from") {
    val query = "EXPLAIN MERGE (first)-[:PIZZA]->(second)"

    val result = execute(query)
    val plan = result.executionPlanDescription()
    result.close()

    plan.toString should include(MergePattern("second").toString)
>>>>>>> 980abd5b
  }
}<|MERGE_RESOLUTION|>--- conflicted
+++ resolved
@@ -20,6 +20,7 @@
 package org.neo4j.cypher
 
 import org.neo4j.cypher.internal.compiler.v2_2.planDescription.InternalPlanDescription.Arguments.MergePattern
+import org.neo4j.cypher.internal.compiler.v2_3.planDescription.InternalPlanDescription.Arguments.MergePattern
 
 class ExplainAcceptanceTest extends ExecutionEngineFunSuite {
   test("normal query is marked as such") {
@@ -38,14 +39,14 @@
     result should be(empty)
   }
 
-<<<<<<< HEAD
   test("EXPLAIN for Cypher 2.3") {
     val result = eengine.execute("explain match n return n")
     result.toList
     assert(result.planDescriptionRequested, "result not marked with planDescriptionRequested")
     result.executionPlanDescription().toString should include("Estimated Rows")
     result.executionPlanDescription().asJava.toString should include("Estimated Rows")
-=======
+  }
+
   test("should report which node the merge starts from") {
     val query = "EXPLAIN MERGE (first)-[:PIZZA]->(second)"
 
@@ -54,6 +55,5 @@
     result.close()
 
     plan.toString should include(MergePattern("second").toString)
->>>>>>> 980abd5b
   }
 }