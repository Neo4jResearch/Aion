/**
 * Copyright (c) 2002-2015 "Neo Technology,"
 * Network Engine for Objects in Lund AB [http://neotechnology.com]
 *
 * This file is part of Neo4j.
 *
 * Neo4j is free software: you can redistribute it and/or modify
 * it under the terms of the GNU General Public License as published by
 * the Free Software Foundation, either version 3 of the License, or
 * (at your option) any later version.
 *
 * This program is distributed in the hope that it will be useful,
 * but WITHOUT ANY WARRANTY; without even the implied warranty of
 * MERCHANTABILITY or FITNESS FOR A PARTICULAR PURPOSE.  See the
 * GNU General Public License for more details.
 *
 * You should have received a copy of the GNU General Public License
 * along with this program.  If not, see <http://www.gnu.org/licenses/>.
 */
package org.neo4j.cypher

import org.neo4j.cypher.internal.compiler.v2_3.{CostPlannerName, PlannerName, RulePlannerName}

class RootPlanAcceptanceTest extends ExecutionEngineFunSuite {

  test("should include version information in root plan description for queries of each legacy version") {

    //v2.2 and v2.3 must be handled separately since the resulting compiler is dependent on query
    val versions = CypherVersion.allVersions.filter(v => !v.name.startsWith(CypherVersion.v2_3.name) && !v.name.startsWith(CypherVersion.v2_2.name))
    versions.foreach { v =>
      given("create() return 1")
        .withCypherVersion(v)
        .shouldHaveCypherVersion(v)
    }
  }

  test("should use Cost if it can by default in 2.3") {
    given("match n return n")
      .shouldHaveCypherVersion(CypherVersion.v2_3)
      .shouldHavePlannerName(CostPlannerName)
  }
<<<<<<< HEAD
  test("should use Rule for varlength in 2.3") {
    given("match (a)-[r:T1*]->(b) return a,r,b")
      .withCypherVersion(CypherVersion.v2_3)
      .shouldHaveCypherVersion(CypherVersion.v2_3)
      .shouldHavePlannerName(RulePlannerName)
=======
  test("should use Cost for varlength in 2.2") {
    given("match (a)-[r:T1*]->(b) return a,r,b")
      .withCypherVersion(CypherVersion.v2_2)
      .shouldHaveCypherVersion(CypherVersion.v2_2)
      .shouldHavePlannerName(CostPlannerName)
>>>>>>> e69b5166
  }

  test("should use Cost for cycles in 2.3") {
    given("match (a)-[r]->(a) return a")
      .withCypherVersion(CypherVersion.v2_3)
      .shouldHaveCypherVersion(CypherVersion.v2_3)
      .shouldHavePlannerName(CostPlannerName)
  }

  test("should fallback to Rule for updates in 2.3") {
    given("create() return 1")
      .withCypherVersion(CypherVersion.v2_3)
      .withPlannerName(CostPlannerName)
      .shouldHaveCypherVersion(CypherVersion.v2_3)
      .shouldHavePlannerName(RulePlannerName)
  }

  test("should use rule if we really ask for it in 2.3") {
    given("match n return n")
      .withCypherVersion(CypherVersion.v2_3)
      .withPlannerName(RulePlannerName)
      .shouldHaveCypherVersion(CypherVersion.v2_3)
      .shouldHavePlannerName(RulePlannerName)
  }

  test("should be able to switch between RULE and COST") {
    given("match n return n")
      .withCypherVersion(CypherVersion.v2_3)
      .withPlannerName(RulePlannerName)
      .shouldHaveCypherVersion(CypherVersion.v2_3)
      .shouldHavePlannerName(RulePlannerName)

    given("match n return n")
      .withCypherVersion(CypherVersion.v2_3)
      .withPlannerName(CostPlannerName)
      .shouldHaveCypherVersion(CypherVersion.v2_3)
      .shouldHavePlannerName(CostPlannerName)

  }

  test("should use cost if we really ask for it in 2.2") {
    given("match n return n")
      .withCypherVersion(CypherVersion.v2_3)
      .withPlannerName(CostPlannerName)
      .shouldHaveCypherVersion(CypherVersion.v2_3)
      .shouldHavePlannerName(CostPlannerName)
  }

  test("should fail when using planner together with older versions") {
    intercept[InvalidArgumentException] {
      given("match n return n")
        .withCypherVersion(CypherVersion.v2_1)
        .withPlannerName(CostPlannerName)
        .planDescripton
    }
  }

  test("should report RULE if we ask it for UNION queries") {
    given(
      """MATCH p=(n:Person {first_name: 'Shawna'})-[:FRIEND_OF]-(m:Person)
        |RETURN p UNION MATCH p=(n:Person {first_name: 'Shawna'})-[:FRIEND_OF]-()-[:FRIEND_OF]-(m:Person) RETURN p""".stripMargin)
      .withCypherVersion(CypherVersion.v2_3)
      .withPlannerName(RulePlannerName)
      .shouldHaveCypherVersion(CypherVersion.v2_3)
      .shouldHavePlannerName(RulePlannerName)
  }

  test("troublesome query that should be run in cost") {
    given(
      """MATCH (person)-[:ACTED_IN]->(:Movie)<-[:ACTED_IN]-()-[:ACTED_IN]->(:Movie)<-[:ACTED_IN]-(coc)-[:DIRECTED]->()
        |WHERE NOT ((coc)-[:ACTED_IN]->()<-[:ACTED_IN]-(person)) AND coc <> person
        |RETURN coc, COUNT(*) AS times
        |ORDER BY times DESC
        |LIMIT 10""".stripMargin)
      .withCypherVersion(CypherVersion.v2_3)
      .shouldHaveCypherVersion(CypherVersion.v2_3)
      .shouldHavePlannerName(CostPlannerName)
  }

  test("another troublesome query that should be run in cost") {
    given(
      """MATCH (s:Location {name:'DeliverySegment-257227'}), (e:Location {name:'DeliverySegment-476821'})
        |MATCH (s)<-[:DELIVERY_ROUTE]-(db1) MATCH (db2)-[:DELIVERY_ROUTE]->(e)
        |MATCH (db1)<-[:CONNECTED_TO]-()-[:CONNECTED_TO]-(db2) RETURN s""".stripMargin)
      .withCypherVersion(CypherVersion.v2_3)
      .shouldHaveCypherVersion(CypherVersion.v2_3)
      .shouldHavePlannerName(CostPlannerName)
  }

  test("children should be empty") {
    given("match n return n").planDescripton.getChildren.size() should equal(0)
  }

  test("DbHits should be properly formatted") {
    given("match n return n").planDescripton.getArguments.get("DbHits") should equal(1)
  }

  test("Rows should be properly formatted") {
    given("match n return n").planDescripton.getArguments.get("Rows") should equal(0)
  }

  test("EstimatedRows should be properly formatted") {
    given("match n return n").planDescripton.getArguments.get("EstimatedRows") should equal(0)
  }

  def given(query: String) = TestQuery(query)

  case class TestQuery(query: String,
                       cypherVersion: Option[CypherVersion] = None,
                        planner: Option[PlannerName] = None) {

    def withCypherVersion(version: CypherVersion) = copy(cypherVersion = Some(version))
    def withPlannerName(planner: PlannerName) = copy(planner = Some(planner))

    def shouldHaveCypherVersion(version: CypherVersion) = {
      val planDescription = execute()
      planDescription.getArguments.get("version") should equal(s"CYPHER ${version.name}")

      this
    }

    def shouldHavePlannerName(planner: PlannerName) = {
      val planDescription = execute()
      planDescription.getArguments.get("planner") should equal(s"${planner.name}")

      this
    }

    def planDescripton = execute()

    private def execute() = {
      val versionString = cypherVersion match {
        case Some(v) => s"cypher ${v.name}"
        case None => ""
      }
      val plannerString = planner match {
              case Some(p) => s"planner ${p.name}"
              case None => ""
            }
      val executionResult = eengine.profile(s"$versionString  $plannerString $query").executionPlanDescription()
      executionResult.asJava
    }
  }

}<|MERGE_RESOLUTION|>--- conflicted
+++ resolved
@@ -39,19 +39,11 @@
       .shouldHaveCypherVersion(CypherVersion.v2_3)
       .shouldHavePlannerName(CostPlannerName)
   }
-<<<<<<< HEAD
   test("should use Rule for varlength in 2.3") {
     given("match (a)-[r:T1*]->(b) return a,r,b")
       .withCypherVersion(CypherVersion.v2_3)
       .shouldHaveCypherVersion(CypherVersion.v2_3)
-      .shouldHavePlannerName(RulePlannerName)
-=======
-  test("should use Cost for varlength in 2.2") {
-    given("match (a)-[r:T1*]->(b) return a,r,b")
-      .withCypherVersion(CypherVersion.v2_2)
-      .shouldHaveCypherVersion(CypherVersion.v2_2)
       .shouldHavePlannerName(CostPlannerName)
->>>>>>> e69b5166
   }
 
   test("should use Cost for cycles in 2.3") {
