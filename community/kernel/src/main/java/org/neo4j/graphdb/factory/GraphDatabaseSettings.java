--- conflicted
+++ resolved
@@ -622,18 +622,15 @@
     public static final Setting<String> procedure_unrestricted =
             setting( "dbms.security.procedures.unrestricted", Settings.STRING, "" );
 
-<<<<<<< HEAD
-=======
     @Description("Specifies whether or not dbms.killQueries produces a verbose output, with information about which queries were not found" )
     public static final Setting<Boolean> kill_query_verbose =
-            setting( "dbms.procedures.kill_query_verbose", BOOLEAN, FALSE );
+            setting( "dbms.procedures.kill_query_verbose", BOOLEAN, TRUE );
 
     @Description( "Whether or not to release the exclusive schema lock is while building uniqueness constraints index" )
     @Internal
     public static final Setting<Boolean> release_schema_lock_while_building_constraint = setting(
             "unsupported.dbms.schema.release_lock_while_building_constraint", BOOLEAN, FALSE );
 
->>>>>>> a4e1d046
     @Description( "A list of procedures (comma separated) that are to be loaded. " +
             "The list may contain both fully-qualified procedure names, and partial names with the wildcard '*'. " +
             "If this setting is left empty no procedures will be loaded." )
