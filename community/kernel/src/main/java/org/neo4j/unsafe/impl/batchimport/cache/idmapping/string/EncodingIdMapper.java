--- conflicted
+++ resolved
@@ -256,7 +256,7 @@
                 {
                     try ( InputIterator<Object> idIterator = ids.iterator() )
                     {
-                        buildCollisionInfo( idIterator, progress );
+                        buildCollisionInfo( idIterator, collector, progress );
                     }
                 }
             }
@@ -268,16 +268,6 @@
                         + "so mission accomplished" );
             }
         }
-<<<<<<< HEAD
-        if ( detectAndMarkCollisions( progress ) > 0 )
-        {
-            try ( InputIterator<Object> idIterator = ids.iterator() )
-            {
-                buildCollisionInfo( idIterator, collector, progress );
-            }
-        }
-=======
->>>>>>> 9ababa55
         readyForUse = true;
     }
 
@@ -406,11 +396,8 @@
         dataCache.set( dataIndex, setCollision( dataCache.get( dataIndex ) ) );
     }
 
-<<<<<<< HEAD
     private void buildCollisionInfo( InputIterator<Object> ids, Collector collector, ProgressListener progress )
-=======
-    private void buildCollisionInfo( InputIterator<Object> ids, ProgressListener progress ) throws InterruptedException
->>>>>>> 9ababa55
+            throws InterruptedException
     {
         progress.started( "RESOLVE" );
         Radix radix = radixFactory.newInstance();
@@ -428,25 +415,6 @@
                 long eId = dataCache.get( i );
                 if ( isCollision( eId ) )
                 {
-<<<<<<< HEAD
-                    // Get hold of the group and duplicate detector for that group
-                    IdGroup group = groupOf( i );
-                    Map<Object,String> collisionsForGroup = collidedIds.get( group.id() );
-                    if ( collisionsForGroup == null )
-                    {
-                        collidedIds.put( group.id(), collisionsForGroup = new HashMap<>() );
-                    }
-
-                    // Check for duplicates in this group
-                    String existing = collisionsForGroup.get( id );
-                    if ( existing != null )
-                    {
-                        collector.collectDuplicateNode( id, i, group.name(), existing, sourceLocation( ids ) );
-                    }
-                    collisionsForGroup.put( id, sourceLocation( ids ) );
-
-=======
->>>>>>> 9ababa55
                     // Store this collision input id for matching later in get()
                     long eIdFromInputId = encoder.encode( id );
                     assert eIdFromInputId == clearCollision( eId ) : format( "Encoding mismatch during building of " +
@@ -475,7 +443,7 @@
 
         // Detect input id duplicates within the same group, with source information, line number and the works
         collisionTrackerCache = cacheFactory.newIntArray( collisionDataCacheStats.highestIndex()+1, -1 );
-        detectDuplicateInputIds( radix, collisionDataCacheStats, sourceDescriptions );
+        detectDuplicateInputIds( radix, collisionDataCacheStats, sourceDescriptions, collector );
 
         // We won't be needing these anymore
         collisionDataCache = null;
@@ -484,7 +452,7 @@
     }
 
     private void detectDuplicateInputIds( Radix radix, NumberArrayStats collisionDataCacheStats,
-            List<String> sourceDescriptions ) throws InterruptedException
+            List<String> sourceDescriptions, Collector collector ) throws InterruptedException
     {
         NumberArrayStats collisionTrackerCacheStats = new NumberArrayStats();
         new ParallelSort( radix, collisionDataCache, collisionDataCacheStats,
@@ -501,7 +469,8 @@
             long eid = collisionDataCache.get( collisionIndex );
             long sourceInformation = collisionSourceDataCache.get( collisionIndex );
             source.decode( sourceInformation );
-            IdGroup group = groupOf( collisionNodeIdCache.get( i ) );
+            long dataIndex = collisionNodeIdCache.get( i );
+            IdGroup group = groupOf( dataIndex );
             int groupId = group.id();
             if ( i == 0 || (eid == previousEid && previousGroupId == groupId ) )
             {   // Potential duplicate
@@ -511,7 +480,7 @@
                 {
                     String firstDataPoint = detector.sourceInformation( detectorIndex ).describe( sourceDescriptions );
                     String otherDataPoint = source.describe( sourceDescriptions );
-                    throw new DuplicateInputIdException( inputId, group.name(), firstDataPoint, otherDataPoint );
+                    collector.collectDuplicateNode( inputId, dataIndex, group.name(), firstDataPoint, otherDataPoint );
                 }
             }
             else
