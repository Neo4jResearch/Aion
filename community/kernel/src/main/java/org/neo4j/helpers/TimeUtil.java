--- conflicted
+++ resolved
@@ -45,25 +45,6 @@
         {
             int amount = Integer.parseInt( timeWithOrWithoutUnit.substring( 0, unitIndex ) );
             String unit = timeWithOrWithoutUnit.substring( unitIndex ).toLowerCase();
-            TimeUnit timeUnit = null;
-            int multiplyFactor = 1;
-            if ( unit.equals( "ms" ) )
-            {
-                timeUnit = TimeUnit.MILLISECONDS;
-            }
-            else if ( unit.equals( "s" ) )
-            {
-                timeUnit = TimeUnit.SECONDS;
-            }
-            else if ( unit.equals( "m" ) )
-            {
-                // This is only for having to rely on 1.6
-                timeUnit = TimeUnit.SECONDS;
-                multiplyFactor = 60;
-            }
-
-            int amount = Integer.parseInt( timeWithOrWithoutUnit.substring( 0, unitIndex ) );
-            String unit = timeWithOrWithoutUnit.substring( unitIndex ).toLowerCase();
             TimeUnit timeUnit;
             if ( unit.equals( "ms" ) )
             {
@@ -85,11 +66,7 @@
             {
                 throw new RuntimeException( "Unrecognized unit " + unit );
             }
-<<<<<<< HEAD
-            return timeUnit.toMillis( amount * multiplyFactor );
-=======
             return timeUnit.toMillis( amount );
->>>>>>> f81a2ce4
         }
     };
 
