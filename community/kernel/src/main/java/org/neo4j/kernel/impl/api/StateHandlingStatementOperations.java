/**
 * Copyright (c) 2002-2014 "Neo Technology,"
 * Network Engine for Objects in Lund AB [http://neotechnology.com]
 *
 * This file is part of Neo4j.
 *
 * Neo4j is free software: you can redistribute it and/or modify
 * it under the terms of the GNU General Public License as published by
 * the Free Software Foundation, either version 3 of the License, or
 * (at your option) any later version.
 *
 * This program is distributed in the hope that it will be useful,
 * but WITHOUT ANY WARRANTY; without even the implied warranty of
 * MERCHANTABILITY or FITNESS FOR A PARTICULAR PURPOSE.  See the
 * GNU General Public License for more details.
 *
 * You should have received a copy of the GNU General Public License
 * along with this program.  If not, see <http://www.gnu.org/licenses/>.
 */
package org.neo4j.kernel.impl.api;

import java.util.Arrays;
import java.util.HashSet;
import java.util.Iterator;
import java.util.Map;
import java.util.Set;

import org.neo4j.collection.primitive.PrimitiveIntCollections;
import org.neo4j.collection.primitive.PrimitiveIntIterator;
import org.neo4j.collection.primitive.PrimitiveLongCollections;
import org.neo4j.collection.primitive.PrimitiveLongIterator;
import org.neo4j.cursor.Cursor;
import org.neo4j.function.primitive.PrimitiveLongPredicate;
import org.neo4j.graphdb.Direction;
import org.neo4j.helpers.Predicate;
import org.neo4j.helpers.ThisShouldNotHappenError;
import org.neo4j.kernel.api.EntityType;
import org.neo4j.kernel.api.LegacyIndex;
import org.neo4j.kernel.api.LegacyIndexHits;
import org.neo4j.kernel.api.Statement;
import org.neo4j.kernel.api.TxState;
import org.neo4j.kernel.api.constraints.UniquenessConstraint;
import org.neo4j.kernel.api.exceptions.EntityNotFoundException;
import org.neo4j.kernel.api.exceptions.LabelNotFoundKernelException;
import org.neo4j.kernel.api.exceptions.PropertyKeyIdNotFoundKernelException;
import org.neo4j.kernel.api.exceptions.RelationshipTypeIdNotFoundKernelException;
import org.neo4j.kernel.api.exceptions.TransactionFailureException;
import org.neo4j.kernel.api.exceptions.index.IndexNotFoundKernelException;
import org.neo4j.kernel.api.exceptions.legacyindex.LegacyIndexNotFoundKernelException;
import org.neo4j.kernel.api.exceptions.schema.ConstraintVerificationFailedKernelException;
import org.neo4j.kernel.api.exceptions.schema.CreateConstraintFailureException;
import org.neo4j.kernel.api.exceptions.schema.DropIndexFailureException;
import org.neo4j.kernel.api.exceptions.schema.IllegalTokenNameException;
import org.neo4j.kernel.api.exceptions.schema.IndexBrokenKernelException;
import org.neo4j.kernel.api.exceptions.schema.SchemaRuleNotFoundException;
import org.neo4j.kernel.api.exceptions.schema.TooManyLabelsException;
import org.neo4j.kernel.api.index.IndexDescriptor;
import org.neo4j.kernel.api.index.InternalIndexState;
import org.neo4j.kernel.api.properties.DefinedProperty;
import org.neo4j.kernel.api.properties.Property;
import org.neo4j.kernel.api.properties.PropertyKeyIdIterator;
import org.neo4j.kernel.impl.api.operations.EntityOperations;
import org.neo4j.kernel.impl.api.operations.KeyReadOperations;
import org.neo4j.kernel.impl.api.operations.KeyWriteOperations;
import org.neo4j.kernel.impl.api.operations.LegacyIndexReadOperations;
import org.neo4j.kernel.impl.api.operations.LegacyIndexWriteOperations;
import org.neo4j.kernel.impl.api.operations.SchemaReadOperations;
import org.neo4j.kernel.impl.api.operations.SchemaWriteOperations;
import org.neo4j.kernel.impl.api.state.AugmentWithLocalStateExpandCursor;
import org.neo4j.kernel.impl.api.state.ConstraintIndexCreator;
import org.neo4j.kernel.impl.api.store.StoreReadLayer;
import org.neo4j.kernel.impl.core.Token;
import org.neo4j.kernel.impl.index.IndexEntityType;
import org.neo4j.kernel.impl.index.LegacyIndexStore;
import org.neo4j.kernel.impl.nioneo.store.SchemaStorage;
import org.neo4j.kernel.impl.util.DiffSets;
import org.neo4j.kernel.impl.util.PrimitiveLongResourceIterator;
import org.neo4j.kernel.impl.util.register.NeoRegister;
import org.neo4j.register.Register;

import static java.util.Collections.emptyList;

import static org.neo4j.collection.primitive.PrimitiveLongCollections.single;
import static org.neo4j.helpers.collection.Iterables.filter;
import static org.neo4j.helpers.collection.Iterables.option;
import static org.neo4j.helpers.collection.IteratorUtil.resourceIterator;
import static org.neo4j.helpers.collection.IteratorUtil.singleOrNull;
import static org.neo4j.kernel.api.StatementConstants.NO_SUCH_NODE;

public class StateHandlingStatementOperations implements
<<<<<<< HEAD
        KeyReadOperations,
        KeyWriteOperations,
        EntityOperations,
        SchemaReadOperations,
        SchemaWriteOperations,
        LegacyIndexReadOperations,
        LegacyIndexWriteOperations
=======
                                              KeyReadOperations,
                                              KeyWriteOperations,
                                              EntityOperations,
                                              SchemaReadOperations,
                                              SchemaWriteOperations
>>>>>>> 816f76de
{
    private final StoreReadLayer storeLayer;
    private final LegacyPropertyTrackers legacyPropertyTrackers;
    private final ConstraintIndexCreator constraintIndexCreator;
    private final LegacyIndexStore legacyIndexStore;

    public StateHandlingStatementOperations(
            StoreReadLayer storeLayer, LegacyPropertyTrackers propertyTrackers,
            ConstraintIndexCreator constraintIndexCreator,
            LegacyIndexStore legacyIndexStore )
    {
        this.storeLayer = storeLayer;
        this.legacyPropertyTrackers = propertyTrackers;
        this.constraintIndexCreator = constraintIndexCreator;
        this.legacyIndexStore = legacyIndexStore;
    }

    @Override
    public long nodeCreate( KernelStatement state )
    {
        long nodeId = storeLayer.reserveNode();
        state.txState().nodeDoCreate( nodeId );
        return nodeId;
    }

    @Override
    public void nodeDelete( KernelStatement state, long nodeId ) throws EntityNotFoundException
    {
        assertNodeExists( state, nodeId );
        legacyPropertyTrackers.nodeDelete( nodeId );
        state.txState().nodeDoDelete( nodeId );
    }

    private void assertNodeExists( KernelStatement state, long nodeId ) throws EntityNotFoundException
    {
        if ( !nodeExists( state, nodeId ) )
        {
            throw new EntityNotFoundException( EntityType.NODE, nodeId );
        }
    }

    @Override
    public long relationshipCreate( KernelStatement state, int relationshipTypeId, long startNodeId, long endNodeId )
            throws EntityNotFoundException
    {
        assertNodeExists( state, startNodeId );
        assertNodeExists( state, endNodeId );
        long id = storeLayer.reserveRelationship();
        state.txState().relationshipDoCreate( id, relationshipTypeId, startNodeId, endNodeId );
        return id;
    }

    @Override
    public void relationshipDelete( final KernelStatement state, long relationshipId ) throws EntityNotFoundException
    {
        if ( !relationshipExists( state, relationshipId ) )
        {
            throw new EntityNotFoundException( EntityType.RELATIONSHIP, relationshipId );
        }

        // NOTE: We implicitly delegate to neoStoreTransaction via txState.legacyState here. This is because that
        // call returns modified properties, which node manager uses to update legacy tx state. This will be cleaned up
        // once we've removed legacy tx state.
        legacyPropertyTrackers.relationshipDelete( relationshipId );
        final TxState txState = state.txState();
        if ( txState.relationshipIsAddedInThisTx( relationshipId ) )
        {
            txState.relationshipDoDeleteAddedInThisTx( relationshipId );
        }
        else
        {
            try
            {
                storeLayer.relationshipVisit( relationshipId, new RelationshipVisitor<RuntimeException>()
                {
                    @Override
                    public void visit( long relId, int type, long startNode, long endNode )
                    {
                        txState.relationshipDoDelete( relId, type, startNode, endNode );
                    }
                });
            }
            catch ( EntityNotFoundException e )
            {
                // If it doesn't exist, it doesn't exist, and the user got what she wanted.
                return;
            }
        }
    }

    @Override
    public boolean nodeExists( KernelStatement state, long nodeId )
    {
        if ( state.hasTxStateWithChanges() )
        {
            if ( state.txState().nodeIsDeletedInThisTx( nodeId ) )
            {
                return false;
            }

            if ( state.txState().nodeIsAddedInThisTx( nodeId ) )
            {
                return true;
            }
        }

        return storeLayer.nodeExists( nodeId );
    }

    @Override
    public boolean relationshipExists( KernelStatement state, long relId )
    {
        if ( state.hasTxStateWithChanges() )
        {
            if ( state.txState().relationshipIsDeletedInThisTx( relId ) )
            {
                return false;
            }

            if ( state.txState().relationshipIsAddedInThisTx( relId ) )
            {
                return true;
            }
        }

        return storeLayer.relationshipExists( relId );
    }

    @Override
    public boolean nodeHasLabel( KernelStatement state, long nodeId, int labelId ) throws EntityNotFoundException
    {
        if ( state.hasTxStateWithChanges() )
        {
            if ( state.txState().nodeIsDeletedInThisTx( nodeId ) )
            {
                return false;
            }

            if ( state.txState().nodeIsAddedInThisTx( nodeId ) )
            {
                TxState.UpdateTriState labelState = state.txState().labelState( nodeId, labelId );
                return labelState.isTouched() && labelState.isAdded();
            }

            TxState.UpdateTriState labelState = state.txState().labelState( nodeId, labelId );
            if ( labelState.isTouched() )
            {
                return labelState.isAdded();
            }
        }

        return storeLayer.nodeHasLabel( nodeId, labelId );
    }

    @Override
    public PrimitiveIntIterator nodeGetLabels( KernelStatement state, long nodeId ) throws EntityNotFoundException
    {
        if ( state.hasTxStateWithChanges() )
        {
            if ( state.txState().nodeIsDeletedInThisTx( nodeId ) )
            {
                return PrimitiveIntCollections.emptyIterator();
            }

            if ( state.txState().nodeIsAddedInThisTx( nodeId ) )
            {
                return PrimitiveIntCollections.toPrimitiveIterator(
                        state.txState().nodeStateLabelDiffSets( nodeId ).getAdded().iterator() );
            }

            return state.txState().nodeStateLabelDiffSets( nodeId ).augment(
                    storeLayer.nodeGetLabels( nodeId ) );
        }

        return storeLayer.nodeGetLabels( nodeId );
    }

    @Override
    public PrimitiveLongIterator nodesGetAll( KernelStatement state )
    {
        return state.txState().augmentNodesGetAll( storeLayer.nodesGetAll() );
    }

    @Override
    public PrimitiveLongIterator relationshipsGetAll( KernelStatement state )
    {
        return state.txState().augmentRelationshipsGetAll( storeLayer.relationshipsGetAll() );
    }

    @Override
    public boolean nodeAddLabel( KernelStatement state, long nodeId, int labelId ) throws EntityNotFoundException
    {
        if ( nodeHasLabel( state, nodeId, labelId ) )
        {
            // Label is already in state or in store, no-op
            return false;
        }

        state.txState().nodeDoAddLabel( labelId, nodeId );
        for ( Iterator<DefinedProperty> properties = nodeGetAllProperties( state, nodeId ); properties.hasNext(); )
        {
            DefinedProperty property = properties.next();
            indexUpdateProperty( state, nodeId, labelId, property.propertyKeyId(), null, property.value() );
        }
        return true;
    }

    @Override
    public boolean nodeRemoveLabel( KernelStatement state, long nodeId, int labelId ) throws EntityNotFoundException
    {
        if ( !nodeHasLabel( state, nodeId, labelId ) )
        {
            // Label does not exist in state nor in store, no-op
            return false;
        }

        state.txState().nodeDoRemoveLabel( labelId, nodeId );
        for ( Iterator<DefinedProperty> properties = nodeGetAllProperties( state, nodeId ); properties.hasNext(); )
        {
            DefinedProperty property = properties.next();
            indexUpdateProperty( state, nodeId, labelId, property.propertyKeyId(), property.value(), null );
        }
        return true;
    }

    @Override
    public PrimitiveLongIterator nodesGetForLabel( KernelStatement state, int labelId )
    {
        if ( state.hasTxStateWithChanges() )
        {
            PrimitiveLongIterator wLabelChanges =
                    state.txState().nodesWithLabelChanged( labelId ).augment(
                            storeLayer.nodesGetForLabel( state, labelId ) );
            return state.txState().addedAndRemovedNodes().augmentWithRemovals( wLabelChanges );
        }

        return storeLayer.nodesGetForLabel( state, labelId );
    }

    @Override
    public IndexDescriptor indexCreate( KernelStatement state, int labelId, int propertyKey )
    {
        IndexDescriptor rule = new IndexDescriptor( labelId, propertyKey );
        state.txState().indexRuleDoAdd( rule );
        return rule;
    }

    @Override
    public void indexDrop( KernelStatement state, IndexDescriptor descriptor ) throws DropIndexFailureException
    {
        state.txState().indexDoDrop( descriptor );
    }

    @Override
    public void uniqueIndexDrop( KernelStatement state, IndexDescriptor descriptor ) throws DropIndexFailureException
    {
        state.txState().constraintIndexDoDrop( descriptor );
    }

    @Override
    public UniquenessConstraint uniquenessConstraintCreate( KernelStatement state, int labelId, int propertyKeyId )
            throws CreateConstraintFailureException
    {
        UniquenessConstraint constraint = new UniquenessConstraint( labelId, propertyKeyId );
        try
        {
            IndexDescriptor index = new IndexDescriptor( labelId, propertyKeyId );
            if ( state.txState().constraintIndexDoUnRemove( index ) ) // ..., DROP, *CREATE*
            { // creation is undoing a drop
                state.txState().constraintIndexDiffSetsByLabel( labelId ).unRemove( index );
                if ( !state.txState().constraintDoUnRemove( constraint ) ) // CREATE, ..., DROP, *CREATE*
                { // ... the drop we are undoing did itself undo a prior create...
                    state.txState().constraintsChangesForLabel( labelId ).unRemove( constraint );
                    state.txState().constraintDoAdd(
                            constraint, state.txState().indexCreatedForConstraint( constraint ) );
                }
            }
            else // *CREATE*
            { // create from scratch
                for ( Iterator<UniquenessConstraint> it = storeLayer.constraintsGetForLabelAndPropertyKey(
                        labelId, propertyKeyId ); it.hasNext(); )
                {
                    if ( it.next().equals( labelId, propertyKeyId ) )
                    {
                        return constraint;
                    }
                }
                long indexId = constraintIndexCreator.createUniquenessConstraintIndex(
                        state, this, labelId, propertyKeyId );
                state.txState().constraintDoAdd( constraint, indexId );
            }
            return constraint;
        }
        catch ( ConstraintVerificationFailedKernelException | DropIndexFailureException | TransactionFailureException e )
        {
            throw new CreateConstraintFailureException( constraint, e );
        }
    }

    @Override
    public Iterator<UniquenessConstraint> constraintsGetForLabelAndPropertyKey( KernelStatement state,
            int labelId, int propertyKeyId )
    {
        return applyConstraintsDiff( state, storeLayer.constraintsGetForLabelAndPropertyKey(
                labelId, propertyKeyId ), labelId, propertyKeyId );
    }

    @Override
    public Iterator<UniquenessConstraint> constraintsGetForLabel( KernelStatement state, int labelId )
    {
        return applyConstraintsDiff( state, storeLayer.constraintsGetForLabel( labelId ), labelId );
    }

    @Override
    public Iterator<UniquenessConstraint> constraintsGetAll( KernelStatement state )
    {
        return applyConstraintsDiff( state, storeLayer.constraintsGetAll() );
    }

    private Iterator<UniquenessConstraint> applyConstraintsDiff( KernelStatement state,
                                                                 Iterator<UniquenessConstraint> constraints,
                                                                 int labelId, int propertyKeyId )
    {
        if ( state.hasTxStateWithChanges() )
        {
            DiffSets<UniquenessConstraint> diff =
                    state.txState().constraintsChangesForLabelAndProperty( labelId, propertyKeyId );
            if ( diff != null )
            {
                return diff.apply( constraints );
            }
        }

        return constraints;
    }

    private Iterator<UniquenessConstraint> applyConstraintsDiff( KernelStatement state,
                                                                 Iterator<UniquenessConstraint> constraints,
                                                                 int labelId )
    {
        if ( state.hasTxStateWithChanges() )
        {
            DiffSets<UniquenessConstraint> diff = state.txState().constraintsChangesForLabel( labelId );
            if ( diff != null )
            {
                return diff.apply( constraints );
            }
        }

        return constraints;
    }

    private Iterator<UniquenessConstraint> applyConstraintsDiff( KernelStatement state,
                                                                 Iterator<UniquenessConstraint> constraints )
    {
        if ( state.hasTxStateWithChanges() )
        {
            DiffSets<UniquenessConstraint> diff = state.txState().constraintsChanges();
            if ( diff != null )
            {
                return diff.apply( constraints );
            }
        }

        return constraints;
    }

    @Override
    public void constraintDrop( KernelStatement state, UniquenessConstraint constraint )
    {
        state.txState().constraintDoDrop( constraint );
    }

    @Override
    public IndexDescriptor indexesGetForLabelAndPropertyKey( KernelStatement state, int labelId, int propertyKey )
            throws SchemaRuleNotFoundException
    {
        Iterable<IndexDescriptor> committedRules;
        try
        {
            committedRules = option( storeLayer.indexesGetForLabelAndPropertyKey( labelId,
                    propertyKey ) );
        }
        catch ( SchemaRuleNotFoundException e )
        {
            committedRules = emptyList();
        }
        DiffSets<IndexDescriptor> ruleDiffSet = state.txState().indexDiffSetsByLabel( labelId );

        boolean hasTxStateWithChanges = state.hasTxStateWithChanges();
        Iterator<IndexDescriptor> rules = hasTxStateWithChanges ?
                                          filterByPropertyKeyId( ruleDiffSet.apply( committedRules.iterator() ),
                                                                 propertyKey ) :
                                          committedRules.iterator();
        IndexDescriptor single = singleOrNull( rules );
        if ( single == null )
        {
            throw new SchemaRuleNotFoundException( "Index rule for label:" + labelId + " and property:" +
                                                   propertyKey + " not found" );
        }
        return single;
    }

    private Iterator<IndexDescriptor> filterByPropertyKeyId(
            Iterator<IndexDescriptor> descriptorIterator,
            final int propertyKey )
    {
        Predicate<IndexDescriptor> predicate = new Predicate<IndexDescriptor>()
        {
            @Override
            public boolean accept( IndexDescriptor item )
            {
                return item.getPropertyKeyId() == propertyKey;
            }
        };
        return filter( predicate, descriptorIterator );
    }

    @Override
    public InternalIndexState indexGetState( KernelStatement state, IndexDescriptor descriptor )
            throws IndexNotFoundKernelException
    {
        // If index is in our state, then return populating
        if ( state.hasTxStateWithChanges() )
        {
            if ( checkIndexState( descriptor, state.txState().indexDiffSetsByLabel( descriptor.getLabelId() ) ) )
            {
                return InternalIndexState.POPULATING;
            }
            if ( checkIndexState( descriptor, state.txState().constraintIndexDiffSetsByLabel( descriptor.getLabelId()
            ) ) )
            {
                return InternalIndexState.POPULATING;
            }
        }

        return storeLayer.indexGetState( descriptor );
    }

    private boolean checkIndexState( IndexDescriptor indexRule, DiffSets<IndexDescriptor> diffSet )
            throws IndexNotFoundKernelException
    {
        if ( diffSet.isAdded( indexRule ) )
        {
            return true;
        }
        if ( diffSet.isRemoved( indexRule ) )
        {
            throw new IndexNotFoundKernelException( String.format( "Index for label id %d on property id %d has been " +
                                                                   "dropped in this transaction.",
                                                                   indexRule.getLabelId(),
                                                                   indexRule.getPropertyKeyId() ) );
        }
        return false;
    }

    @Override
    public Iterator<IndexDescriptor> indexesGetForLabel( KernelStatement state, int labelId )
    {
        if ( state.hasTxStateWithChanges() )
        {
            return state.txState().indexDiffSetsByLabel( labelId )
                    .apply( storeLayer.indexesGetForLabel( labelId ) );
        }

        return storeLayer.indexesGetForLabel( labelId );
    }

    @Override
    public Iterator<IndexDescriptor> indexesGetAll( KernelStatement state )
    {
        if ( state.hasTxStateWithChanges() )
        {
            return state.txState().indexChanges().apply( storeLayer.indexesGetAll() );
        }

        return storeLayer.indexesGetAll();
    }

    @Override
    public Iterator<IndexDescriptor> uniqueIndexesGetForLabel( KernelStatement state, int labelId )
    {
        if ( state.hasTxStateWithChanges() )
        {
            return state.txState().constraintIndexDiffSetsByLabel( labelId )
                    .apply( storeLayer.uniqueIndexesGetForLabel( labelId ) );
        }

        return storeLayer.uniqueIndexesGetForLabel( labelId );
    }

    @Override
    public Iterator<IndexDescriptor> uniqueIndexesGetAll( KernelStatement state )
    {
        if ( state.hasTxStateWithChanges() )
        {
            return state.txState().constraintIndexChanges()
                    .apply( storeLayer.uniqueIndexesGetAll() );
        }

        return storeLayer.uniqueIndexesGetAll();
    }

    @Override
    public long nodeGetUniqueFromIndexLookup( KernelStatement state, IndexDescriptor index, Object value )
            throws IndexNotFoundKernelException, IndexBrokenKernelException
    {
        PrimitiveLongResourceIterator committed = storeLayer.nodeGetUniqueFromIndexLookup( state, index, value );
        PrimitiveLongIterator exactMatches = filterExactIndexMatches( state, index, value, committed );
        PrimitiveLongIterator changeFilteredMatches = filterIndexStateChanges( state, index, value, exactMatches );
        return single( resourceIterator( changeFilteredMatches, committed ), NO_SUCH_NODE );
    }

    @Override
    public PrimitiveLongIterator nodesGetFromIndexLookup( KernelStatement state, IndexDescriptor index,
                                                          final Object value )
            throws IndexNotFoundKernelException
    {
        PrimitiveLongResourceIterator committed = storeLayer.nodesGetFromIndexLookup( state, index, value );
        PrimitiveLongIterator exactMatches = filterExactIndexMatches( state, index, value, committed );
        PrimitiveLongIterator changeFilteredMatches = filterIndexStateChanges( state, index, value, exactMatches );
        return resourceIterator( changeFilteredMatches, committed );
    }

    private PrimitiveLongIterator filterExactIndexMatches(
            KernelStatement state,
            IndexDescriptor index,
            Object value,
            PrimitiveLongIterator committed )
    {
        if ( isNumberOrArray( value ) )
        {
            return PrimitiveLongCollections.filter( committed, exactMatch( state, index.getPropertyKeyId(), value ) );
        }
        return committed;
    }

    private boolean isNumberOrArray( Object value )
    {
        return value instanceof Number || value.getClass().isArray();
    }

    private PrimitiveLongPredicate exactMatch(
            final KernelStatement state,
            final int propertyKeyId,
            final Object value )
    {
        return new PrimitiveLongPredicate()
        {
            @Override
            public boolean accept( long nodeId )
            {
                try
                {
                    return nodeGetProperty( state, nodeId, propertyKeyId ).valueEquals( value );
                }
                catch ( EntityNotFoundException e )
                {
                    throw new ThisShouldNotHappenError( "Chris", "An index claims a node by id " + nodeId +
                            " has the value. However, it looks like that node does not exist.", e);
                }
            }
        };
    }

    private PrimitiveLongIterator filterIndexStateChanges( KernelStatement state, IndexDescriptor index,
            Object value, PrimitiveLongIterator nodeIds )
    {
        if ( state.hasTxStateWithChanges() )
        {
            DiffSets<Long> labelPropertyChanges = state.txState().indexUpdates( index, value );
            DiffSets<Long> nodes = state.txState().addedAndRemovedNodes();

            // Apply to actual index lookup
            return nodes.augmentWithRemovals( labelPropertyChanges.augment( nodeIds ) );
        }
        return nodeIds;
    }

    @Override
    public Property nodeSetProperty( KernelStatement state, long nodeId, DefinedProperty property )
            throws EntityNotFoundException
    {
        Property existingProperty = nodeGetProperty( state, nodeId, property.propertyKeyId() );
        if ( !existingProperty.isDefined() )
        {
            legacyPropertyTrackers.nodeAddStoreProperty( nodeId, property );
        }
        else
        {
            legacyPropertyTrackers.nodeChangeStoreProperty( nodeId, (DefinedProperty) existingProperty, property );
        }
        state.txState().nodeDoReplaceProperty( nodeId, existingProperty, property );
        indexesUpdateProperty( state, nodeId, property.propertyKeyId(), existingProperty.value( null ),
                               property.value() );
        return existingProperty;
    }

    @Override
    public Property relationshipSetProperty( KernelStatement state, long relationshipId, DefinedProperty property )
            throws EntityNotFoundException
    {
        Property existingProperty = relationshipGetProperty( state, relationshipId, property.propertyKeyId() );
        if ( !existingProperty.isDefined() )
        {
            legacyPropertyTrackers.relationshipAddStoreProperty( relationshipId, property );
        }
        else
        {
            legacyPropertyTrackers.relationshipChangeStoreProperty( relationshipId, (DefinedProperty)
                    existingProperty, property );
        }
        state.txState().relationshipDoReplaceProperty( relationshipId, existingProperty, property );
        return existingProperty;
    }

    @Override
    public Property graphSetProperty( KernelStatement state, DefinedProperty property )
    {
        Property existingProperty = graphGetProperty( state, property.propertyKeyId() );
        state.txState().graphDoReplaceProperty( existingProperty, property );
        return existingProperty;
    }

    @Override
    public Property nodeRemoveProperty( KernelStatement state, long nodeId, int propertyKeyId )
            throws EntityNotFoundException
    {
        Property existingProperty = nodeGetProperty( state, nodeId, propertyKeyId );
        if ( existingProperty.isDefined() )
        {
            legacyPropertyTrackers.nodeRemoveStoreProperty( nodeId, (DefinedProperty) existingProperty );
            state.txState().nodeDoRemoveProperty( nodeId, (DefinedProperty)existingProperty );
            indexesUpdateProperty( state, nodeId, propertyKeyId, ((DefinedProperty) existingProperty).value(), null );
        }
        return existingProperty;
    }

    @Override
    public Property relationshipRemoveProperty( KernelStatement state, long relationshipId, int propertyKeyId )
            throws EntityNotFoundException
    {
        Property existingProperty = relationshipGetProperty( state, relationshipId, propertyKeyId );
        if ( existingProperty.isDefined() )
        {
            legacyPropertyTrackers.relationshipRemoveStoreProperty( relationshipId, (DefinedProperty)
                    existingProperty );
            state.txState().relationshipDoRemoveProperty( relationshipId, (DefinedProperty)existingProperty );
        }
        return existingProperty;
    }

    @Override
    public Property graphRemoveProperty( KernelStatement state, int propertyKeyId )
    {
        Property existingProperty = graphGetProperty( state, propertyKeyId );
        if(existingProperty.isDefined())
        {
            state.txState().graphDoRemoveProperty( (DefinedProperty)existingProperty );
        }
        return existingProperty;
    }

    private void indexesUpdateProperty( KernelStatement state, long nodeId, int propertyKey,
                                        Object valueBefore, Object valueAfter ) throws EntityNotFoundException
    {
        for ( PrimitiveIntIterator labels = nodeGetLabels( state, nodeId ); labels.hasNext(); )
        {
            indexUpdateProperty( state, nodeId, labels.next(), propertyKey, valueBefore, valueAfter );
        }
    }

    private void indexUpdateProperty( KernelStatement state, long nodeId, int labelId, int propertyKey,
                                      Object valueBefore, Object valueAfter )
    {
        IndexDescriptor descriptor;
        try
        {
            descriptor = indexesGetForLabelAndPropertyKey( state, labelId, propertyKey );
        }
        catch ( SchemaRuleNotFoundException e )
        {
            return;
        }
        state.txState().indexUpdateProperty( descriptor, nodeId, valueBefore, valueAfter );
    }

    @Override
    public PrimitiveLongIterator nodeGetPropertyKeys( KernelStatement state, long nodeId )
            throws EntityNotFoundException
    {
        if ( state.hasTxStateWithChanges() )
        {
            return new PropertyKeyIdIterator( nodeGetAllProperties( state, nodeId ) );
        }

        return storeLayer.nodeGetPropertyKeys( nodeId );
    }

    @Override
    public Property nodeGetProperty( KernelStatement state, long nodeId, int propertyKeyId )
            throws EntityNotFoundException
    {
        if ( state.hasTxStateWithChanges() )
        {
            Iterator<DefinedProperty> properties = nodeGetAllProperties( state, nodeId );
            while ( properties.hasNext() )
            {
                Property property = properties.next();
                if ( property.propertyKeyId() == propertyKeyId )
                {
                    return property;
                }
            }
            return Property.noNodeProperty( nodeId, propertyKeyId );
        }

        return storeLayer.nodeGetProperty( nodeId, propertyKeyId );
    }

    @Override
    public Iterator<DefinedProperty> nodeGetAllProperties( KernelStatement state, long nodeId )
            throws EntityNotFoundException
    {
        if ( state.hasTxStateWithChanges() )
        {
            if ( state.txState().nodeIsAddedInThisTx( nodeId ) )
            {
                return state.txState().addedAndChangedNodeProperties( nodeId );
            }
            if ( state.txState().nodeIsDeletedInThisTx( nodeId ) )
            {
                // TODO Throw IllegalStateException to conform with beans API. We may want to introduce
                // EntityDeletedException instead and use it instead of returning empty values in similar places
                throw new IllegalStateException( "Node " + nodeId + " has been deleted" );
            }
            return state.txState().augmentNodeProperties( nodeId, storeLayer.nodeGetAllProperties( nodeId ) );
        }

        return storeLayer.nodeGetAllProperties( nodeId );
    }

    @Override
    public PrimitiveLongIterator relationshipGetPropertyKeys( KernelStatement state, long relationshipId )
            throws EntityNotFoundException
    {
        if ( state.hasTxStateWithChanges() )
        {
            return new PropertyKeyIdIterator( relationshipGetAllProperties( state, relationshipId ) );
        }

        return storeLayer.relationshipGetPropertyKeys( relationshipId );
    }

    @Override
    public Property relationshipGetProperty( KernelStatement state, long relationshipId, int propertyKeyId )
            throws EntityNotFoundException
    {
        if ( state.hasTxStateWithChanges() )
        {
            Iterator<DefinedProperty> properties = relationshipGetAllProperties( state, relationshipId );
            while ( properties.hasNext() )
            {
                Property property = properties.next();
                if ( property.propertyKeyId() == propertyKeyId )
                {
                    return property;
                }
            }
            return Property.noRelationshipProperty( relationshipId, propertyKeyId );
        }
        return storeLayer.relationshipGetProperty( relationshipId, propertyKeyId );
    }

    @Override
    public Iterator<DefinedProperty> relationshipGetAllProperties( KernelStatement state, long relationshipId )
            throws EntityNotFoundException
    {
        if ( state.hasTxStateWithChanges() )
        {
            if ( state.txState().relationshipIsAddedInThisTx( relationshipId ) )
            {
                return state.txState().addedAndChangedRelProperties( relationshipId );
            }
            if ( state.txState().relationshipIsDeletedInThisTx( relationshipId ) )
            {
                // TODO Throw IllegalStateException to conform with beans API. We may want to introduce
                // EntityDeletedException instead and use it instead of returning empty values in similar places
                throw new IllegalStateException( "Relationship " + relationshipId + " has been deleted" );
            }
            return state.txState().augmentRelProperties( relationshipId,
                    storeLayer.relationshipGetAllProperties( relationshipId ) );
        }
        else
        {
            return storeLayer.relationshipGetAllProperties( relationshipId );
        }
    }

    @Override
    public PrimitiveLongIterator graphGetPropertyKeys( KernelStatement state )
    {
        if ( state.hasTxStateWithChanges() )
        {
            return new PropertyKeyIdIterator( graphGetAllProperties( state ) );
        }

        return storeLayer.graphGetPropertyKeys( state );
    }

    @Override
    public Property graphGetProperty( KernelStatement state, int propertyKeyId )
    {
        Iterator<DefinedProperty> properties = graphGetAllProperties( state );
        while ( properties.hasNext() )
        {
            Property property = properties.next();
            if ( property.propertyKeyId() == propertyKeyId )
            {
                return property;
            }
        }
        return Property.noGraphProperty( propertyKeyId );
    }

    @Override
    public Iterator<DefinedProperty> graphGetAllProperties( KernelStatement state )
    {
        if ( state.hasTxStateWithChanges() )
        {
            return state.txState().augmentGraphProperties( storeLayer.graphGetAllProperties() );
        }

        return storeLayer.graphGetAllProperties();
    }

    @Override
    public PrimitiveLongIterator nodeGetRelationships( KernelStatement state, long nodeId, Direction direction,
                                                       int[] relTypes ) throws EntityNotFoundException
    {
        relTypes = deduplicate( relTypes );

        if ( state.hasTxStateWithChanges() )
        {
            TxState txState = state.txState();
            PrimitiveLongIterator stored;
            if( txState.nodeIsAddedInThisTx( nodeId ) )
            {
                stored = PrimitiveLongCollections.emptyIterator();
            }
            else
            {
                stored = storeLayer.nodeListRelationships( nodeId, direction, relTypes );
            }
            return txState.augmentRelationships( nodeId, direction, relTypes, stored );
        }
        return storeLayer.nodeListRelationships( nodeId, direction, relTypes );
    }

    @Override
    public PrimitiveLongIterator nodeGetRelationships( KernelStatement state, long nodeId, Direction direction ) throws EntityNotFoundException
    {
        if ( state.hasTxStateWithChanges() )
        {
            TxState txState = state.txState();
            PrimitiveLongIterator stored;
            if( txState.nodeIsAddedInThisTx( nodeId ) )
            {
                stored = PrimitiveLongCollections.emptyIterator();
            }
            else
            {
                stored = storeLayer.nodeListRelationships( nodeId, direction );
            }
            return txState.augmentRelationships( nodeId, direction, stored );
        }
        return storeLayer.nodeListRelationships( nodeId, direction );
    }

    @Override
    public int nodeGetDegree( KernelStatement state, long nodeId, Direction direction, int relType ) throws EntityNotFoundException

    {
        if( state.hasTxStateWithChanges() )
        {
            int degree = 0;
            if(state.txState().nodeIsDeletedInThisTx( nodeId ))
            {
                return 0;
            }

            if( !state.txState().nodeIsAddedInThisTx( nodeId ))
            {
                degree = storeLayer.nodeGetDegree( nodeId, direction, relType );
            }

            return state.txState().augmentNodeDegree( nodeId, degree, direction, relType );
        }
        else
        {
            return storeLayer.nodeGetDegree( nodeId, direction, relType );
        }
    }

    @Override
    public int nodeGetDegree( KernelStatement state, long nodeId, Direction direction ) throws EntityNotFoundException
    {
        if( state.hasTxStateWithChanges() )
        {
            int degree = 0;
            if(state.txState().nodeIsDeletedInThisTx( nodeId ))
            {
                return 0;
            }

            if( !state.txState().nodeIsAddedInThisTx( nodeId ))
            {
                degree = storeLayer.nodeGetDegree( nodeId, direction );
            }
            return state.txState().augmentNodeDegree( nodeId, degree, direction );
        }
        else
        {
            return storeLayer.nodeGetDegree( nodeId, direction );
        }
    }

    @Override
    public PrimitiveIntIterator nodeGetRelationshipTypes( KernelStatement state, long nodeId )
            throws EntityNotFoundException
    {
        if(state.hasTxStateWithChanges() && state.txState().nodeModifiedInThisTx(nodeId))
        {
            TxState tx = state.txState();
            if(tx.nodeIsDeletedInThisTx( nodeId ))
            {
                return PrimitiveIntCollections.emptyIterator();
            }

            if(tx.nodeIsAddedInThisTx( nodeId ))
            {
                return tx.nodeRelationshipTypes(nodeId);
            }

            Set<Integer> types = new HashSet<>();

            // Add types in the current transaction
            PrimitiveIntIterator typesInTx = tx.nodeRelationshipTypes( nodeId );
            while(typesInTx.hasNext())
            {
                types.add( typesInTx.next() );
            }

            // Augment with types stored on disk, minus any types where all rels of that type are deleted
            // in current tx.
            PrimitiveIntIterator committedTypes = storeLayer.nodeGetRelationshipTypes( nodeId );
            while(committedTypes.hasNext())
            {
                int current = committedTypes.next();
                if(!types.contains( current ) && nodeGetDegree( state, nodeId, Direction.BOTH, current ) > 0)
                {
                    types.add( current );
                }
            }

            return PrimitiveIntCollections.toPrimitiveIterator( types.iterator() );
        }
        else
        {
            return storeLayer.nodeGetRelationshipTypes( nodeId );
        }
    }

    //
    // Methods that delegate directly to storage
    //

    @Override
    public Long indexGetOwningUniquenessConstraintId( KernelStatement state, IndexDescriptor index )
            throws SchemaRuleNotFoundException
    {
        return storeLayer.indexGetOwningUniquenessConstraintId( index );
    }

    @Override
    public long indexGetCommittedId( KernelStatement state, IndexDescriptor index, SchemaStorage.IndexRuleKind kind )
            throws SchemaRuleNotFoundException
    {
        return storeLayer.indexGetCommittedId( index, kind );
    }

    @Override
    public String indexGetFailure( Statement state, IndexDescriptor descriptor )
            throws IndexNotFoundKernelException
    {
        return storeLayer.indexGetFailure( descriptor );
    }

    @Override
    public int labelGetForName( Statement state, String labelName )
    {
        return storeLayer.labelGetForName( labelName );
    }

    @Override
    public String labelGetName( Statement state, int labelId ) throws LabelNotFoundKernelException
    {
        return storeLayer.labelGetName( labelId );
    }

    @Override
    public int propertyKeyGetForName( Statement state, String propertyKeyName )
    {
        return storeLayer.propertyKeyGetForName( propertyKeyName );
    }

    @Override
    public String propertyKeyGetName( Statement state, int propertyKeyId ) throws PropertyKeyIdNotFoundKernelException
    {
        return storeLayer.propertyKeyGetName( propertyKeyId );
    }

    @Override
    public Iterator<Token> propertyKeyGetAllTokens( Statement state )
    {
        return storeLayer.propertyKeyGetAllTokens();
    }

    @Override
    public Iterator<Token> labelsGetAllTokens( Statement state )
    {
        return storeLayer.labelsGetAllTokens();
    }

    @Override
    public int relationshipTypeGetForName( Statement state, String relationshipTypeName )
    {
        return storeLayer.relationshipTypeGetForName( relationshipTypeName );
    }

    @Override
    public String relationshipTypeGetName( Statement state, int relationshipTypeId ) throws
                                                                                     RelationshipTypeIdNotFoundKernelException
    {
        return storeLayer.relationshipTypeGetName( relationshipTypeId );
    }

    @Override
    public int labelGetOrCreateForName( Statement state, String labelName ) throws IllegalTokenNameException,
                                                                                   TooManyLabelsException
    {
        return storeLayer.labelGetOrCreateForName( labelName );
    }

    @Override
    public int propertyKeyGetOrCreateForName( Statement state, String propertyKeyName ) throws IllegalTokenNameException
    {
        return storeLayer.propertyKeyGetOrCreateForName( propertyKeyName );
    }

    @Override
    public int relationshipTypeGetOrCreateForName( Statement state, String relationshipTypeName )
            throws IllegalTokenNameException
    {
        return storeLayer.relationshipTypeGetOrCreateForName( relationshipTypeName );
    }

    private static int[] deduplicate( int[] types )
    {
        int unique = 0;
        for ( int i = 0; i < types.length; i++ )
        {
            int type = types[i];
            for ( int j = 0; j < unique; j++ )
            {
                if ( type == types[j] )
                {
                    type = -1; // signal that this relationship is not unique
                    break; // we will not find more than one conflict
                }
            }
            if ( type != -1 )
            { // this has to be done outside the inner loop, otherwise we'd never accept a single one...
                types[unique++] = types[i];
            }
        }
        if ( unique < types.length )
        {
            types = Arrays.copyOf( types, unique );
        }
        return types;
    }

    // <Legacy index>
    @Override
    public <EXCEPTION extends Exception> void relationshipVisit( KernelStatement statement,
            long relId, RelationshipVisitor<EXCEPTION> visitor ) throws EntityNotFoundException, EXCEPTION
    {
        if ( statement.hasTxStateWithChanges() )
        {
            TxState txState = statement.txState();
            if ( txState.relationshipVisit( relId, visitor ) )
            {
                return;
            }
        }
        storeLayer.relationshipVisit( relId, visitor );
    }

    @Override
    public Cursor expand( KernelStatement statement, Cursor inputCursor,
                          NeoRegister.Node.In nodeId, Register.Object.In<int[]> types,
                          Register.Object.In<Direction> expandDirection, NeoRegister.Relationship.Out relId,
                          NeoRegister.RelType.Out relType, Register.Object.Out<Direction> direction,
                          NeoRegister.Node.Out startNodeId, NeoRegister.Node.Out neighborNodeId )
    {
        if( statement.hasTxStateWithChanges() )
        {
            return new AugmentWithLocalStateExpandCursor( storeLayer, statement.txState(),
                    inputCursor, nodeId, types, expandDirection, relId, relType, direction, startNodeId, neighborNodeId );
        }
        return storeLayer.expand( inputCursor, nodeId, types, expandDirection,
                relId, relType, direction, startNodeId, neighborNodeId );
    }

    @Override
    public LegacyIndexHits nodeLegacyIndexGet( KernelStatement statement, String indexName, String key, Object value )
            throws LegacyIndexNotFoundKernelException
    {
        return statement.txState().getNodeLegacyIndexChanges( indexName ).get( key, value );
    }

    @Override
    public LegacyIndexHits nodeLegacyIndexQuery( KernelStatement statement, String indexName, String key,
            Object queryOrQueryObject ) throws LegacyIndexNotFoundKernelException
    {
        return statement.txState().getNodeLegacyIndexChanges( indexName ).query( key, queryOrQueryObject );
    }

    @Override
    public LegacyIndexHits nodeLegacyIndexQuery( KernelStatement statement, String indexName, Object queryOrQueryObject )
            throws LegacyIndexNotFoundKernelException
    {
        return statement.txState().getNodeLegacyIndexChanges( indexName ).query( queryOrQueryObject );
    }

    @Override
    public LegacyIndexHits relationshipLegacyIndexGet( KernelStatement statement, String indexName, String key,
            Object value, long startNode, long endNode ) throws LegacyIndexNotFoundKernelException
    {
        LegacyIndex index = statement.txState().getRelationshipLegacyIndexChanges( indexName );
        if ( startNode != -1 || endNode != -1 )
        {
            return index.get( key, value, startNode, endNode );
        }
        return index.get( key, value );
    }

    @Override
    public LegacyIndexHits relationshipLegacyIndexQuery( KernelStatement statement, String indexName, String key,
            Object queryOrQueryObject, long startNode, long endNode ) throws LegacyIndexNotFoundKernelException
    {
        LegacyIndex index = statement.txState().getRelationshipLegacyIndexChanges( indexName );
        if ( startNode != -1 || endNode != -1 )
        {
            return index.query( key, queryOrQueryObject, startNode, endNode );
        }
        return index.query( key, queryOrQueryObject );
    }

    @Override
    public LegacyIndexHits relationshipLegacyIndexQuery( KernelStatement statement, String indexName,
            Object queryOrQueryObject, long startNode, long endNode ) throws LegacyIndexNotFoundKernelException
    {
        LegacyIndex index = statement.txState().getRelationshipLegacyIndexChanges( indexName );
        if ( startNode != -1 || endNode != -1 )
        {
            return index.query( queryOrQueryObject, startNode, endNode );
        }
        return index.query( queryOrQueryObject );
    }

    @Override
    public void nodeLegacyIndexCreateLazily( KernelStatement statement, String indexName,
            Map<String, String> customConfig )
    {
        legacyIndexStore.getOrCreateNodeIndexConfig( indexName, customConfig );
    }

    @Override
    public void relationshipLegacyIndexCreateLazily( KernelStatement statement, String indexName,
            Map<String, String> customConfig )
    {
        legacyIndexStore.getOrCreateRelationshipIndexConfig( indexName, customConfig );
    }

    @Override
    public void nodeAddToLegacyIndex( KernelStatement statement, String indexName, long node, String key, Object value )
            throws LegacyIndexNotFoundKernelException
    {
        statement.txState().getNodeLegacyIndexChanges( indexName ).addNode( node, key, value );
    }

    @Override
    public void nodeRemoveFromLegacyIndex( KernelStatement statement, String indexName, long node, String key,
            Object value ) throws LegacyIndexNotFoundKernelException
    {
        statement.txState().getNodeLegacyIndexChanges( indexName ).remove( node, key, value );
    }

    @Override
    public void nodeRemoveFromLegacyIndex( KernelStatement statement, String indexName, long node, String key )
            throws LegacyIndexNotFoundKernelException
    {
        statement.txState().getNodeLegacyIndexChanges( indexName ).remove( node, key );
    }

    @Override
    public void nodeRemoveFromLegacyIndex( KernelStatement statement, String indexName, long node )
            throws LegacyIndexNotFoundKernelException
    {
        statement.txState().getNodeLegacyIndexChanges( indexName ).remove( node );
    }

    @Override
    public void relationshipAddToLegacyIndex( final KernelStatement statement, final String indexName,
            final long relationship, final String key, final Object value )
                    throws EntityNotFoundException, LegacyIndexNotFoundKernelException
    {
        relationshipVisit( statement, relationship, new RelationshipVisitor<LegacyIndexNotFoundKernelException>()
        {
            @Override
            public void visit( long relId, int type, long startNode, long endNode )
                    throws LegacyIndexNotFoundKernelException
            {
                statement.txState().getRelationshipLegacyIndexChanges( indexName ).addRelationship(
                        relationship, key, value, startNode, endNode );
            }
        } );
    }

    @Override
    public void relationshipRemoveFromLegacyIndex( KernelStatement statement, String indexName, long relationship,
            String key, Object value ) throws LegacyIndexNotFoundKernelException
    {
        statement.txState().getRelationshipLegacyIndexChanges( indexName ).remove( relationship, key, value );
    }

    @Override
    public void relationshipRemoveFromLegacyIndex( KernelStatement statement, String indexName, long relationship,
            String key ) throws LegacyIndexNotFoundKernelException
    {
        statement.txState().getRelationshipLegacyIndexChanges( indexName ).remove( relationship, key );
    }

    @Override
    public void relationshipRemoveFromLegacyIndex( KernelStatement statement, String indexName, long relationship )
            throws LegacyIndexNotFoundKernelException
    {
        statement.txState().getRelationshipLegacyIndexChanges( indexName ).remove( relationship );
    }

    @Override
    public void nodeLegacyIndexDrop( KernelStatement statement, String indexName ) throws LegacyIndexNotFoundKernelException
    {
        statement.txState().getNodeLegacyIndexChanges( indexName ).drop();
        statement.legacyIndexTransactionState().deleteIndex( IndexEntityType.Node, indexName );
    }

    @Override
    public void relationshipLegacyIndexDrop( KernelStatement statement, String indexName )
            throws LegacyIndexNotFoundKernelException
    {
        statement.txState().getRelationshipLegacyIndexChanges( indexName ).drop();
        statement.legacyIndexTransactionState().deleteIndex( IndexEntityType.Relationship, indexName );
    }

    @Override
    public String nodeLegacyIndexSetConfiguration( KernelStatement statement, String indexName, String key, String value )
            throws LegacyIndexNotFoundKernelException
    {
        return legacyIndexStore.setNodeIndexConfiguration( indexName, key, value );
    }

    @Override
    public String relationshipLegacyIndexSetConfiguration( KernelStatement statement, String indexName, String key,
            String value ) throws LegacyIndexNotFoundKernelException
    {
        return legacyIndexStore.setRelationshipIndexConfiguration( indexName, key, value );
    }

    @Override
    public String nodeLegacyIndexRemoveConfiguration( KernelStatement statement, String indexName, String key )
            throws LegacyIndexNotFoundKernelException
    {
        return legacyIndexStore.removeNodeIndexConfiguration( indexName, key );
    }

    @Override
    public String relationshipLegacyIndexRemoveConfiguration( KernelStatement statement, String indexName, String key )
            throws LegacyIndexNotFoundKernelException
    {
        return legacyIndexStore.removeRelationshipIndexConfiguration( indexName, key );
    }

    @Override
    public Map<String, String> nodeLegacyIndexGetConfiguration( KernelStatement statement, String indexName )
            throws LegacyIndexNotFoundKernelException
    {
        return legacyIndexStore.getNodeIndexConfiguration( indexName );
    }

    @Override
    public Map<String, String> relationshipLegacyIndexGetConfiguration( KernelStatement statement, String indexName )
            throws LegacyIndexNotFoundKernelException
    {
        return legacyIndexStore.getRelationshipIndexConfiguration( indexName );
    }

    @Override
    public String[] nodeLegacyIndexesGetAll( KernelStatement statement )
    {
        return legacyIndexStore.getAllNodeIndexNames();
    }

    @Override
    public String[] relationshipLegacyIndexesGetAll( KernelStatement statement )
    {
        return legacyIndexStore.getAllRelationshipIndexNames();
    }
    // </Legacy index>
}<|MERGE_RESOLUTION|>--- conflicted
+++ resolved
@@ -88,7 +88,6 @@
 import static org.neo4j.kernel.api.StatementConstants.NO_SUCH_NODE;
 
 public class StateHandlingStatementOperations implements
-<<<<<<< HEAD
         KeyReadOperations,
         KeyWriteOperations,
         EntityOperations,
@@ -96,13 +95,6 @@
         SchemaWriteOperations,
         LegacyIndexReadOperations,
         LegacyIndexWriteOperations
-=======
-                                              KeyReadOperations,
-                                              KeyWriteOperations,
-                                              EntityOperations,
-                                              SchemaReadOperations,
-                                              SchemaWriteOperations
->>>>>>> 816f76de
 {
     private final StoreReadLayer storeLayer;
     private final LegacyPropertyTrackers legacyPropertyTrackers;
@@ -494,14 +486,14 @@
 
         boolean hasTxStateWithChanges = state.hasTxStateWithChanges();
         Iterator<IndexDescriptor> rules = hasTxStateWithChanges ?
-                                          filterByPropertyKeyId( ruleDiffSet.apply( committedRules.iterator() ),
-                                                                 propertyKey ) :
-                                          committedRules.iterator();
+                filterByPropertyKeyId( ruleDiffSet.apply( committedRules.iterator() ),
+                        propertyKey ) :
+                committedRules.iterator();
         IndexDescriptor single = singleOrNull( rules );
         if ( single == null )
         {
             throw new SchemaRuleNotFoundException( "Index rule for label:" + labelId + " and property:" +
-                                                   propertyKey + " not found" );
+                    propertyKey + " not found" );
         }
         return single;
     }
@@ -552,9 +544,9 @@
         if ( diffSet.isRemoved( indexRule ) )
         {
             throw new IndexNotFoundKernelException( String.format( "Index for label id %d on property id %d has been " +
-                                                                   "dropped in this transaction.",
-                                                                   indexRule.getLabelId(),
-                                                                   indexRule.getPropertyKeyId() ) );
+                            "dropped in this transaction.",
+                    indexRule.getLabelId(),
+                    indexRule.getPropertyKeyId() ) );
         }
         return false;
     }
@@ -697,7 +689,7 @@
         }
         state.txState().nodeDoReplaceProperty( nodeId, existingProperty, property );
         indexesUpdateProperty( state, nodeId, property.propertyKeyId(), existingProperty.value( null ),
-                               property.value() );
+                property.value() );
         return existingProperty;
     }
 
@@ -1145,14 +1137,14 @@
 
     @Override
     public String relationshipTypeGetName( Statement state, int relationshipTypeId ) throws
-                                                                                     RelationshipTypeIdNotFoundKernelException
+            RelationshipTypeIdNotFoundKernelException
     {
         return storeLayer.relationshipTypeGetName( relationshipTypeId );
     }
 
     @Override
     public int labelGetOrCreateForName( Statement state, String labelName ) throws IllegalTokenNameException,
-                                                                                   TooManyLabelsException
+            TooManyLabelsException
     {
         return storeLayer.labelGetOrCreateForName( labelName );
     }
