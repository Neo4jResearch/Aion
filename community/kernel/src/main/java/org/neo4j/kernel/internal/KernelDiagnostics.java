/*
 * Copyright (c) 2002-2019 "Neo4j,"
 * Neo4j Sweden AB [http://neo4j.com]
 *
 * This file is part of Neo4j.
 *
 * Neo4j is free software: you can redistribute it and/or modify
 * it under the terms of the GNU General Public License as published by
 * the Free Software Foundation, either version 3 of the License, or
 * (at your option) any later version.
 *
 * This program is distributed in the hope that it will be useful,
 * but WITHOUT ANY WARRANTY; without even the implied warranty of
 * MERCHANTABILITY or FITNESS FOR A PARTICULAR PURPOSE.  See the
 * GNU General Public License for more details.
 *
 * You should have received a copy of the GNU General Public License
 * along with this program.  If not, see <http://www.gnu.org/licenses/>.
 */
package org.neo4j.kernel.internal;

import java.io.File;
import java.io.FileFilter;
import java.text.SimpleDateFormat;
import java.util.Arrays;
import java.util.Comparator;
import java.util.Date;
import java.util.List;
import java.util.TimeZone;

import org.neo4j.helpers.Format;
import org.neo4j.internal.diagnostics.DiagnosticsPhase;
import org.neo4j.internal.diagnostics.DiagnosticsProvider;
import org.neo4j.io.layout.DatabaseLayout;
import org.neo4j.kernel.impl.factory.DatabaseInfo;
import org.neo4j.kernel.impl.store.StoreType;
import org.neo4j.logging.Logger;
import org.neo4j.storageengine.api.StoreId;

import static java.util.stream.Collectors.toList;

public abstract class KernelDiagnostics implements DiagnosticsProvider
{
    public static class Versions extends KernelDiagnostics
    {
        private final DatabaseInfo databaseInfo;
        private final StoreId storeId;

        public Versions( DatabaseInfo databaseInfo, StoreId storeId )
        {
            this.databaseInfo = databaseInfo;
            this.storeId = storeId;
        }

        @Override
        void dump( Logger logger )
        {
            logger.log( "Graph Database: " + databaseInfo + " " + storeId );
            logger.log( "Kernel version: " + Version.getKernelVersion() );
        }
    }

    public static class StoreFiles extends KernelDiagnostics
    {
        private final DatabaseLayout databaseLayout;
        private static String FORMAT_DATE_ISO = "yyyy-MM-dd'T'HH:mm:ssZ";
        private final SimpleDateFormat dateFormat;

        public StoreFiles( DatabaseLayout databaseLayout )
        {
            this.databaseLayout = databaseLayout;
            TimeZone tz = TimeZone.getDefault();
            dateFormat = new SimpleDateFormat( FORMAT_DATE_ISO );
            dateFormat.setTimeZone( tz );
        }

        @Override
        void dump( Logger logger )
        {
            logger.log( getDiskSpace( databaseLayout ) );
            logger.log( "Storage files: (filename : modification date - size)" );
<<<<<<< HEAD
            MappedFileCounter mappedCounter = new MappedFileCounter( databaseLayout );
            long totalSize = logStoreFiles( logger, "  ", databaseLayout.databaseDirectory(), mappedCounter );
=======
            MappedFileCounter mappedCounter = new MappedFileCounter( storeDir );
            long totalSize = logStoreFiles( logger, "  ", storeDir, mappedCounter );
>>>>>>> 2f599f2c
            logger.log( "Storage summary: " );
            logger.log( "  Total size of store: " + Format.bytes( totalSize ) );
            logger.log( "  Total size of mapped files: " + Format.bytes( mappedCounter.getSize() ) );
        }

        private long logStoreFiles( Logger logger, String prefix, File dir, MappedFileCounter mappedCounter )
        {
            if ( !dir.isDirectory() )
            {
                return 0;
            }
            File[] files = dir.listFiles();
            if ( files == null )
            {
                logger.log( prefix + "<INACCESSIBLE>" );
                return 0;
            }
            long total = 0;

            // Sort by name
            List<File> fileList = Arrays.asList( files );
            fileList.sort( Comparator.comparing( File::getName ) );

            for ( File file : fileList )
            {
                long size;
                String filename = file.getName();
                if ( file.isDirectory() )
                {
                    logger.log( prefix + filename + ":" );
                    size = logStoreFiles( logger, prefix + "  ", file, mappedCounter );
                    filename = "- Total";
                }
                else
                {
                    size = file.length();
                    mappedCounter.addFile( file );
                }

                String fileModificationDate = getFileModificationDate( file );
                String bytes = Format.bytes( size );
                String fileInformation = String.format( "%s%s: %s - %s", prefix, filename, fileModificationDate, bytes );
                logger.log( fileInformation );

                total += size;
            }
            return total;
        }

        private String getFileModificationDate( File file )
        {
            Date modifiedDate = new Date( file.lastModified() );
            return dateFormat.format( modifiedDate );
        }

        private static String getDiskSpace( DatabaseLayout databaseLayout )
        {
            File directory = databaseLayout.databaseDirectory();
            long free = directory.getFreeSpace();
            long total = directory.getTotalSpace();
            long percentage = total != 0 ? (free * 100 / total) : 0;
            return String.format( "Disk space on partition (Total / Free / Free %%): %s / %s / %s", total, free, percentage );
        }

        private static class MappedFileCounter
        {
<<<<<<< HEAD
            private final DatabaseLayout layout;
=======
            private final FileFilter mappedIndexFilter;
>>>>>>> 2f599f2c
            private long size;
            private final List<File> mappedCandidates;

<<<<<<< HEAD
            MappedFileCounter( DatabaseLayout layout )
            {
                this.layout = layout;
                mappedCandidates = Arrays.stream( StoreType.values() )
                                         .filter( StoreType::isRecordStore )
                                         .map( StoreType::getDatabaseFile )
                                         .flatMap( layout::file )
                                         .collect( toList() );
=======
            MappedFileCounter( File storeDir )
            {
                mappedIndexFilter = new NativeIndexFileFilter( storeDir );
>>>>>>> 2f599f2c
            }

            void addFile( File file )
            {
<<<<<<< HEAD
                if ( canBeManagedByPageCache( file ) )
=======
                if ( StoreType.canBeManagedByPageCache( file.getName() ) || mappedIndexFilter.accept( file ) )
>>>>>>> 2f599f2c
                {
                    size += file.length();
                }
            }

            public long getSize()
            {
                return size;
            }
<<<<<<< HEAD

            /**
             * Returns whether or not store file by given file name should be managed by the page cache.
             *
             * @param storeFile file of the store file to check.
             * @return Returns whether or not store file by given file name should be managed by the page cache.
             */
            boolean canBeManagedByPageCache( File storeFile )
            {
                boolean isLabelScanStore = layout.labelScanStore().equals( storeFile );
                return isLabelScanStore || mappedCandidates.contains( storeFile );
            }
=======
>>>>>>> 2f599f2c
        }
    }

    @Override
    public String getDiagnosticsIdentifier()
    {
        return getClass().getDeclaringClass().getSimpleName() + ":" + getClass().getSimpleName();
    }

    @Override
    public void acceptDiagnosticsVisitor( Object visitor )
    {
        // nothing visits ConfigurationLogging
    }

    @Override
    public void dump( DiagnosticsPhase phase, Logger log )
    {
        if ( phase.isInitialization() || phase.isExplicitlyRequested() )
        {
            dump( log );
        }
    }
    abstract void dump( Logger logger );
}<|MERGE_RESOLUTION|>--- conflicted
+++ resolved
@@ -79,13 +79,8 @@
         {
             logger.log( getDiskSpace( databaseLayout ) );
             logger.log( "Storage files: (filename : modification date - size)" );
-<<<<<<< HEAD
             MappedFileCounter mappedCounter = new MappedFileCounter( databaseLayout );
             long totalSize = logStoreFiles( logger, "  ", databaseLayout.databaseDirectory(), mappedCounter );
-=======
-            MappedFileCounter mappedCounter = new MappedFileCounter( storeDir );
-            long totalSize = logStoreFiles( logger, "  ", storeDir, mappedCounter );
->>>>>>> 2f599f2c
             logger.log( "Storage summary: " );
             logger.log( "  Total size of store: " + Format.bytes( totalSize ) );
             logger.log( "  Total size of mapped files: " + Format.bytes( mappedCounter.getSize() ) );
@@ -152,15 +147,11 @@
 
         private static class MappedFileCounter
         {
-<<<<<<< HEAD
             private final DatabaseLayout layout;
-=======
             private final FileFilter mappedIndexFilter;
->>>>>>> 2f599f2c
             private long size;
             private final List<File> mappedCandidates;
 
-<<<<<<< HEAD
             MappedFileCounter( DatabaseLayout layout )
             {
                 this.layout = layout;
@@ -169,20 +160,12 @@
                                          .map( StoreType::getDatabaseFile )
                                          .flatMap( layout::file )
                                          .collect( toList() );
-=======
-            MappedFileCounter( File storeDir )
-            {
-                mappedIndexFilter = new NativeIndexFileFilter( storeDir );
->>>>>>> 2f599f2c
+                mappedIndexFilter = new NativeIndexFileFilter( layout.databaseDirectory() );
             }
 
             void addFile( File file )
             {
-<<<<<<< HEAD
-                if ( canBeManagedByPageCache( file ) )
-=======
-                if ( StoreType.canBeManagedByPageCache( file.getName() ) || mappedIndexFilter.accept( file ) )
->>>>>>> 2f599f2c
+                if ( canBeManagedByPageCache( file ) || mappedIndexFilter.accept( file ) )
                 {
                     size += file.length();
                 }
@@ -192,7 +175,6 @@
             {
                 return size;
             }
-<<<<<<< HEAD
 
             /**
              * Returns whether or not store file by given file name should be managed by the page cache.
@@ -205,8 +187,6 @@
                 boolean isLabelScanStore = layout.labelScanStore().equals( storeFile );
                 return isLabelScanStore || mappedCandidates.contains( storeFile );
             }
-=======
->>>>>>> 2f599f2c
         }
     }
 
