/*
 * Copyright (c) 2002-2015 "Neo Technology,"
 * Network Engine for Objects in Lund AB [http://neotechnology.com]
 *
 * This file is part of Neo4j.
 *
 * Neo4j is free software: you can redistribute it and/or modify
 * it under the terms of the GNU General Public License as published by
 * the Free Software Foundation, either version 3 of the License, or
 * (at your option) any later version.
 *
 * This program is distributed in the hope that it will be useful,
 * but WITHOUT ANY WARRANTY; without even the implied warranty of
 * MERCHANTABILITY or FITNESS FOR A PARTICULAR PURPOSE.  See the
 * GNU General Public License for more details.
 *
 * You should have received a copy of the GNU General Public License
 * along with this program.  If not, see <http://www.gnu.org/licenses/>.
 */
package org.neo4j.kernel;

import java.io.File;
import java.io.IOException;
import java.lang.reflect.InvocationTargetException;
import java.lang.reflect.Method;
import java.util.Collections;
import java.util.HashMap;
import java.util.List;
import java.util.Map;
import java.util.Properties;
import java.util.concurrent.TimeUnit;
import java.util.concurrent.atomic.AtomicInteger;
import java.util.concurrent.locks.LockSupport;

import org.neo4j.function.Supplier;
import org.neo4j.graphdb.DependencyResolver;
import org.neo4j.graphdb.ResourceIterator;
import org.neo4j.graphdb.config.Setting;
import org.neo4j.graphdb.factory.GraphDatabaseSettings;
import org.neo4j.graphdb.index.IndexImplementation;
import org.neo4j.graphdb.index.IndexProviders;
import org.neo4j.helpers.Clock;
import org.neo4j.helpers.Exceptions;
import org.neo4j.helpers.Provider;
import org.neo4j.helpers.collection.Visitor;
import org.neo4j.io.fs.FileSystemAbstraction;
import org.neo4j.io.pagecache.PageCache;
import org.neo4j.kernel.api.KernelAPI;
import org.neo4j.kernel.api.TokenNameLookup;
import org.neo4j.kernel.api.index.SchemaIndexProvider;
import org.neo4j.kernel.api.labelscan.LabelScanStore;
import org.neo4j.kernel.configuration.Config;
import org.neo4j.kernel.guard.Guard;
import org.neo4j.kernel.impl.api.CommitProcessFactory;
import org.neo4j.kernel.impl.api.ConstraintEnforcingEntityOperations;
import org.neo4j.kernel.impl.api.DataIntegrityValidatingStatementOperations;
import org.neo4j.kernel.impl.api.GuardingStatementOperations;
import org.neo4j.kernel.impl.api.Kernel;
import org.neo4j.kernel.impl.api.KernelSchemaStateStore;
import org.neo4j.kernel.impl.api.KernelTransactions;
import org.neo4j.kernel.impl.api.LegacyIndexApplierLookup;
import org.neo4j.kernel.impl.api.LegacyIndexProviderLookup;
import org.neo4j.kernel.impl.api.LegacyPropertyTrackers;
import org.neo4j.kernel.impl.api.LockingStatementOperations;
import org.neo4j.kernel.impl.api.RecoveryLegacyIndexApplierLookup;
import org.neo4j.kernel.impl.api.SchemaStateConcern;
import org.neo4j.kernel.impl.api.SchemaWriteGuard;
import org.neo4j.kernel.impl.api.StateHandlingStatementOperations;
import org.neo4j.kernel.impl.api.StatementOperationParts;
import org.neo4j.kernel.impl.api.TransactionCommitProcess;
import org.neo4j.kernel.impl.api.TransactionHooks;
import org.neo4j.kernel.impl.api.TransactionRepresentationStoreApplier;
import org.neo4j.kernel.impl.api.UpdateableSchemaState;
import org.neo4j.kernel.impl.api.index.IndexUpdateMode;
import org.neo4j.kernel.impl.api.index.IndexUpdatesValidator;
import org.neo4j.kernel.impl.api.index.IndexingService;
import org.neo4j.kernel.impl.api.index.OnlineIndexUpdatesValidator;
import org.neo4j.kernel.impl.api.index.RecoveryIndexingUpdatesValidator;
import org.neo4j.kernel.impl.api.index.SchemaIndexProviderMap;
import org.neo4j.kernel.impl.api.index.sampling.IndexSamplingConfig;
import org.neo4j.kernel.impl.api.scan.LabelScanStoreProvider;
import org.neo4j.kernel.impl.api.state.ConstraintIndexCreator;
import org.neo4j.kernel.impl.api.store.CacheLayer;
import org.neo4j.kernel.impl.api.store.DiskLayer;
import org.neo4j.kernel.impl.api.store.ProcedureCache;
import org.neo4j.kernel.impl.api.store.SchemaCache;
import org.neo4j.kernel.impl.api.store.StoreReadLayer;
import org.neo4j.kernel.impl.cache.BridgingCacheAccess;
import org.neo4j.kernel.impl.constraints.ConstraintSemantics;
import org.neo4j.kernel.impl.core.CacheAccessBackDoor;
import org.neo4j.kernel.impl.core.LabelTokenHolder;
import org.neo4j.kernel.impl.core.NodeManager;
import org.neo4j.kernel.impl.core.PropertyKeyTokenHolder;
import org.neo4j.kernel.impl.core.RelationshipTypeTokenHolder;
import org.neo4j.kernel.impl.core.StartupStatisticsProvider;
import org.neo4j.kernel.impl.factory.GraphDatabaseFacadeFactory;
import org.neo4j.kernel.impl.index.IndexConfigStore;
import org.neo4j.kernel.impl.index.LegacyIndexStore;
import org.neo4j.kernel.impl.locking.LockService;
import org.neo4j.kernel.impl.locking.Locks;
import org.neo4j.kernel.impl.locking.ReentrantLockService;
import org.neo4j.kernel.impl.store.MetaDataStore;
import org.neo4j.kernel.impl.store.NeoStores;
import org.neo4j.kernel.impl.store.SchemaStorage;
import org.neo4j.kernel.impl.store.StoreFactory;
import org.neo4j.kernel.impl.store.StoreId;
import org.neo4j.kernel.impl.store.UnderlyingStorageException;
import org.neo4j.kernel.impl.store.record.SchemaRule;
import org.neo4j.kernel.impl.storemigration.StoreUpgrader;
import org.neo4j.kernel.impl.storemigration.StoreVersionCheck;
import org.neo4j.kernel.impl.storemigration.UpgradableDatabase;
import org.neo4j.kernel.impl.storemigration.legacystore.LegacyStoreVersionCheck;
import org.neo4j.kernel.impl.transaction.TransactionHeaderInformationFactory;
import org.neo4j.kernel.impl.transaction.TransactionMonitor;
import org.neo4j.kernel.impl.transaction.log.BatchingTransactionAppender;
import org.neo4j.kernel.impl.transaction.log.LogFile;
import org.neo4j.kernel.impl.transaction.log.LogFileInformation;
import org.neo4j.kernel.impl.transaction.log.LogFileRecoverer;
import org.neo4j.kernel.impl.transaction.log.LogPosition;
import org.neo4j.kernel.impl.transaction.log.LogVersionedStoreChannel;
import org.neo4j.kernel.impl.transaction.log.LoggingLogFileMonitor;
import org.neo4j.kernel.impl.transaction.log.LogicalTransactionStore;
import org.neo4j.kernel.impl.transaction.log.PhysicalLogFile;
import org.neo4j.kernel.impl.transaction.log.PhysicalLogFileInformation;
import org.neo4j.kernel.impl.transaction.log.PhysicalLogFiles;
import org.neo4j.kernel.impl.transaction.log.PhysicalLogicalTransactionStore;
import org.neo4j.kernel.impl.transaction.log.ReadableLogChannel;
import org.neo4j.kernel.impl.transaction.log.ReadableVersionableLogChannel;
import org.neo4j.kernel.impl.transaction.log.TransactionAppender;
import org.neo4j.kernel.impl.transaction.log.TransactionMetadataCache;
import org.neo4j.kernel.impl.transaction.log.checkpoint.CheckPointScheduler;
import org.neo4j.kernel.impl.transaction.log.checkpoint.CheckPointThreshold;
import org.neo4j.kernel.impl.transaction.log.checkpoint.CheckPointThresholds;
import org.neo4j.kernel.impl.transaction.log.checkpoint.CheckPointer;
import org.neo4j.kernel.impl.transaction.log.checkpoint.CheckPointerImpl;
import org.neo4j.kernel.impl.transaction.log.checkpoint.CountCommittedTransactionThreshold;
import org.neo4j.kernel.impl.transaction.log.checkpoint.TimeCheckPointThreshold;
import org.neo4j.kernel.impl.transaction.log.entry.LogEntry;
import org.neo4j.kernel.impl.transaction.log.entry.LogEntryReader;
import org.neo4j.kernel.impl.transaction.log.entry.LogEntryStart;
import org.neo4j.kernel.impl.transaction.log.entry.LogHeader;
import org.neo4j.kernel.impl.transaction.log.entry.VersionAwareLogEntryReader;
import org.neo4j.kernel.impl.transaction.log.pruning.LogPruneStrategy;
import org.neo4j.kernel.impl.transaction.log.pruning.LogPruning;
import org.neo4j.kernel.impl.transaction.log.pruning.LogPruningImpl;
import org.neo4j.kernel.impl.transaction.log.rotation.LogRotation;
import org.neo4j.kernel.impl.transaction.log.rotation.LogRotationImpl;
import org.neo4j.kernel.impl.transaction.log.rotation.StoreFlusher;
import org.neo4j.kernel.impl.transaction.state.DefaultSchemaIndexProviderMap;
import org.neo4j.kernel.impl.transaction.state.IntegrityValidator;
import org.neo4j.kernel.impl.transaction.state.NeoStoreFileListing;
import org.neo4j.kernel.impl.transaction.state.NeoStoreIndexStoreView;
import org.neo4j.kernel.impl.transaction.state.NeoStoreInjectedTransactionValidator;
import org.neo4j.kernel.impl.transaction.state.NeoStoreTransactionContextFactory;
import org.neo4j.kernel.impl.transaction.state.NeoStoresSupplier;
import org.neo4j.kernel.impl.transaction.state.PropertyLoader;
import org.neo4j.kernel.impl.transaction.state.RecoveryVisitor;
import org.neo4j.kernel.impl.util.Dependencies;
import org.neo4j.kernel.impl.util.IdOrderingQueue;
import org.neo4j.kernel.impl.util.JobScheduler;
<<<<<<< HEAD
=======
import org.neo4j.kernel.impl.util.StringLogger;
import org.neo4j.kernel.impl.util.StringLogger.LineLogger;
>>>>>>> 9d7b75da
import org.neo4j.kernel.impl.util.SynchronizedArrayIdOrderingQueue;
import org.neo4j.kernel.info.DiagnosticsExtractor;
import org.neo4j.kernel.info.DiagnosticsManager;
import org.neo4j.kernel.info.DiagnosticsPhase;
import org.neo4j.kernel.lifecycle.LifeSupport;
import org.neo4j.kernel.lifecycle.Lifecycle;
import org.neo4j.kernel.lifecycle.LifecycleAdapter;
import org.neo4j.kernel.lifecycle.Lifecycles;
import org.neo4j.kernel.monitoring.Monitors;
import org.neo4j.kernel.monitoring.tracing.Tracers;
import org.neo4j.kernel.recovery.DefaultRecoverySPI;
import org.neo4j.kernel.recovery.LatestCheckPointFinder;
import org.neo4j.kernel.recovery.Recovery;
import org.neo4j.logging.Log;
import org.neo4j.logging.LogProvider;
import org.neo4j.logging.Logger;
import org.neo4j.unsafe.batchinsert.LabelScanWriter;

import static org.neo4j.helpers.collection.Iterables.toList;
import static org.neo4j.kernel.impl.transaction.log.pruning.LogPruneStrategyFactory.fromConfigValue;

public class NeoStoreDataSource implements NeoStoresSupplier, Lifecycle, IndexProviders
{
    private interface NeoStoreModule
    {
        NeoStores neoStores();

        MetaDataStore metaDataStore(); // Used for Dependency resolution
    }

    private interface CacheModule
    {
        UpdateableSchemaState updateableSchemaState();

        CacheAccessBackDoor cacheAccess();

        SchemaCache schemaCache();

        ProcedureCache procedureCache();
    }

    private interface IndexingModule
    {
        IndexingService indexingService();

        IndexUpdatesValidator indexUpdatesValidator();

        LabelScanStore labelScanStore();

        IntegrityValidator integrityValidator();

        SchemaIndexProviderMap schemaIndexProviderMap();
    }

    private interface StoreLayerModule
    {
        StoreReadLayer storeLayer();
    }

    private interface TransactionLogModule
    {
        TransactionRepresentationStoreApplier storeApplier();

        LogicalTransactionStore logicalTransactionStore();

        PhysicalLogFiles logFiles();

        LogFileInformation logFileInformation();

        LogFile logFile();

        StoreFlusher storeFlusher();

        LogRotation logRotation();

        CheckPointer checkPointing();

        TransactionAppender transactionAppender();

        IdOrderingQueue legacyIndexTransactionOrderingQueue();
    }

    private interface KernelModule
    {
        TransactionCommitProcess transactionCommitProcess();

        KernelTransactions kernelTransactions();

        KernelAPI kernelAPI();

        NeoStoreFileListing fileListing();
    }

    enum Diagnostics implements DiagnosticsExtractor<NeoStoreDataSource>
    {
        NEO_STORE_VERSIONS( "Store versions:" )
                {
                    @Override
                    void dump( NeoStoreDataSource source, Logger logger )
                    {
                        source.neoStoreModule.neoStores().logVersions( logger );
                    }
                },
        NEO_STORE_ID_USAGE( "Id usage:" )
                {
                    @Override
                    void dump( NeoStoreDataSource source, Logger logger )
                    {
                        source.neoStoreModule.neoStores().logIdUsage( logger );
                    }
                },
        NEO_STORE_RECORDS( "Neostore records:" )
                {
                    @Override
                    void dump( NeoStoreDataSource source, LineLogger log )
                    {
                        source.neoStoreModule.neoStore().logRecords( log );
                    }
                },
        TRANSACTION_RANGE( "Transaction log:" )
                {
                    @Override
                    void dump( NeoStoreDataSource source, LineLogger log )
                    {
                        PhysicalLogFiles logFiles =
                                source.getDependencyResolver().resolveDependency( PhysicalLogFiles.class );
                        try
                        {
                            for ( long logVersion = logFiles.getLowestLogVersion();
                                    logFiles.versionExists( logVersion ); logVersion++ )
                            {
                                if ( logFiles.hasAnyTransaction( logVersion ) )
                                {
                                    LogHeader header = logFiles.extractHeader( logVersion );
                                    long firstTransactionIdInThisLog = header.lastCommittedTxId + 1;
                                    log.logLine( "Oldest transaction " + firstTransactionIdInThisLog +
                                            " found in log with version " + logVersion );
                                    return;
                                }
                            }
                            log.logLine( "No transactions found in any log" );
                        }
                        catch ( IOException e )
                        {   // It's fine, we just tried to be nice and log this. Failing is OK
                            log.logLine( "Error trying to figure out oldest transaction in log" );
                        }
                    }
                };

        private final String message;

        Diagnostics( String message )
        {
            this.message = message;
        }

        @Override
        public void dumpDiagnostics( final NeoStoreDataSource source, DiagnosticsPhase phase, Logger logger )
        {
            if ( applicable( phase ) )
            {
                logger.log( message );
                dump( source, logger );
            }
        }

        boolean applicable( DiagnosticsPhase phase )
        {
            return phase.isInitialization() || phase.isExplicitlyRequested();
        }

        abstract void dump( NeoStoreDataSource source, Logger logger );
    }

    public static final String DEFAULT_DATA_SOURCE_NAME = "nioneodb";
    private final Monitors monitors;
    private final Tracers tracers;

    private final Log msgLog;
    private final LogProvider logProvider;
    private final DependencyResolver dependencyResolver;
    private final TokenNameLookup tokenNameLookup;
    private final PropertyKeyTokenHolder propertyKeyTokenHolder;
    private final LabelTokenHolder labelTokens;
    private final RelationshipTypeTokenHolder relationshipTypeTokens;
    private final Locks locks;
    private final SchemaWriteGuard schemaWriteGuard;
    private final TransactionEventHandlers transactionEventHandlers;
    private final StoreFactory storeFactory;
    private final JobScheduler scheduler;
    private final Config config;
    private final LockService lockService;
    private final IndexingService.Monitor indexingServiceMonitor;
    private final FileSystemAbstraction fs;
    private final StoreUpgrader storeMigrationProcess;
    private final TransactionMonitor transactionMonitor;
    private final KernelHealth kernelHealth;
    private final PhysicalLogFile.Monitor physicalLogMonitor;
    private final TransactionHeaderInformationFactory transactionHeaderInformationFactory;
    private final StartupStatisticsProvider startupStatistics;
    private final NodeManager nodeManager;
    private final CommitProcessFactory commitProcessFactory;
    private final PageCache pageCache;
    private final AtomicInteger recoveredCount = new AtomicInteger();
    private final Guard guard;
    private final Map<String,IndexImplementation> indexProviders = new HashMap<>();
    private final LegacyIndexProviderLookup legacyIndexProviderLookup;
    private final IndexConfigStore indexConfigStore;
    private final ConstraintSemantics constraintSemantics;

    private Dependencies dependencies;
    private LifeSupport life;
    private SchemaIndexProvider indexProvider;
    private File storeDir;
    private boolean readOnly;

    private NeoStoreModule neoStoreModule;
    private CacheModule cacheModule;
    private IndexingModule indexingModule;
    private StoreLayerModule storeLayerModule;
    private TransactionLogModule transactionLogModule;
    private KernelModule kernelModule;

    /**
     * Creates a <CODE>NeoStoreXaDataSource</CODE> using configuration from
     * <CODE>params</CODE>. First the map is checked for the parameter
     * <CODE>config</CODE>.
     * If that parameter exists a config file with that value is loaded (via
     * {@link Properties#load}). Any parameter that exist in the config file
     * and in the map passed into this constructor will take the value from the
     * map.
     * <p>
     * If <CODE>config</CODE> parameter is set but file doesn't exist an
     * <CODE>IOException</CODE> is thrown. If any problem is found with that
     * configuration file or Neo4j store can't be loaded an <CODE>IOException is
     * thrown</CODE>.
     * <p>
     * Note that the tremendous number of dependencies for this class, clearly, is an architecture smell. It is part
     * of the ongoing work on introducing the Kernel API, where components that were previously spread throughout the
     * core API are now slowly accumulating in the Kernel implementation. Over time, these components should be
     * refactored into bigger components that wrap the very granular things we depend on here.
     */
    public NeoStoreDataSource( File storeDir, Config config, StoreFactory sf, LogProvider logProvider,
            JobScheduler scheduler, TokenNameLookup tokenNameLookup, DependencyResolver dependencyResolver,
            PropertyKeyTokenHolder propertyKeyTokens, LabelTokenHolder labelTokens,
            RelationshipTypeTokenHolder relationshipTypeTokens, Locks lockManager,
            SchemaWriteGuard schemaWriteGuard, TransactionEventHandlers transactionEventHandlers,
            IndexingService.Monitor indexingServiceMonitor, FileSystemAbstraction fs,
            StoreUpgrader storeMigrationProcess, TransactionMonitor transactionMonitor,
            KernelHealth kernelHealth, PhysicalLogFile.Monitor physicalLogMonitor,
            TransactionHeaderInformationFactory transactionHeaderInformationFactory,
            StartupStatisticsProvider startupStatistics,
            NodeManager nodeManager, Guard guard,
            IndexConfigStore indexConfigStore, CommitProcessFactory commitProcessFactory,
            PageCache pageCache,
            ConstraintSemantics constraintSemantics,
            Monitors monitors,
            Tracers tracers )
    {
        this.storeDir = storeDir;
        this.config = config;
        this.tokenNameLookup = tokenNameLookup;
        this.dependencyResolver = dependencyResolver;
        this.scheduler = scheduler;
        this.logProvider = logProvider;
        this.propertyKeyTokenHolder = propertyKeyTokens;
        this.labelTokens = labelTokens;
        this.relationshipTypeTokens = relationshipTypeTokens;
        this.locks = lockManager;
        this.schemaWriteGuard = schemaWriteGuard;
        this.transactionEventHandlers = transactionEventHandlers;
        this.indexingServiceMonitor = indexingServiceMonitor;
        this.fs = fs;
        this.storeMigrationProcess = storeMigrationProcess;
        this.transactionMonitor = transactionMonitor;
        this.kernelHealth = kernelHealth;
        this.physicalLogMonitor = physicalLogMonitor;
        this.transactionHeaderInformationFactory = transactionHeaderInformationFactory;
        this.startupStatistics = startupStatistics;
        this.nodeManager = nodeManager;
        this.guard = guard;
        this.indexConfigStore = indexConfigStore;
        this.constraintSemantics = constraintSemantics;
        this.monitors = monitors;
        this.tracers = tracers;

        readOnly = config.get( Configuration.read_only );
        msgLog = logProvider.getLog( getClass() );
        this.storeFactory = sf;
        this.lockService = new ReentrantLockService();
        this.legacyIndexProviderLookup = new LegacyIndexProviderLookup()
        {
            @Override
            public IndexImplementation apply( String name )
            {
                assert name != null : "Null provider name supplied";
                IndexImplementation provider = indexProviders.get( name );
                if ( provider == null )
                {
                    throw new IllegalArgumentException( "No index provider '" + name +
                                                        "' found. Maybe the intended provider (or one more of its " +
                                                        "dependencies) " +
                                                        "aren't on the classpath or it failed to load." );
                }
                return provider;
            }

            @Override
            public Iterable<IndexImplementation> all()
            {
                return indexProviders.values();
            }
        };

        this.commitProcessFactory = commitProcessFactory;
        this.pageCache = pageCache;
    }

    @Override
    public void init()
    { // We do our own internal life management:
        // start() does life.init() and life.start(),
        // stop() does life.stop() and life.shutdown().
    }

    @Override
    public void start() throws IOException
    {
        dependencies = new Dependencies();
        life = new LifeSupport();

        indexProvider = dependencyResolver.resolveDependency( SchemaIndexProvider.class,
                SchemaIndexProvider.HIGHEST_PRIORITIZED_OR_NONE );

        dependencies.satisfyDependency( lockService );

        // Monitor listeners
        LoggingLogFileMonitor loggingLogMonitor = new LoggingLogFileMonitor( msgLog );
        monitors.addMonitorListener( loggingLogMonitor );
        monitors.addMonitorListener( new RecoveryVisitor.Monitor()
        {
            @Override
            public void transactionRecovered( long txId )
            {
                recoveredCount.incrementAndGet();
            }
        } );

        life.add( new Lifecycle.Delegate( Lifecycles.multiple( indexProviders.values() ) ) );

        // Upgrade the store before we begin
        upgradeStore( storeDir, storeMigrationProcess, indexProvider );

        // Build all modules and their services
        try
        {
            LegacyIndexApplierLookup legacyIndexApplierLookup =
                    dependencies.satisfyDependency( new LegacyIndexApplierLookup.Direct( legacyIndexProviderLookup ) );

            final NeoStoreModule neoStoreModule =
                    buildNeoStore( storeFactory, labelTokens, relationshipTypeTokens, propertyKeyTokenHolder );
            // TODO The only reason this is here is because of the provider-stuff for DiskLayer. Remove when possible:
            this.neoStoreModule = neoStoreModule;

            CacheModule cacheModule = buildCaches(
                    labelTokens, relationshipTypeTokens, propertyKeyTokenHolder );

            IndexingModule indexingModule = buildIndexing( config, scheduler, indexProvider, lockService,
                    tokenNameLookup, logProvider, indexingServiceMonitor,
                    neoStoreModule.neoStores(), cacheModule.updateableSchemaState() );

            StoreLayerModule storeLayerModule = buildStoreLayer( neoStoreModule.neoStores(),
                    propertyKeyTokenHolder, labelTokens, relationshipTypeTokens,
                    indexingModule.indexingService(), cacheModule.schemaCache(), cacheModule.procedureCache() );

            TransactionLogModule transactionLogModule =
                    buildTransactionLogs( storeDir, config, logProvider, scheduler, indexingModule.labelScanStore(),
                            fs, neoStoreModule.neoStores(), cacheModule.cacheAccess(), indexingModule.indexingService(),
                            indexProviders.values(), legacyIndexApplierLookup );

            buildRecovery( fs, cacheModule.cacheAccess(), indexingModule.indexingService(),
                    indexingModule.labelScanStore(), neoStoreModule.neoStores(),
                    monitors.newMonitor( RecoveryVisitor.Monitor.class ), monitors.newMonitor( Recovery.Monitor.class ),
                    transactionLogModule.logFiles(), transactionLogModule.storeFlusher(), startupStatistics,
                    legacyIndexApplierLookup );

            KernelModule kernelModule = buildKernel( indexingModule.integrityValidator(),
                    transactionLogModule.transactionAppender(), neoStoreModule.neoStores(),
                    transactionLogModule.storeApplier(), indexingModule.indexingService(),
                    indexingModule.indexUpdatesValidator(),
                    storeLayerModule.storeLayer(),
                    cacheModule.updateableSchemaState(), indexingModule.labelScanStore(),
                    indexingModule.schemaIndexProviderMap(), cacheModule.procedureCache() );


            // Do these assignments last so that we can ensure no cyclical dependencies exist
            this.cacheModule = cacheModule;
            this.indexingModule = indexingModule;
            this.storeLayerModule = storeLayerModule;
            this.transactionLogModule = transactionLogModule;
            this.kernelModule = kernelModule;

            dependencies.satisfyDependency( this );
            satisfyDependencies( neoStoreModule, cacheModule, indexingModule, storeLayerModule, transactionLogModule,
                    kernelModule );
        }
        catch ( Throwable e )
        {
            // Something unexpected happened during startup
            msgLog.warn( "Exception occurred while setting up store modules. Attempting to close things down.",
                    e, true );
            try
            { // Close the neostore, so that locks are released properly
                neoStoreModule.neoStores().close();
            }
            catch ( Exception closeException )
            {
                msgLog.error( "Couldn't close neostore after startup failure" );
            }
            throw Exceptions.launderedException( e );
        }

        try
        {
            life.start();
        }
        catch ( Throwable e )
        {
            // Something unexpected happened during startup
            msgLog.warn( "Exception occurred while starting the datasource. Attempting to close things down.",
                    e, true );
            try
            { // Close the neostore, so that locks are released properly
                neoStoreModule.neoStores().close();
            }
            catch ( Exception closeException )
            {
                msgLog.error( "Couldn't close neostore after startup failure" );
            }
            throw Exceptions.launderedException( e );
        }
        /*
         * At this point recovery has completed and the datasource is ready for use. Whatever panic might have
         * happened before has been healed. So we can safely set the kernel health to ok.
         * This right now has any real effect only in the case of internal restarts (for example, after a store copy
         * in the case of HA). Standalone instances will have to be restarted by the user, as is proper for all
         * kernel panics.
         */
        kernelHealth.healed();
    }

    // Startup sequence
    // By doing this sequence of method calls we can ensure that no dependency cycles exist, and get a clearer view
    // of the dependency tree, starting at the bottom
    private void upgradeStore( File storeDir, StoreUpgrader storeMigrationProcess, SchemaIndexProvider indexProvider )
    {
        UpgradableDatabase upgradableDatabase =
                new UpgradableDatabase( new StoreVersionCheck( pageCache ), new LegacyStoreVersionCheck( fs ) );
        storeMigrationProcess
                .addParticipant( indexProvider.storeMigrationParticipant( fs, pageCache ) );
        storeMigrationProcess.migrateIfNeeded( storeDir, upgradableDatabase, indexProvider );
    }

    private NeoStoreModule buildNeoStore( final StoreFactory storeFactory, final LabelTokenHolder
            labelTokens, final RelationshipTypeTokenHolder relationshipTypeTokens,
            final PropertyKeyTokenHolder propertyKeyTokenHolder )
    {
        final NeoStores neoStores = storeFactory.openNeoStores( true );

        life.add( new LifecycleAdapter()
        {
            @Override
            public void start() throws IOException
            {
                // TODO: we should not need it anymore in case if we track ids during recovery,
                // needs to be cleaned up in latest version
                if ( startupStatistics.numberOfRecoveredTransactions() > 0 )
                {
                    neoStores.rebuildIdGenerators();
                }
                neoStoreModule.neoStores().makeStoreOk();

                propertyKeyTokenHolder.setInitialTokens(
                        neoStoreModule.neoStores().getPropertyKeyTokenStore().getTokens( Integer.MAX_VALUE ) );
                relationshipTypeTokens.setInitialTokens(
                        neoStoreModule.neoStores().getRelationshipTypeTokenStore().getTokens( Integer.MAX_VALUE ) );
                labelTokens.setInitialTokens( neoStoreModule.neoStores().getLabelTokenStore().getTokens( Integer
                        .MAX_VALUE ) );

                neoStores.rebuildCountStoreIfNeeded(); // TODO: move this to lifecycle
            }
        } );

        return new NeoStoreModule()
        {
            @Override
            public NeoStores neoStores()
            {
                return neoStores;
            }

            @Override
            public MetaDataStore metaDataStore()
            {
                return neoStores.getMetaDataStore();
            }
        };
    }

    private CacheModule buildCaches( LabelTokenHolder labelTokens, RelationshipTypeTokenHolder relationshipTypeTokens,
            PropertyKeyTokenHolder propertyKeyTokenHolder )
    {
        final UpdateableSchemaState updateableSchemaState = new KernelSchemaStateStore( logProvider );

        final SchemaCache schemaCache = new SchemaCache( constraintSemantics, Collections.<SchemaRule>emptyList() );

        final CacheAccessBackDoor cacheAccess = new BridgingCacheAccess( schemaCache, updateableSchemaState,
                propertyKeyTokenHolder, relationshipTypeTokens, labelTokens );

        final ProcedureCache procedureCache = new ProcedureCache();

        life.add( new LifecycleAdapter()
        {
            @Override
            public void start() throws Throwable
            {
                loadSchemaCache();
            }

            @Override
            public void stop() throws Throwable
            {
            }
        } );

        return new CacheModule()
        {
            @Override
            public SchemaCache schemaCache()
            {
                return schemaCache;
            }

            @Override
            public ProcedureCache procedureCache()
            {
                return procedureCache;
            }

            @Override
            public UpdateableSchemaState updateableSchemaState()
            {
                return updateableSchemaState;
            }

            @Override
            public CacheAccessBackDoor cacheAccess()
            {
                return cacheAccess;
            }
        };
    }

    private IndexingModule buildIndexing( Config config, JobScheduler scheduler, SchemaIndexProvider indexProvider,
            LockService lockService, TokenNameLookup tokenNameLookup,
            LogProvider logProvider, IndexingService.Monitor indexingServiceMonitor,
            NeoStores neoStores, UpdateableSchemaState updateableSchemaState )
    {
        final DefaultSchemaIndexProviderMap providerMap = new DefaultSchemaIndexProviderMap( indexProvider );

        final IndexingService indexingService = IndexingService.create(
                new IndexSamplingConfig( config ), scheduler, providerMap,
                new NeoStoreIndexStoreView( lockService, neoStores ), tokenNameLookup, updateableSchemaState,
                toList( new SchemaStorage( neoStores.getSchemaStore() ).allIndexRules() ), logProvider,
                indexingServiceMonitor );
        final IntegrityValidator integrityValidator = new IntegrityValidator( neoStores, indexingService );

        final IndexUpdatesValidator indexUpdatesValidator = dependencies.satisfyDependency(
                new OnlineIndexUpdatesValidator( neoStores, kernelHealth, new PropertyLoader( neoStores ),
                        indexingService, IndexUpdateMode.ONLINE ) );

        // TODO Move to constructor
        final LabelScanStore labelScanStore = dependencyResolver.resolveDependency( LabelScanStoreProvider.class,
                LabelScanStoreProvider.HIGHEST_PRIORITIZED ).getLabelScanStore();

        life.add( indexingService );
        life.add( labelScanStore );

        return new IndexingModule()
        {
            @Override
            public IndexingService indexingService()
            {
                return indexingService;
            }

            @Override
            public IndexUpdatesValidator indexUpdatesValidator()
            {
                return indexUpdatesValidator;
            }

            @Override
            public LabelScanStore labelScanStore()
            {
                return labelScanStore;
            }

            @Override
            public IntegrityValidator integrityValidator()
            {
                return integrityValidator;
            }

            @Override
            public SchemaIndexProviderMap schemaIndexProviderMap()
            {
                return providerMap;
            }
        };
    }

    private StoreLayerModule buildStoreLayer( NeoStores neoStores,
            PropertyKeyTokenHolder propertyKeyTokenHolder, LabelTokenHolder labelTokens,
            RelationshipTypeTokenHolder relationshipTypeTokens,
            IndexingService indexingService,
            SchemaCache schemaCache,
            ProcedureCache procedureCache )
    {
        SchemaStorage schemaStorage = new SchemaStorage( neoStores.getSchemaStore() );
        DiskLayer diskLayer = new DiskLayer( propertyKeyTokenHolder, labelTokens, relationshipTypeTokens, schemaStorage,
                neoStores, indexingService );
        final StoreReadLayer storeLayer = new CacheLayer( diskLayer, schemaCache, procedureCache );

        return new StoreLayerModule()
        {
            @Override
            public StoreReadLayer storeLayer()
            {
                return storeLayer;
            }
        };
    }

    private TransactionLogModule buildTransactionLogs( File storeDir, Config config, LogProvider logProvider,
            JobScheduler scheduler,
            LabelScanStore labelScanStore,
            FileSystemAbstraction fileSystemAbstraction,
            NeoStores neoStores, CacheAccessBackDoor cacheAccess,
            IndexingService indexingService,
            Iterable<IndexImplementation> indexProviders,
            LegacyIndexApplierLookup legacyIndexApplierLookup )
    {
        TransactionMetadataCache transactionMetadataCache = new TransactionMetadataCache( 1000, 100_000 );
        final PhysicalLogFiles logFiles = new PhysicalLogFiles( storeDir, PhysicalLogFile.DEFAULT_NAME,
                fileSystemAbstraction );

        final IdOrderingQueue legacyIndexTransactionOrdering = new SynchronizedArrayIdOrderingQueue( 20 );
        final TransactionRepresentationStoreApplier storeApplier = dependencies.satisfyDependency(
                new TransactionRepresentationStoreApplier( indexingService, alwaysCreateNewWriter( labelScanStore ),
                        neoStores, cacheAccess, lockService, legacyIndexApplierLookup, indexConfigStore, kernelHealth,
                        legacyIndexTransactionOrdering ) );

        MetaDataStore metaDataStore = neoStores.getMetaDataStore();
        final PhysicalLogFile logFile = new PhysicalLogFile( fileSystemAbstraction, logFiles,
                config.get( GraphDatabaseSettings.logical_log_rotation_threshold ), metaDataStore,
                metaDataStore, physicalLogMonitor, transactionMetadataCache );

        final PhysicalLogFileInformation.LogVersionToTimestamp
                logInformation = new PhysicalLogFileInformation.LogVersionToTimestamp()
        {
            @Override
            public long getTimestampForVersion( long version ) throws IOException
            {
                LogPosition position = LogPosition.start( version );
                try ( ReadableVersionableLogChannel channel = logFile.getReader( position ) )
                {
                    final LogEntryReader<ReadableVersionableLogChannel> reader = new VersionAwareLogEntryReader<>();
                    LogEntry entry;
                    while ( (entry = reader.readLogEntry( channel )) != null )
                    {
                        if ( entry instanceof LogEntryStart )
                        {
                            return entry.<LogEntryStart>as().getTimeWritten();
                        }
                    }
                }
                return -1;
            }
        };
        final LogFileInformation logFileInformation =
                new PhysicalLogFileInformation( logFiles, transactionMetadataCache, metaDataStore, logInformation );

        String pruningConf = config.get(
                config.get( GraphDatabaseFacadeFactory.Configuration.ephemeral )
                ? GraphDatabaseFacadeFactory.Configuration.ephemeral_keep_logical_logs
                : GraphDatabaseSettings.keep_logical_logs );

        LogPruneStrategy logPruneStrategy = fromConfigValue( fs, logFileInformation, logFiles, pruningConf );

        final LogPruning logPruning = new LogPruningImpl( logPruneStrategy, logProvider );

        final StoreFlusher storeFlusher = new StoreFlusher(
                neoStores, indexingService, labelScanStore, indexProviders );

        final LogRotation logRotation = new LogRotationImpl( monitors.newMonitor( LogRotation.Monitor.class ),
                logFile, kernelHealth, logProvider );

        final TransactionAppender appender = new BatchingTransactionAppender(
                logFile, logRotation, transactionMetadataCache, metaDataStore, legacyIndexTransactionOrdering,
                kernelHealth );
        final LogicalTransactionStore logicalTransactionStore =
                new PhysicalLogicalTransactionStore( logFile, transactionMetadataCache );

        int txThreshold = config.get( GraphDatabaseSettings.check_point_interval_tx );
        final CountCommittedTransactionThreshold countCommittedTransactionThreshold =
                new CountCommittedTransactionThreshold( txThreshold );

        long timeMillisThreshold = config.get( GraphDatabaseSettings.check_point_interval_time );
        TimeCheckPointThreshold timeCheckPointThreshold = new TimeCheckPointThreshold( timeMillisThreshold, Clock.SYSTEM_CLOCK );

        CheckPointThreshold threshold =
                CheckPointThresholds.or( countCommittedTransactionThreshold, timeCheckPointThreshold );

        final CheckPointerImpl checkPointer = new CheckPointerImpl(
                metaDataStore, threshold, storeFlusher, logPruning, appender, kernelHealth, logProvider,
                tracers.checkPointTracer );

        long recurringPeriod = Math.min( timeMillisThreshold, TimeUnit.SECONDS.toMillis( 10 ) );
        CheckPointScheduler checkPointScheduler = new CheckPointScheduler( checkPointer, scheduler, recurringPeriod );

        life.add( logFile );
        life.add( appender );
        life.add( checkPointer );
        life.add( checkPointScheduler );

        return new TransactionLogModule()
        {
            @Override
            public TransactionRepresentationStoreApplier storeApplier()
            {
                return storeApplier;
            }

            @Override
            public LogicalTransactionStore logicalTransactionStore()
            {
                return logicalTransactionStore;
            }

            @Override
            public LogFileInformation logFileInformation()
            {
                return logFileInformation;
            }

            @Override
            public PhysicalLogFiles logFiles()
            {
                return logFiles;
            }

            @Override
            public LogFile logFile()
            {
                return logFile;
            }

            @Override
            public StoreFlusher storeFlusher()
            {
                return storeFlusher;
            }

            @Override
            public LogRotation logRotation()
            {
                return logRotation;
            }

            @Override
            public CheckPointer checkPointing()
            {
                return checkPointer;
            }

            @Override
            public TransactionAppender transactionAppender()
            {
                return appender;
            }

            @Override
            public IdOrderingQueue legacyIndexTransactionOrderingQueue()
            {
                return legacyIndexTransactionOrdering;
            }
        };
    }

    private Provider<LabelScanWriter> alwaysCreateNewWriter( final LabelScanStore labelScanStore )
    {
        return new Provider<LabelScanWriter>()
        {
            @Override
            public LabelScanWriter instance()
            {
                return labelScanStore.newWriter();
            }
        };
    }

    private void buildRecovery( final FileSystemAbstraction fileSystemAbstraction, CacheAccessBackDoor cacheAccess,
            IndexingService indexingService, LabelScanStore labelScanStore,
            final NeoStores neoStores, RecoveryVisitor.Monitor recoveryVisitorMonitor, Recovery.Monitor recoveryMonitor,
            final PhysicalLogFiles logFiles, final StoreFlusher storeFlusher,
            final StartupStatisticsProvider startupStatistics,
            LegacyIndexApplierLookup legacyIndexApplierLookup )
    {
        MetaDataStore metaDataStore = neoStores.getMetaDataStore();
        final RecoveryLabelScanWriterProvider labelScanWriters =
                new RecoveryLabelScanWriterProvider( labelScanStore, 1000 );
        final RecoveryLegacyIndexApplierLookup recoveryLegacyIndexApplierLookup = new RecoveryLegacyIndexApplierLookup(
                legacyIndexApplierLookup, 1000 );
        final RecoveryIndexingUpdatesValidator indexUpdatesValidator = new RecoveryIndexingUpdatesValidator( indexingService );
        final TransactionRepresentationStoreApplier storeRecoverer =
                new TransactionRepresentationStoreApplier( indexingService, labelScanWriters, neoStores, cacheAccess,
                        lockService, legacyIndexApplierLookup, indexConfigStore, kernelHealth, IdOrderingQueue.BYPASS );

        RecoveryVisitor recoveryVisitor =
                new RecoveryVisitor( metaDataStore, storeRecoverer, indexUpdatesValidator, recoveryVisitorMonitor );

        LogEntryReader<ReadableLogChannel> logEntryReader = new VersionAwareLogEntryReader<>();
        final Visitor<LogVersionedStoreChannel,IOException> logFileRecoverer =
                new LogFileRecoverer( logEntryReader, recoveryVisitor );

        final LatestCheckPointFinder checkPointFinder =
                new LatestCheckPointFinder( logFiles, fileSystemAbstraction, logEntryReader );
        Recovery.SPI spi = new DefaultRecoverySPI( labelScanWriters, recoveryLegacyIndexApplierLookup,
                storeFlusher, logFileRecoverer, logFiles, fileSystemAbstraction, metaDataStore, checkPointFinder,
                indexUpdatesValidator );
        Recovery recovery = new Recovery( spi, recoveryMonitor );

        life.add( recovery );

        life.add( new LifecycleAdapter()
        {
            @Override
            public void init() throws Throwable
            {
                startupStatistics.setNumberOfRecoveredTransactions( recoveredCount.get() );
                recoveredCount.set( 0 );
            }
        } );
    }

    private KernelModule buildKernel( IntegrityValidator integrityValidator, TransactionAppender appender,
            NeoStores neoStores, TransactionRepresentationStoreApplier storeApplier, IndexingService indexingService,
            IndexUpdatesValidator indexUpdatesValidator, StoreReadLayer storeLayer,
            UpdateableSchemaState updateableSchemaState, LabelScanStore labelScanStore,
            SchemaIndexProviderMap schemaIndexProviderMap, ProcedureCache procedureCache )
    {
        final TransactionCommitProcess transactionCommitProcess =
                commitProcessFactory.create( appender, kernelHealth, neoStores, storeApplier,
                        new NeoStoreInjectedTransactionValidator( integrityValidator ), indexUpdatesValidator,
                        config );

        /*
         * This is used by legacy indexes and constraint indexes whenever a transaction is to be spawned
         * from within an existing transaction. It smells, and we should look over alternatives when time permits.
         */
        Supplier<KernelAPI> kernelProvider = new Supplier<KernelAPI>()
        {
            @Override
            public KernelAPI get()
            {
                return kernelModule.kernelAPI();
            }
        };

        ConstraintIndexCreator constraintIndexCreator =
                new ConstraintIndexCreator( kernelProvider, indexingService );

        LegacyIndexStore legacyIndexStore = new LegacyIndexStore( config, indexConfigStore, kernelProvider,
                legacyIndexProviderLookup );

        LegacyPropertyTrackers legacyPropertyTrackers = new LegacyPropertyTrackers( propertyKeyTokenHolder,
                nodeManager.getNodePropertyTrackers(), nodeManager.getRelationshipPropertyTrackers(), nodeManager );
        NeoStoreTransactionContextFactory neoStoreTxContextFactory =
                new NeoStoreTransactionContextFactory( neoStores );

        StatementOperationParts statementOperations = dependencies.satisfyDependency( buildStatementOperations(
                storeLayer, legacyPropertyTrackers, constraintIndexCreator, updateableSchemaState, guard,
                legacyIndexStore ) );

        final TransactionHooks hooks = new TransactionHooks();
        final KernelTransactions kernelTransactions =
                life.add( new KernelTransactions( neoStoreTxContextFactory,
                        neoStores, locks, integrityValidator, constraintIndexCreator, indexingService, labelScanStore,
                        statementOperations, updateableSchemaState, schemaWriteGuard, schemaIndexProviderMap,
                        transactionHeaderInformationFactory, storeLayer, transactionCommitProcess,
                        indexConfigStore, legacyIndexProviderLookup, hooks, constraintSemantics,
                        transactionMonitor, life, procedureCache, tracers ) );

        final Kernel kernel = new Kernel( kernelTransactions, hooks, kernelHealth, transactionMonitor );

        kernel.registerTransactionHook( transactionEventHandlers );

        final NeoStoreFileListing fileListing = new NeoStoreFileListing( storeDir, labelScanStore, indexingService,
                legacyIndexProviderLookup );

        return new KernelModule()
        {
            @Override
            public TransactionCommitProcess transactionCommitProcess()
            {
                return transactionCommitProcess;
            }

            @Override
            public KernelAPI kernelAPI()
            {
                return kernel;
            }

            @Override
            public KernelTransactions kernelTransactions()
            {
                return kernelTransactions;
            }

            @Override
            public NeoStoreFileListing fileListing()
            {
                return fileListing;
            }
        };
    }

    // We do this last to ensure no one is cheating with dependency access
    private void satisfyDependencies( Object... modules )
    {
        for ( Object module : modules )
        {
            for ( Method method : module.getClass().getMethods() )
            {
                if ( !method.getDeclaringClass().equals( Object.class ) )
                {
                    try
                    {
                        dependencies.satisfyDependency( method.invoke( module ) );
                    }
                    catch ( IllegalAccessException | InvocationTargetException e )
                    {
                        throw new RuntimeException( e );
                    }
                }
            }
        }
    }

    // Startup sequence done
    private void loadSchemaCache()
    {
        List<SchemaRule> schemaRules = toList( neoStoreModule.neoStores().getSchemaStore().loadAllSchemaRules() );
        cacheModule.schemaCache().load( schemaRules );
    }

    public NeoStores getNeoStores()
    {
        return neoStoreModule.neoStores();
    }

    public IndexingService getIndexService()
    {
        return indexingModule.indexingService();
    }

    public SchemaIndexProvider getIndexProvider()
    {
        return indexProvider;
    }

    public LabelScanStore getLabelScanStore()
    {
        return indexingModule.labelScanStore();
    }

    @Override
    public synchronized void stop()
    {
        if ( !life.isRunning() )
        {
            return;
        }

        StoreFlusher storeFlusher = transactionLogModule.storeFlusher();
        CheckPointer checkPointer = transactionLogModule.checkPointing();

        // First kindly await all committing transactions to close. Do this without interfering with the
        // log file monitor. Keep in mind that at this point the availability guard is raised and some time spent
        // awaiting active transaction to close, on a more coarse-grained level, so no new transactions
        // should get started. With that said there's actually a race between checking the availability guard
        // in beginTx, incrementing number of open transactions and raising the guard in shutdown, there might
        // be some in flight that will get to commit at some point
        // in the future. Such transactions will fail if they come to commit after our synchronized block below.
        // Here we're zooming in and focusing on getting committed transactions to close.
        awaitAllTransactionsClosed();
        LogFile logFile = transactionLogModule.logFile();
        // In order to prevent various issues with life components that can perform operations with logFile on their
        // stop phase before performing further shutdown/cleanup work and taking a lock on a logfile
        // we stop all other life components to make sure that we are the last and only one (from current life)
        life.stop();
        synchronized ( logFile )
        {
            // Under the guard of the logFile monitor do a second pass of waiting committing transactions
            // to close. This is because there might have been transactions that were in flight and just now
            // want to commit. We will allow committed transactions be properly closed, but no new transactions
            // will be able to start committing at this point.
            awaitAllTransactionsClosed();

            // Force all pending store changes to disk.
            storeFlusher.forceEverything();

            //Write new checkpoint in the log only if the kernel is healthy.
            // We cannot throw here since we need to shutdown without exceptions.
            if ( kernelHealth.isHealthy() )
            {
                try
                {
                    checkPointer.forceCheckPoint();
                }
                catch ( IOException e )
                {
                    throw new UnderlyingStorageException( e );
                }
            }

            // Shut down all services in here, effectively making the database unusable for anyone who tries.
            life.shutdown();

            // Close the NeoStores
            neoStoreModule.neoStores().close();
            msgLog.info( "NeoStores closed" );
        }
        // After we've released the logFile monitor there might be transactions that wants to commit, but had
        // to wait for the logFile monitor until now. When they finally get it and try to commit they will
        // fail since the logFile no longer works.
    }

    private void awaitAllTransactionsClosed()
    {
        while ( !neoStoreModule.neoStores().getMetaDataStore().closedTransactionIdIsOnParWithOpenedTransactionId() )
        {
            LockSupport.parkNanos( 10_000_000 ); // 10 ms
        }
    }

    @Override
    public void shutdown()
    { // We do our own internal life management:
        // start() does life.init() and life.start(),
        // stop() does life.stop() and life.shutdown().
    }

    public StoreId getStoreId()
    {
        return getNeoStores().getMetaDataStore().getStoreId();
    }

    public File getStoreDir()
    {
        return storeDir;
    }

    public long getCreationTime()
    {
        return getNeoStores().getMetaDataStore().getCreationTime();
    }

    public long getRandomIdentifier()
    {
        return getNeoStores().getMetaDataStore().getRandomNumber();
    }

    public long getCurrentLogVersion()
    {
        return getNeoStores().getMetaDataStore().getCurrentLogVersion();
    }

    public boolean isReadOnly()
    {
        return readOnly;
    }

    public KernelAPI getKernel()
    {
        return kernelModule.kernelAPI();
    }

    public ResourceIterator<File> listStoreFiles( boolean includeLogs ) throws IOException
    {
        return kernelModule.fileListing().listStoreFiles( includeLogs );
    }

    public void registerDiagnosticsWith( DiagnosticsManager manager )
    {
        manager.registerAll( Diagnostics.class, this );
    }

    @Override
    public NeoStores get()
    {
        return neoStoreModule.neoStores();
    }

    public StoreReadLayer getStoreLayer()
    {
        return storeLayerModule.storeLayer();
    }

    public DependencyResolver getDependencyResolver()
    {
        return dependencies;
    }

    private StatementOperationParts buildStatementOperations(
            StoreReadLayer storeReadLayer, LegacyPropertyTrackers legacyPropertyTrackers,
            ConstraintIndexCreator constraintIndexCreator, UpdateableSchemaState updateableSchemaState,
            Guard guard, LegacyIndexStore legacyIndexStore )
    {
        // The passed in StoreReadLayer is the bottom most layer: Read-access to committed data.
        // To it we add:
        // + Transaction state handling
        StateHandlingStatementOperations stateHandlingContext = new StateHandlingStatementOperations( storeReadLayer,
                legacyPropertyTrackers, constraintIndexCreator,
                legacyIndexStore );
        StatementOperationParts parts = new StatementOperationParts( stateHandlingContext, stateHandlingContext,
                stateHandlingContext, stateHandlingContext, stateHandlingContext, stateHandlingContext,
                new SchemaStateConcern( updateableSchemaState ), null, stateHandlingContext, stateHandlingContext,
                stateHandlingContext );
        // + Constraints
        ConstraintEnforcingEntityOperations constraintEnforcingEntityOperations =
                new ConstraintEnforcingEntityOperations( constraintSemantics, parts.entityWriteOperations(), parts.entityReadOperations(),
                        parts.schemaWriteOperations(), parts.schemaReadOperations() );
        // + Data integrity
        DataIntegrityValidatingStatementOperations dataIntegrityContext =
                new DataIntegrityValidatingStatementOperations(
                        parts.keyWriteOperations(), parts.schemaReadOperations(), constraintEnforcingEntityOperations );
        parts = parts.override( null, dataIntegrityContext, constraintEnforcingEntityOperations,
                constraintEnforcingEntityOperations, null, dataIntegrityContext, null, null, null, null, null );
        // + Locking
        LockingStatementOperations lockingContext = new LockingStatementOperations( parts.entityReadOperations(),
                parts.entityWriteOperations(), parts.schemaReadOperations(), parts.schemaWriteOperations(),
                parts.schemaStateOperations() );
        parts = parts.override( null, null, null, lockingContext, lockingContext, lockingContext, lockingContext,
                lockingContext, null, null, null );
        // + Guard
        if ( guard != null )
        {
            GuardingStatementOperations guardingOperations = new GuardingStatementOperations(
                    parts.entityWriteOperations(), parts.entityReadOperations(), guard );
            parts = parts.override( null, null, guardingOperations, guardingOperations, null, null, null, null,
                    null, null, null );
        }

        return parts;
    }

    @Override
    public void registerIndexProvider( String name, IndexImplementation index )
    {
        assert !indexProviders.containsKey( name ) : "Index provider '" + name + "' already registered";
        indexProviders.put( name, index );
    }

    @Override
    public boolean unregisterIndexProvider( String name )
    {
        IndexImplementation removed = indexProviders.remove( name );
        return removed != null;
    }

    /**
     * Hook that must be called whenever there is an HA mode switch (eg master/slave switch).
     * This must only be called when the database is otherwise inaccessible.
     */
    public void afterModeSwitch()
    {
        loadSchemaCache();

        // Stop all running transactions and get rid of all pooled transactions, as they will otherwise reference
        // components that have been swapped out during the mode switch.
        kernelModule.kernelTransactions().disposeAll();
    }

    @SuppressWarnings( "deprecation" )
    public static abstract class Configuration
    {
        public static final Setting<String> keep_logical_logs = GraphDatabaseSettings.keep_logical_logs;
        public static final Setting<Boolean> read_only = GraphDatabaseSettings.read_only;
    }
}<|MERGE_RESOLUTION|>--- conflicted
+++ resolved
@@ -158,11 +158,6 @@
 import org.neo4j.kernel.impl.util.Dependencies;
 import org.neo4j.kernel.impl.util.IdOrderingQueue;
 import org.neo4j.kernel.impl.util.JobScheduler;
-<<<<<<< HEAD
-=======
-import org.neo4j.kernel.impl.util.StringLogger;
-import org.neo4j.kernel.impl.util.StringLogger.LineLogger;
->>>>>>> 9d7b75da
 import org.neo4j.kernel.impl.util.SynchronizedArrayIdOrderingQueue;
 import org.neo4j.kernel.info.DiagnosticsExtractor;
 import org.neo4j.kernel.info.DiagnosticsManager;
@@ -277,15 +272,15 @@
         NEO_STORE_RECORDS( "Neostore records:" )
                 {
                     @Override
-                    void dump( NeoStoreDataSource source, LineLogger log )
+                    void dump( NeoStoreDataSource source, Logger log )
                     {
-                        source.neoStoreModule.neoStore().logRecords( log );
+                        source.neoStoreModule.neoStores().getMetaDataStore().logRecords( log );
                     }
                 },
         TRANSACTION_RANGE( "Transaction log:" )
                 {
                     @Override
-                    void dump( NeoStoreDataSource source, LineLogger log )
+                    void dump( NeoStoreDataSource source, Logger log )
                     {
                         PhysicalLogFiles logFiles =
                                 source.getDependencyResolver().resolveDependency( PhysicalLogFiles.class );
@@ -298,16 +293,16 @@
                                 {
                                     LogHeader header = logFiles.extractHeader( logVersion );
                                     long firstTransactionIdInThisLog = header.lastCommittedTxId + 1;
-                                    log.logLine( "Oldest transaction " + firstTransactionIdInThisLog +
+                                    log.log( "Oldest transaction " + firstTransactionIdInThisLog +
                                             " found in log with version " + logVersion );
                                     return;
                                 }
                             }
-                            log.logLine( "No transactions found in any log" );
+                            log.log( "No transactions found in any log" );
                         }
                         catch ( IOException e )
                         {   // It's fine, we just tried to be nice and log this. Failing is OK
-                            log.logLine( "Error trying to figure out oldest transaction in log" );
+                            log.log( "Error trying to figure out oldest transaction in log" );
                         }
                     }
                 };
