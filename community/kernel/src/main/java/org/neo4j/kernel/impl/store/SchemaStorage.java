/*
 * Copyright (c) 2002-2018 "Neo4j,"
 * Neo4j Sweden AB [http://neo4j.com]
 *
 * This file is part of Neo4j.
 *
 * Neo4j is free software: you can redistribute it and/or modify
 * it under the terms of the GNU General Public License as published by
 * the Free Software Foundation, either version 3 of the License, or
 * (at your option) any later version.
 *
 * This program is distributed in the hope that it will be useful,
 * but WITHOUT ANY WARRANTY; without even the implied warranty of
 * MERCHANTABILITY or FITNESS FOR A PARTICULAR PURPOSE.  See the
 * GNU General Public License for more details.
 *
 * You should have received a copy of the GNU General Public License
 * along with this program.  If not, see <http://www.gnu.org/licenses/>.
 */
package org.neo4j.kernel.impl.store;

import java.util.Collection;
import java.util.Iterator;
import java.util.function.Predicate;

import org.neo4j.function.Predicates;
import org.neo4j.helpers.collection.PrefetchingIterator;
import org.neo4j.internal.kernel.api.exceptions.schema.MalformedSchemaRuleException;
import org.neo4j.kernel.api.exceptions.schema.DuplicateSchemaRuleException;
import org.neo4j.kernel.api.exceptions.schema.SchemaRuleNotFoundException;
import org.neo4j.kernel.impl.index.schema.StoreIndexDescriptor;
import org.neo4j.kernel.impl.store.record.ConstraintRule;
import org.neo4j.kernel.impl.store.record.DynamicRecord;
import org.neo4j.kernel.impl.store.record.RecordLoad;
import org.neo4j.storageengine.api.SchemaRule;
import org.neo4j.storageengine.api.schema.ConstraintDescriptor;
import org.neo4j.storageengine.api.schema.SchemaDescriptorSupplier;

public class SchemaStorage implements SchemaRuleAccess
{
    private final RecordStore<DynamicRecord> schemaStore;

    public SchemaStorage( RecordStore<DynamicRecord> schemaStore )
    {
        this.schemaStore = schemaStore;
    }

    @Override
    public long newRuleId()
    {
        return schemaStore.nextId();
    }

    @Override
    public SchemaRule loadSingleSchemaRule( long ruleId ) throws MalformedSchemaRuleException
    {
        Collection<DynamicRecord> records;
        try
        {
            records = schemaStore.getRecords( ruleId, RecordLoad.NORMAL );
        }
        catch ( Exception e )
        {
            throw new MalformedSchemaRuleException( e.getMessage(), e );
        }
        return SchemaStore.readSchemaRule( ruleId, records, newRecordBuffer() );
    }

    @Override
    public Iterator<StoreIndexDescriptor> indexesGetAll()
    {
        return loadAllSchemaRules( Predicates.alwaysTrue(), StoreIndexDescriptor.class, false );
    }

    @Override
    public StoreIndexDescriptor indexGetForSchema( final SchemaDescriptorSupplier index )
    {
        Iterator<StoreIndexDescriptor> indexes = loadAllSchemaRules( index::equals, StoreIndexDescriptor.class, false );

        StoreIndexDescriptor foundRule = null;

        while ( indexes.hasNext() )
        {
            StoreIndexDescriptor candidate = indexes.next();
            if ( foundRule != null )
            {
                throw new IllegalStateException( String.format(
                        "Found more than one matching index, %s and %s", foundRule, candidate ) );
            }
            foundRule = candidate;
        }

        return foundRule;
    }

<<<<<<< HEAD
    @Override
=======
    /**
     * Find the IndexRule that has the given user supplied name.
     *
     * @param indexName the user supplied index name to look for.
     * @return the matching IndexRule, or null if no matching index rule was found.
     */
    public StoreIndexDescriptor indexGetForName( String indexName )
    {
        Iterator<StoreIndexDescriptor> itr = indexesGetAll();
        while ( itr.hasNext() )
        {
            StoreIndexDescriptor sid = itr.next();
            if ( sid.getUserSuppliedName().map( n -> n.equals( indexName ) ).orElse( false ) )
            {
                return sid;
            }
        }
        return null;
    }

    public Iterator<StoreIndexDescriptor> indexesGetAll()
    {
        return loadAllSchemaRules( Predicates.alwaysTrue(), StoreIndexDescriptor.class, false );
    }

    public Iterator<ConstraintRule> constraintsGetAll()
    {
        return loadAllSchemaRules( Predicates.alwaysTrue(), ConstraintRule.class, false );
    }

    public Iterator<ConstraintRule> constraintsGetAllIgnoreMalformed()
    {
        return loadAllSchemaRules( Predicates.alwaysTrue(), ConstraintRule.class, true );
    }

    public Iterator<ConstraintRule> constraintsGetForRelType( int relTypeId )
    {
        return loadAllSchemaRules( rule -> SchemaDescriptorPredicates.hasRelType( rule, relTypeId ),
                ConstraintRule.class, false );
    }

    public Iterator<ConstraintRule> constraintsGetForLabel( int labelId )
    {
        return loadAllSchemaRules( rule -> SchemaDescriptorPredicates.hasLabel( rule, labelId ),
                ConstraintRule.class, false );
    }

    public Iterator<ConstraintRule> constraintsGetForSchema( SchemaDescriptor schemaDescriptor )
    {
        return loadAllSchemaRules( SchemaDescriptor.equalTo( schemaDescriptor ), ConstraintRule.class, false );
    }

    /**
     * Get the constraint rule that matches the given ConstraintDescriptor
     * @param descriptor the ConstraintDescriptor to match
     * @return the matching ConstrainRule
     * @throws SchemaRuleNotFoundException if no ConstraintRule matches the given descriptor
     * @throws DuplicateSchemaRuleException if two or more ConstraintRules match the given descriptor
     */
>>>>>>> a7dae646
    public ConstraintRule constraintsGetSingle( final ConstraintDescriptor descriptor )
            throws SchemaRuleNotFoundException, DuplicateSchemaRuleException
    {
        Iterator<ConstraintRule> rules = loadAllSchemaRules( descriptor::isSame, ConstraintRule.class, false );

        if ( !rules.hasNext() )
        {
            throw new SchemaRuleNotFoundException( SchemaRule.Kind.map( descriptor ), descriptor.schema() );
        }

        ConstraintRule rule = rules.next();

        if ( rules.hasNext() )
        {
            throw new DuplicateSchemaRuleException( SchemaRule.Kind.map( descriptor ), descriptor.schema() );
        }
        return rule;
    }

    @Override
    public Iterator<ConstraintRule> constraintsGetAllIgnoreMalformed()
    {
        return loadAllSchemaRules( Predicates.alwaysTrue(), ConstraintRule.class, true );
    }

    Iterator<SchemaRule> loadAllSchemaRules()
    {
        return loadAllSchemaRules( Predicates.alwaysTrue(), SchemaRule.class, false );
    }

    /**
     * Scans the schema store and loads all {@link SchemaRule rules} in it. This method is written with the assumption
     * that there's no id reuse on schema records.
     *
     * @param predicate filter when loading.
     * @param returnType type of {@link SchemaRule} to load.
     * @param ignoreMalformed whether or not to ignore inconsistent records (used in consistency checking).
     * @return {@link Iterator} of the loaded schema rules, lazily loaded when advancing the iterator.
     */
    <ReturnType extends SchemaRule> Iterator<ReturnType> loadAllSchemaRules(
            final Predicate<ReturnType> predicate,
            final Class<ReturnType> returnType,
            final boolean ignoreMalformed )
    {
        return new PrefetchingIterator<ReturnType>()
        {
            private final long highestId = schemaStore.getHighestPossibleIdInUse();
            private long currentId = 1; /*record 0 contains the block size*/
            private final byte[] scratchData = newRecordBuffer();
            private final DynamicRecord record = schemaStore.newRecord();

            @Override
            protected ReturnType fetchNextOrNull()
            {
                while ( currentId <= highestId )
                {
                    long id = currentId++;
                    schemaStore.getRecord( id, record, RecordLoad.FORCE );
                    if ( record.inUse() && record.isStartRecord() )
                    {
                        // It may be that concurrently to our reading there's a transaction dropping the schema rule
                        // that we're reading and that rule may have spanned multiple dynamic records.
                        try
                        {
                            Collection<DynamicRecord> records;
                            try
                            {
                                records = schemaStore.getRecords( id, RecordLoad.NORMAL );
                            }
                            catch ( InvalidRecordException e )
                            {
                                // This may have been due to a concurrent drop of this rule.
                                continue;
                            }

                            SchemaRule schemaRule = SchemaStore.readSchemaRule( id, records, scratchData );
                            if ( returnType.isInstance( schemaRule ) )
                            {
                                ReturnType returnRule = returnType.cast( schemaRule );
                                if ( predicate.test( returnRule ) )
                                {
                                    return returnRule;
                                }
                            }
                        }
                        catch ( MalformedSchemaRuleException e )
                        {
                            if ( !ignoreMalformed )
                            {
                                throw new RuntimeException( e );
                            }
                        }
                    }
                }
                return null;
            }
        };
    }

    private byte[] newRecordBuffer()
    {
        return new byte[schemaStore.getRecordSize() * 4];
    }
}<|MERGE_RESOLUTION|>--- conflicted
+++ resolved
@@ -93,22 +93,14 @@
         return foundRule;
     }
 
-<<<<<<< HEAD
-    @Override
-=======
-    /**
-     * Find the IndexRule that has the given user supplied name.
-     *
-     * @param indexName the user supplied index name to look for.
-     * @return the matching IndexRule, or null if no matching index rule was found.
-     */
+    @Override
     public StoreIndexDescriptor indexGetForName( String indexName )
     {
         Iterator<StoreIndexDescriptor> itr = indexesGetAll();
         while ( itr.hasNext() )
         {
             StoreIndexDescriptor sid = itr.next();
-            if ( sid.getUserSuppliedName().map( n -> n.equals( indexName ) ).orElse( false ) )
+            if ( sid.hasUserSuppliedName() && sid.name().equals( indexName ) )
             {
                 return sid;
             }
@@ -116,46 +108,7 @@
         return null;
     }
 
-    public Iterator<StoreIndexDescriptor> indexesGetAll()
-    {
-        return loadAllSchemaRules( Predicates.alwaysTrue(), StoreIndexDescriptor.class, false );
-    }
-
-    public Iterator<ConstraintRule> constraintsGetAll()
-    {
-        return loadAllSchemaRules( Predicates.alwaysTrue(), ConstraintRule.class, false );
-    }
-
-    public Iterator<ConstraintRule> constraintsGetAllIgnoreMalformed()
-    {
-        return loadAllSchemaRules( Predicates.alwaysTrue(), ConstraintRule.class, true );
-    }
-
-    public Iterator<ConstraintRule> constraintsGetForRelType( int relTypeId )
-    {
-        return loadAllSchemaRules( rule -> SchemaDescriptorPredicates.hasRelType( rule, relTypeId ),
-                ConstraintRule.class, false );
-    }
-
-    public Iterator<ConstraintRule> constraintsGetForLabel( int labelId )
-    {
-        return loadAllSchemaRules( rule -> SchemaDescriptorPredicates.hasLabel( rule, labelId ),
-                ConstraintRule.class, false );
-    }
-
-    public Iterator<ConstraintRule> constraintsGetForSchema( SchemaDescriptor schemaDescriptor )
-    {
-        return loadAllSchemaRules( SchemaDescriptor.equalTo( schemaDescriptor ), ConstraintRule.class, false );
-    }
-
-    /**
-     * Get the constraint rule that matches the given ConstraintDescriptor
-     * @param descriptor the ConstraintDescriptor to match
-     * @return the matching ConstrainRule
-     * @throws SchemaRuleNotFoundException if no ConstraintRule matches the given descriptor
-     * @throws DuplicateSchemaRuleException if two or more ConstraintRules match the given descriptor
-     */
->>>>>>> a7dae646
+    @Override
     public ConstraintRule constraintsGetSingle( final ConstraintDescriptor descriptor )
             throws SchemaRuleNotFoundException, DuplicateSchemaRuleException
     {
