/**
 * Copyright (c) 2002-2014 "Neo Technology,"
 * Network Engine for Objects in Lund AB [http://neotechnology.com]
 *
 * This file is part of Neo4j.
 *
 * Neo4j is free software: you can redistribute it and/or modify
 * it under the terms of the GNU General Public License as published by
 * the Free Software Foundation, either version 3 of the License, or
 * (at your option) any later version.
 *
 * This program is distributed in the hope that it will be useful,
 * but WITHOUT ANY WARRANTY; without even the implied warranty of
 * MERCHANTABILITY or FITNESS FOR A PARTICULAR PURPOSE.  See the
 * GNU General Public License for more details.
 *
 * You should have received a copy of the GNU General Public License
 * along with this program.  If not, see <http://www.gnu.org/licenses/>.
 */
package org.neo4j.kernel.impl.core;

import java.util.Collection;
import java.util.HashSet;
import java.util.Iterator;
import java.util.List;
import java.util.Set;
<<<<<<< HEAD
=======
import java.util.concurrent.CopyOnWriteArrayList;
import java.util.concurrent.locks.ReentrantLock;
>>>>>>> f83bbbcc

import org.neo4j.graphdb.GraphDatabaseService;
import org.neo4j.graphdb.Node;
import org.neo4j.graphdb.NotFoundException;
import org.neo4j.graphdb.PropertyContainer;
import org.neo4j.graphdb.Relationship;
import org.neo4j.graphdb.RelationshipType;
import org.neo4j.graphdb.index.Index;
import org.neo4j.helpers.Predicate;
import org.neo4j.helpers.ThisShouldNotHappenError;
import org.neo4j.helpers.Triplet;
import org.neo4j.helpers.collection.CombiningIterator;
import org.neo4j.helpers.collection.FilteringIterator;
import org.neo4j.helpers.collection.IteratorWrapper;
import org.neo4j.helpers.collection.PrefetchingIterator;
import org.neo4j.kernel.PropertyTracker;
import org.neo4j.kernel.api.properties.DefinedProperty;
import org.neo4j.kernel.impl.cache.AutoLoadingCache;
import org.neo4j.kernel.impl.cache.Cache;
import org.neo4j.kernel.impl.cache.CacheProvider;
import org.neo4j.kernel.impl.locking.Lock;
import org.neo4j.kernel.impl.locking.LockService;
import org.neo4j.kernel.impl.nioneo.store.NeoStore;
import org.neo4j.kernel.impl.nioneo.store.NodeRecord;
import org.neo4j.kernel.impl.nioneo.store.RelationshipRecord;
import org.neo4j.kernel.impl.nioneo.store.TokenStore;
import org.neo4j.kernel.impl.nioneo.xa.NeoStoreXaDataSource;
import org.neo4j.kernel.impl.persistence.EntityIdGenerator;
import org.neo4j.kernel.impl.persistence.PersistenceManager;
import org.neo4j.kernel.impl.transaction.AbstractTransactionManager;
import org.neo4j.kernel.impl.transaction.LockType;
import org.neo4j.kernel.impl.transaction.XaDataSourceManager;
import org.neo4j.kernel.impl.transaction.xaframework.XaDataSource;
import org.neo4j.kernel.impl.util.ArrayMap;
import org.neo4j.kernel.impl.util.RelIdArray;
import org.neo4j.kernel.impl.util.RelIdArray.DirectionWrapper;
import org.neo4j.kernel.impl.util.StringLogger;
import org.neo4j.kernel.lifecycle.Lifecycle;

import static java.lang.String.format;
import static java.util.Arrays.asList;
import static org.neo4j.helpers.collection.Iterables.cast;

public class NodeManager implements Lifecycle, EntityFactory
{
    private final StringLogger logger;
    private final GraphDatabaseService graphDbService;
    private final AutoLoadingCache<NodeImpl> nodeCache;
    private final AutoLoadingCache<RelationshipImpl> relCache;
    private final CacheProvider cacheProvider;
    private final LockService locks;
    private final AbstractTransactionManager transactionManager;
    private final PropertyKeyTokenHolder propertyKeyTokenHolder;
    private final LabelTokenHolder labelTokenHolder;
    private final RelationshipTypeTokenHolder relTypeHolder;
    private final PersistenceManager persistenceManager;
    private final EntityIdGenerator idGenerator;
    private final XaDataSourceManager xaDsm;
    private final ThreadToStatementContextBridge statementCtxProvider;

    private final NodeProxy.NodeLookup nodeLookup;
    private final RelationshipProxy.RelationshipLookups relationshipLookups;

    private final RelationshipLoader relationshipLoader;

    private final List<PropertyTracker<Node>> nodePropertyTrackers;
    private final List<PropertyTracker<Relationship>> relationshipPropertyTrackers;

    private GraphPropertiesImpl graphProperties;

    private final AutoLoadingCache.Loader<NodeImpl> nodeLoader = new AutoLoadingCache.Loader<NodeImpl>()
    {
        @Override
        public NodeImpl loadById( long id )
        {
            NodeRecord record = persistenceManager.loadLightNode( id );
            if ( record == null )
            {
                return null;
            }
            return new NodeImpl( id );
        }
    };

    private final AutoLoadingCache.Loader<RelationshipImpl> relLoader = new AutoLoadingCache.Loader<RelationshipImpl>()
    {
        @Override
        public RelationshipImpl loadById( long id )
        {
            RelationshipRecord data = persistenceManager.loadLightRelationship( id );
            if ( data == null )
            {
                return null;
            }
            int typeId = data.getType();
            final long startNodeId = data.getFirstNode();
            final long endNodeId = data.getSecondNode();
            return new RelationshipImpl( id, startNodeId, endNodeId, typeId, false );
        }
    };

    public NodeManager( StringLogger logger, GraphDatabaseService graphDb,
                        LockService locks, AbstractTransactionManager transactionManager,
                        PersistenceManager persistenceManager, EntityIdGenerator idGenerator,
                        RelationshipTypeTokenHolder relationshipTypeTokenHolder, CacheProvider cacheProvider,
                        PropertyKeyTokenHolder propertyKeyTokenHolder, LabelTokenHolder labelTokenHolder,
                        NodeProxy.NodeLookup nodeLookup, RelationshipProxy.RelationshipLookups relationshipLookups,
                        Cache<NodeImpl> nodeCache, Cache<RelationshipImpl> relCache,
                        XaDataSourceManager xaDsm, ThreadToStatementContextBridge statementCtxProvider )
    {
        this.logger = logger;
        this.graphDbService = graphDb;
        this.locks = locks;
        this.transactionManager = transactionManager;
        this.propertyKeyTokenHolder = propertyKeyTokenHolder;
        this.persistenceManager = persistenceManager;
        this.idGenerator = idGenerator;
        this.labelTokenHolder = labelTokenHolder;
        this.nodeLookup = nodeLookup;
        this.relationshipLookups = relationshipLookups;
        this.relTypeHolder = relationshipTypeTokenHolder;

        this.cacheProvider = cacheProvider;
        this.statementCtxProvider = statementCtxProvider;
        this.nodeCache = new AutoLoadingCache<>( nodeCache, nodeLoader );
        this.relCache = new AutoLoadingCache<>( relCache, relLoader );
        this.xaDsm = xaDsm;
<<<<<<< HEAD
        nodePropertyTrackers = new LinkedList<>();
        relationshipPropertyTrackers = new LinkedList<>();
        this.relationshipLoader = new RelationshipLoader( persistenceManager, relCache );
=======
        for ( int i = 0; i < loadLocks.length; i++ )
        {
            loadLocks[i] = new ReentrantLock();
        }
        nodePropertyTrackers = new CopyOnWriteArrayList<PropertyTracker<Node>>(); // Trackers may be added and removed at runtime, e.g. via the REST interface in server, so we use the thread-safe CopyOnWriteArrayList.
        relationshipPropertyTrackers = new CopyOnWriteArrayList<PropertyTracker<Relationship>>();
>>>>>>> f83bbbcc
        this.graphProperties = instantiateGraphProperties();
    }

    public GraphDatabaseService getGraphDbService()
    {
        return graphDbService;
    }

    public CacheProvider getCacheType()
    {
        return this.cacheProvider;
    }

    @Override
    public void init()
    {   // Nothing to initialize
    }

    @Override
    public void start()
    {
        for ( XaDataSource ds : xaDsm.getAllRegisteredDataSources() )
        {
            if ( ds.getName().equals( NeoStoreXaDataSource.DEFAULT_DATA_SOURCE_NAME ) )
            {
                NeoStore neoStore = ((NeoStoreXaDataSource) ds).getNeoStore();

                TokenStore<?> propTokens = neoStore.getPropertyStore().getPropertyKeyTokenStore();
                TokenStore<?> labelTokens = neoStore.getLabelTokenStore();
                TokenStore<?> relTokens = neoStore.getRelationshipTypeStore();

                addRawRelationshipTypes( relTokens.getTokens( Integer.MAX_VALUE ) );
                addPropertyKeyTokens( propTokens.getTokens( Integer.MAX_VALUE ) );
                addLabelTokens( labelTokens.getTokens( Integer.MAX_VALUE ) );
            }
        }
    }

    @Override
    public void stop()
    {
        clearCache();
    }

    @Override
    public void shutdown()
    {
        nodeCache.printStatistics();
        relCache.printStatistics();
        nodeCache.clear();
        relCache.clear();
    }

    public Node createNode()
    {
        long id = idGenerator.nextId( Node.class );
        NodeImpl node = new NodeImpl( id, true );
        NodeProxy proxy = new NodeProxy( id, nodeLookup, statementCtxProvider );
        TransactionState transactionState = getTransactionState();
        transactionState.acquireWriteLock( proxy );
        boolean success = false;
        try
        {
            persistenceManager.nodeCreate( id );
            transactionState.createNode( id );
            nodeCache.put( node );
            success = true;
            return proxy;
        }
        finally
        {
            if ( !success )
            {
                setRollbackOnly();
            }
        }
    }

    @Override
    public NodeProxy newNodeProxyById( long id )
    {
        return new NodeProxy( id, nodeLookup, statementCtxProvider );
    }

    public Relationship createRelationship( Node startNodeProxy, NodeImpl startNode, Node endNode,
                                            long relationshipTypeId )
    {
        if ( startNode == null || endNode == null || relationshipTypeId > Integer.MAX_VALUE )
        {
            throw new IllegalArgumentException( "Bad parameter, startNode="
                    + startNode + ", endNode=" + endNode + ", typeId=" + relationshipTypeId );
        }

        int typeId = (int)relationshipTypeId;
        long startNodeId = startNode.getId();
        long endNodeId = endNode.getId();
        NodeImpl secondNode = getLightNode( endNodeId );
        if ( secondNode == null )
        {
            setRollbackOnly();
            throw new NotFoundException( "Second node[" + endNode.getId()
                    + "] deleted" );
        }
        long id = idGenerator.nextId( Relationship.class );
        RelationshipImpl rel = new RelationshipImpl( id, startNodeId, endNodeId, typeId, true );
        RelationshipProxy proxy = new RelationshipProxy( id, relationshipLookups, statementCtxProvider );
        TransactionState tx = getTransactionState();
        tx.acquireWriteLock( proxy );
        boolean success = false;
        try
        {
            tx.acquireWriteLock( startNodeProxy );
            tx.acquireWriteLock( endNode );
            persistenceManager.relationshipCreate( id, typeId, startNodeId, endNodeId );
            tx.createRelationship( id );
            if ( startNodeId == endNodeId )
            {
                tx.getOrCreateCowRelationshipAddMap( startNode, typeId ).add( id, DirectionWrapper.BOTH );
            }
            else
            {
                tx.getOrCreateCowRelationshipAddMap( startNode, typeId ).add( id, DirectionWrapper.OUTGOING );
                tx.getOrCreateCowRelationshipAddMap( secondNode, typeId ).add( id, DirectionWrapper.INCOMING );
            }
            // relCache.put( rel.getId(), rel );
            relCache.put( rel );
            success = true;
            return proxy;
        }
        finally
        {
            if ( !success )
            {
                setRollbackOnly();
            }
        }
    }

    public Node getNodeByIdOrNull( long nodeId )
    {
        transactionManager.assertInTransaction();
        NodeImpl node = getLightNode( nodeId );
        return node != null ? new NodeProxy( nodeId, nodeLookup, statementCtxProvider ) : null;
    }

    public Node getNodeById( long nodeId ) throws NotFoundException
    {
        Node node = getNodeByIdOrNull( nodeId );
        if ( node == null )
        {
            throw new NotFoundException( format( "Node %d not found", nodeId ) );
        }
        return node;
    }

    NodeImpl getLightNode( long nodeId )
    {
        return nodeCache.get( nodeId );
    }

    @Override
    public RelationshipProxy newRelationshipProxyById( long id )
    {
        return new RelationshipProxy( id, relationshipLookups, statementCtxProvider );
    }

    public Iterator<Node> getAllNodes()
    {
        Iterator<Node> committedNodes = new PrefetchingIterator<Node>()
        {
            private long highId = getHighestPossibleIdInUse( Node.class );
            private long currentId;

            @Override
            protected Node fetchNextOrNull()
            {
                while ( true )
                {   // This outer loop is for checking if highId has changed since we started.
                    while ( currentId <= highId )
                    {
                        try
                        {
                            Node node = getNodeByIdOrNull( currentId );
                            if ( node != null )
                            {
                                return node;
                            }
                        }
                        finally
                        {
                            currentId++;
                        }
                    }

                    long newHighId = getHighestPossibleIdInUse( Node.class );
                    if ( newHighId > highId )
                    {
                        highId = newHighId;
                    }
                    else
                    {
                        break;
                    }
                }
                return null;
            }
        };

        final TransactionState txState = getTransactionState();
        if ( !txState.hasChanges() )
        {
            return committedNodes;
        }

        /* Created nodes are put in the cache right away, even before the transaction is committed.
         * We want this iterator to include nodes that have been created, but not yes committed in
         * this transaction. The thing with the cache is that stuff can be evicted at any point in time
         * so we can't rely on created nodes to be there during the whole life time of this iterator.
         * That's why we filter them out from the "committed/cache" iterator and add them at the end instead.*/
        final Set<Long> createdNodes = new HashSet<>( txState.getCreatedNodes() );
        if ( !createdNodes.isEmpty() )
        {
            committedNodes = new FilteringIterator<>( committedNodes, new Predicate<Node>()
            {
                @Override
                public boolean accept( Node node )
                {
                    return !createdNodes.contains( node.getId() );
                }
            } );
        }

        // Filter out nodes deleted in this transaction
        Iterator<Node> filteredRemovedNodes = new FilteringIterator<>( committedNodes, new Predicate<Node>()
        {
            @Override
            public boolean accept( Node node )
            {
                return !txState.nodeIsDeleted( node.getId() );
            }
        } );

        // Append nodes created in this transaction
        return new CombiningIterator<>( asList( filteredRemovedNodes,
                new IteratorWrapper<Node, Long>( createdNodes.iterator() )
                {
                    @Override
                    protected Node underlyingObjectToObject( Long id )
                    {
                        return getNodeById( id );
                    }
                } ) );
    }

    /**
     * TODO: We only grab this lock in one single place, from inside the kernel:
     * {@link org.neo4j.kernel.impl.api.DefaultLegacyKernelOperations#relationshipCreate(org.neo4j.kernel.api.Statement, long, long, long)}.
     * We should move that code around such that this lock is grabbed through the locking layer in the kernel cake, and
     * then we should remove this locking code. It is dangerous to have it here, because it allows grabbing a lock
     * before the kernel is registered as a data source. If that happens in HA, we will attempt to grab locks on the
     * master before the transaction is started on the master.
     */
    public NodeImpl getNodeForProxy( long nodeId, LockType lock )
    {
        if ( lock != null )
        {
            lock.acquire( getTransactionState(), new NodeProxy( nodeId, nodeLookup, statementCtxProvider ) );
        }
        NodeImpl node = getLightNode( nodeId );
        if ( node == null )
        {
            throw new NotFoundException( format( "Node %d not found", nodeId ) );
        }
        return node;
    }

    protected Relationship getRelationshipByIdOrNull( long relId )
    {
        transactionManager.assertInTransaction();
        RelationshipImpl relationship = relCache.get( relId );
        return relationship != null ? new RelationshipProxy( relId, relationshipLookups, statementCtxProvider ) : null;
    }

    public Relationship getRelationshipById( long id ) throws NotFoundException
    {
        Relationship relationship = getRelationshipByIdOrNull( id );
        if ( relationship == null )
        {
            throw new NotFoundException( format( "Relationship %d not found", id ) );
        }
        return relationship;
    }

    public Iterator<Relationship> getAllRelationships()
    {
        Iterator<Relationship> committedRelationships = new PrefetchingIterator<Relationship>()
        {
            private long highId = getHighestPossibleIdInUse( Relationship.class );
            private long currentId;

            @Override
            protected Relationship fetchNextOrNull()
            {
                while ( true )
                {   // This outer loop is for checking if highId has changed since we started.
                    while ( currentId <= highId )
                    {
                        try
                        {
                            Relationship relationship = getRelationshipByIdOrNull( currentId );
                            if ( relationship != null )
                            {
                                return relationship;
                            }
                        }
                        finally
                        {
                            currentId++;
                        }
                    }

                    long newHighId = getHighestPossibleIdInUse( Node.class );
                    if ( newHighId > highId )
                    {
                        highId = newHighId;
                    }
                    else
                    {
                        break;
                    }
                }
                return null;
            }
        };

        final TransactionState txState = getTransactionState();
        if ( !txState.hasChanges() )
        {
            return committedRelationships;
        }

        /* Created relationships are put in the cache right away, even before the transaction is committed.
         * We want this iterator to include relationships that have been created, but not yes committed in
         * this transaction. The thing with the cache is that stuff can be evicted at any point in time
         * so we can't rely on created relationships to be there during the whole life time of this iterator.
         * That's why we filter them out from the "committed/cache" iterator and add them at the end instead.*/
        final Set<Long> createdRelationships = new HashSet<>( txState.getCreatedRelationships() );
        if ( !createdRelationships.isEmpty() )
        {
            committedRelationships = new FilteringIterator<>( committedRelationships,
                    new Predicate<Relationship>()
                    {
                        @Override
                        public boolean accept( Relationship relationship )
                        {
                            return !createdRelationships.contains( relationship.getId() );
                        }
                    } );
        }

        // Filter out relationships deleted in this transaction
        Iterator<Relationship> filteredRemovedRelationships =
                new FilteringIterator<>( committedRelationships, new Predicate<Relationship>()
                {
                    @Override
                    public boolean accept( Relationship relationship )
                    {
                        return !txState.relationshipIsDeleted( relationship.getId() );
                    }
                } );

        // Append relationships created in this transaction
        return new CombiningIterator<>( asList( filteredRemovedRelationships,
                new IteratorWrapper<Relationship, Long>( createdRelationships.iterator() )
                {
                    @Override
                    protected Relationship underlyingObjectToObject( Long id )
                    {
                        return getRelationshipById( id );
                    }
                } ) );
    }

    RelationshipType getRelationshipTypeById( int id ) throws TokenNotFoundException
    {
        return relTypeHolder.getTokenById( id );
    }

    public RelationshipImpl getRelationshipForProxy( long relId )
    {
        RelationshipImpl rel = relCache.get( relId );
        if ( rel == null )
        {
            throw new NotFoundException( format( "Relationship %d not found", relId ) );
        }
        return rel;
    }

    public void removeNodeFromCache( long nodeId )
    {
        nodeCache.remove( nodeId );
    }

    public void removeRelationshipFromCache( long id )
    {
        relCache.remove( id );
    }

    public void patchDeletedRelationshipNodes( long relId, long firstNodeId, long firstNodeNextRelId, long secondNodeId,
                                               long secondNodeNextRelId )
    {
        invalidateNode( firstNodeId, relId, firstNodeNextRelId );
        invalidateNode( secondNodeId, relId, secondNodeNextRelId );
    }

    private void invalidateNode( long nodeId, long relIdDeleted, long nextRelId )
    {
        NodeImpl node = nodeCache.getIfCached( nodeId );
        if ( node != null && node.getRelChainPosition() == relIdDeleted )
        {
            node.setRelChainPosition( nextRelId );
        }
    }

    long getRelationshipChainPosition( NodeImpl node )
    {
        return persistenceManager.getRelationshipChainPosition( node.getId() );
    }

    void putAllInRelCache( Collection<RelationshipImpl> relationships )
    {
        relCache.putAll( relationships );
    }

    Iterator<DefinedProperty> loadGraphProperties( boolean light )
    {
        IteratingPropertyReceiver receiver = new IteratingPropertyReceiver();
        persistenceManager.graphLoadProperties( light, receiver );
        return receiver;
    }

    Iterator<DefinedProperty> loadProperties( NodeImpl node, boolean light )
    {
        IteratingPropertyReceiver receiver = new IteratingPropertyReceiver();
        persistenceManager.loadNodeProperties( node.getId(), light, receiver );
        return receiver;
    }

    Iterator<DefinedProperty> loadProperties( RelationshipImpl relationship, boolean light )
    {
        IteratingPropertyReceiver receiver = new IteratingPropertyReceiver();
        persistenceManager.loadRelProperties( relationship.getId(), light, receiver );
        return receiver;
    }

    public void clearCache()
    {
        nodeCache.clear();
        relCache.clear();
        graphProperties = instantiateGraphProperties();
    }

    public Iterable<? extends Cache<?>> caches()
    {
        return asList( nodeCache, relCache );
    }

    public void setRollbackOnly()
    {
        try
        {
            transactionManager.setRollbackOnly();
        }
        catch ( IllegalStateException e )
        {
            // this exception always get generated in a finally block and
            // when it happens another exception has already been thrown
            // (most likely NotInTransactionException)
            logger.debug( "Failed to set transaction rollback only", e );
        }
        catch ( javax.transaction.SystemException se )
        {
            // our TM never throws this exception
            logger.error( "Failed to set transaction rollback only", se );
        }
    }

    public <T extends PropertyContainer> T indexPutIfAbsent( Index<T> index, T entity, String key, Object value )
    {
        T existing = index.get( key, value ).getSingle();
        if ( existing != null )
        {
            return existing;
        }

        // Grab lock
        IndexLock lock = new IndexLock( index.getName(), key );
        TransactionState state = getTransactionState();
        LockElement writeLock = state.acquireWriteLock( lock );

        // Check again -- now holding the lock
        existing = index.get( key, value ).getSingle();
        if ( existing != null )
        {
            // Someone else created this entry, release the lock as we won't be needing it
            writeLock.release();
            return existing;
        }

        // Add
        index.add( entity, key, value );
        return null;
    }

    public long getHighestPossibleIdInUse( Class<?> clazz )
    {
        return idGenerator.getHighestPossibleIdInUse( clazz );
    }

    public long getNumberOfIdsInUse( Class<?> clazz )
    {
        return idGenerator.getNumberOfIdsInUse( clazz );
    }

    public void removeRelationshipTypeFromCache( int id )
    {
        relTypeHolder.removeToken( id );
    }

    void addPropertyKeyTokens( Token[] propertyKeyTokens )
    {
        propertyKeyTokenHolder.addTokens( propertyKeyTokens );
    }

    void addLabelTokens( Token[] labelTokens )
    {
        labelTokenHolder.addTokens( labelTokens );
    }

    Token getPropertyKeyTokenOrNull( String key )
    {
        return propertyKeyTokenHolder.getTokenByNameOrNull( key );
    }

    int getRelationshipTypeIdFor( RelationshipType type )
    {
        return relTypeHolder.getIdByName( type.name() );
    }

    void addRawRelationshipTypes( Token[] relTypes )
    {
        relTypeHolder.addTokens( relTypes );
    }

    public Iterable<RelationshipType> getRelationshipTypes()
    {
        return cast( relTypeHolder.getAllTokens() );
    }

    public ArrayMap<Integer, DefinedProperty> deleteNode( NodeImpl node, TransactionState tx )
    {
        tx.deleteNode( node.getId() );
        return persistenceManager.nodeDelete( node.getId() );
        // remove from node cache done via event
    }

    public ArrayMap<Integer, DefinedProperty> deleteRelationship( RelationshipImpl rel, TransactionState tx )
    {
        NodeImpl startNode;
        NodeImpl endNode;
        boolean success = false;
        try
        {
            long startNodeId = rel.getStartNodeId();
            startNode = getLightNode( startNodeId );
            if ( startNode != null )
            {
                tx.acquireWriteLock( newNodeProxyById( startNodeId ) );
            }
            long endNodeId = rel.getEndNodeId();
            endNode = getLightNode( endNodeId );
            if ( endNode != null )
            {
                tx.acquireWriteLock( newNodeProxyById( endNodeId ) );
            }
            tx.acquireWriteLock( newRelationshipProxyById( rel.getId() ) );
            // no need to load full relationship, all properties will be
            // deleted when relationship is deleted

            ArrayMap<Integer,DefinedProperty> skipMap = tx.getOrCreateCowPropertyRemoveMap( rel );

            tx.deleteRelationship( rel.getId() );
            ArrayMap<Integer,DefinedProperty> removedProps = persistenceManager.relDelete( rel.getId() );

            if ( removedProps.size() > 0 )
            {
                for ( int index : removedProps.keySet() )
                {
                    skipMap.put( index, removedProps.get( index ) );
                }
            }
            int typeId = rel.getTypeId();
            long id = rel.getId();
            if ( startNode != null )
            {
                tx.getOrCreateCowRelationshipRemoveMap( startNode, typeId ).add( id );
            }
            if ( endNode != null )
            {
                tx.getOrCreateCowRelationshipRemoveMap( endNode, typeId ).add( id );
            }
            success = true;
            return removedProps;
        }
        finally
        {
            if ( !success )
            {
                setRollbackOnly();
            }
        }
    }

    public Triplet<ArrayMap<Integer, RelIdArray>, List<RelationshipImpl>, Long> getMoreRelationships( NodeImpl node )
    {
        return relationshipLoader.getMoreRelationships( node );
    }

    public NodeImpl getNodeIfCached( long nodeId )
    {
        return nodeCache.getIfCached( nodeId );
    }

    public RelationshipImpl getRelIfCached( long nodeId )
    {
        return relCache.getIfCached( nodeId );
    }

    public void addRelationshipTypeToken( Token type )
    {
        relTypeHolder.addTokens( type );
    }

    public void addLabelToken( Token type )
    {
        labelTokenHolder.addTokens( type );
    }

    public void addPropertyKeyToken( Token index )
    {
        propertyKeyTokenHolder.addTokens( index );
    }

    public String getKeyForProperty( DefinedProperty property )
    {
        // int keyId = persistenceManager.getKeyIdForProperty( property );
        try
        {
            return propertyKeyTokenHolder.getTokenById( property.propertyKeyId() ).name();
        }
        catch ( TokenNotFoundException e )
        {
            throw new ThisShouldNotHappenError( "Mattias", "The key should exist at this point" );
        }
    }

    public List<PropertyTracker<Node>> getNodePropertyTrackers()
    {
        return nodePropertyTrackers;
    }

    public List<PropertyTracker<Relationship>> getRelationshipPropertyTrackers()
    {
        return relationshipPropertyTrackers;
    }

    public void addNodePropertyTracker( PropertyTracker<Node> nodePropertyTracker )
    {
        nodePropertyTrackers.add( nodePropertyTracker );
    }

    public void removeNodePropertyTracker( PropertyTracker<Node> nodePropertyTracker )
    {
        nodePropertyTrackers.remove( nodePropertyTracker );
    }

    public void addRelationshipPropertyTracker( PropertyTracker<Relationship> relationshipPropertyTracker )
    {
        relationshipPropertyTrackers.add( relationshipPropertyTracker );
    }

    public void removeRelationshipPropertyTracker( PropertyTracker<Relationship> relationshipPropertyTracker )
    {
        relationshipPropertyTrackers.remove( relationshipPropertyTracker );
    }

    // For compatibility reasons with Cypher
    public boolean isDeleted( PropertyContainer entity )
    {
        if ( entity instanceof Node )
        {
            return isDeleted( (Node) entity );
        }
        else if ( entity instanceof Relationship )
        {
            return isDeleted( (Relationship) entity );
        }
        else
        {
            throw new IllegalArgumentException( "Unknown entity type: " + entity + ", " + entity.getClass() );
        }
    }

    public boolean isDeleted( Node resource )
    {
        return getTransactionState().nodeIsDeleted( resource.getId() );
    }

    public boolean isDeleted( Relationship resource )
    {
        return getTransactionState().relationshipIsDeleted( resource.getId() );
    }

    private GraphPropertiesImpl instantiateGraphProperties()
    {
        return new GraphPropertiesImpl( this, statementCtxProvider );
    }

    public GraphPropertiesImpl getGraphProperties()
    {
        return graphProperties;
    }

    public void removeGraphPropertiesFromCache()
    {
        graphProperties = instantiateGraphProperties();
    }

    void updateCacheSize( NodeImpl node, int newSize )
    {
        nodeCache.updateSize( node, newSize );
    }

    void updateCacheSize( RelationshipImpl rel, int newSize )
    {
        relCache.updateSize( rel, newSize );
    }

    public TransactionState getTransactionState()
    {
        return transactionManager.getTransactionState();
    }

    public Lock lowLevelNodeReadLock( long nodeId )
    {
        return locks.acquireNodeLock( nodeId, LockService.LockType.READ_LOCK );
    }
}<|MERGE_RESOLUTION|>--- conflicted
+++ resolved
@@ -24,11 +24,7 @@
 import java.util.Iterator;
 import java.util.List;
 import java.util.Set;
-<<<<<<< HEAD
-=======
 import java.util.concurrent.CopyOnWriteArrayList;
-import java.util.concurrent.locks.ReentrantLock;
->>>>>>> f83bbbcc
 
 import org.neo4j.graphdb.GraphDatabaseService;
 import org.neo4j.graphdb.Node;
@@ -156,18 +152,9 @@
         this.nodeCache = new AutoLoadingCache<>( nodeCache, nodeLoader );
         this.relCache = new AutoLoadingCache<>( relCache, relLoader );
         this.xaDsm = xaDsm;
-<<<<<<< HEAD
-        nodePropertyTrackers = new LinkedList<>();
-        relationshipPropertyTrackers = new LinkedList<>();
+        nodePropertyTrackers = new CopyOnWriteArrayList<>(); // Trackers may be added and removed at runtime, e.g. via the REST interface in server, so we use the thread-safe CopyOnWriteArrayList.
+        relationshipPropertyTrackers = new CopyOnWriteArrayList<>();
         this.relationshipLoader = new RelationshipLoader( persistenceManager, relCache );
-=======
-        for ( int i = 0; i < loadLocks.length; i++ )
-        {
-            loadLocks[i] = new ReentrantLock();
-        }
-        nodePropertyTrackers = new CopyOnWriteArrayList<PropertyTracker<Node>>(); // Trackers may be added and removed at runtime, e.g. via the REST interface in server, so we use the thread-safe CopyOnWriteArrayList.
-        relationshipPropertyTrackers = new CopyOnWriteArrayList<PropertyTracker<Relationship>>();
->>>>>>> f83bbbcc
         this.graphProperties = instantiateGraphProperties();
     }
 
