--- conflicted
+++ resolved
@@ -115,27 +115,21 @@
         try ( Cursor<NodeItem> cursor = nodeCursorById( state, nodeId ) )
         {
             NodeItem node = cursor.get();
-            Iterator<ConstraintDescriptor> constraints = schemaReadOperations.constraintsGetForLabel( state, labelId );
-            while ( constraints.hasNext() )
+            if ( !node.hasLabel( labelId ) )
             {
-<<<<<<< HEAD
-                ConstraintDescriptor constraint = constraints.next();
-                if ( constraint.enforcesUniqueness() )
-=======
-                NodeItem node = cursor.get();
-                if ( node.hasLabel( labelId ) )
+                // no need to verify if the node already had the label
+                Iterator<ConstraintDescriptor> constraints = schemaReadOperations.constraintsGetForLabel( state, labelId );
+                while ( constraints.hasNext() )
                 {
-                    break; // no need to verify if the node already had the label
-                }
-                Object propertyValue = node.getProperty( propertyKeyId );
-                if ( propertyValue != null )
->>>>>>> 90ad4a00
-                {
-                    IndexBackedConstraintDescriptor uniqueConstraint = (IndexBackedConstraintDescriptor) constraint;
-                    ExactPredicate[] propertyValues = getAllPropertyValues( state, uniqueConstraint.schema(), node );
-                    if ( propertyValues != null )
+                    ConstraintDescriptor constraint = constraints.next();
+                    if ( constraint.enforcesUniqueness() )
                     {
-                        validateNoExistingNodeWithExactValues( state, uniqueConstraint, propertyValues, node.id() );
+                        IndexBackedConstraintDescriptor uniqueConstraint = (IndexBackedConstraintDescriptor) constraint;
+                        ExactPredicate[] propertyValues = getAllPropertyValues( state, uniqueConstraint.schema(), node );
+                        if ( propertyValues != null )
+                        {
+                            validateNoExistingNodeWithExactValues( state, uniqueConstraint, propertyValues, node.id() );
+                        }
                     }
                 }
             }
@@ -151,20 +145,33 @@
         try ( Cursor<NodeItem> cursor = nodeCursorById( state, nodeId ) )
         {
             NodeItem node = cursor.get();
-            Iterator<ConstraintDescriptor> constraints = getConstraintsInvolvingProperty( state, property.propertyKeyId() );
+            Iterator<ConstraintDescriptor> constraints =
+                    getConstraintsInvolvingProperty( state, property.propertyKeyId() );
             Iterator<IndexBackedConstraintDescriptor> uniquenessConstraints =
                     new CastingIterator<>( constraints, IndexBackedConstraintDescriptor.class );
 
             nodeSchemaMatcher.onMatchingSchema( state, uniquenessConstraints, node, property.propertyKeyId(),
-                    constraint -> validateNoExistingNodeWithExactValues( state, constraint,
-                            getAllPropertyValues( state, constraint.schema(), node, property ),
-                            node.id() ) );
+                    ( constraint, propertyIds ) ->
+                    {
+
+                        if ( propertyIds.contains( property.propertyKeyId() ) )
+                        {
+                            Object previousValue = nodeGetProperty( state, node, property.propertyKeyId() );
+                            if ( property.valueEquals( previousValue ) )
+                            {
+                                // since we are changing to the same value, there is no need to check
+                                return;
+                            }
+                        }
+                        validateNoExistingNodeWithExactValues( state, constraint,
+                                getAllPropertyValues( state, constraint.schema(), node, property ),
+                                node.id() );
+                    } );
         }
 
         return entityWriteOperations.nodeSetProperty( state, nodeId, property );
     }
 
-<<<<<<< HEAD
     private Iterator<ConstraintDescriptor> getConstraintsInvolvingProperty( KernelStatement state, int propertyId )
     {
         Iterator<ConstraintDescriptor> allConstraints = schemaReadOperations.constraintsGetAll( state );
@@ -204,27 +211,6 @@
                 if ( nodePropertyId != changedPropId )
                 {
                     values[k] = IndexQuery.exact( nodePropertyId, property.value() );
-=======
-            Object previousValue = node.getProperty( property.propertyKeyId() );
-            if ( !property.valueEquals( previousValue ) )
-            {
-                try ( Cursor<LabelItem> labels = node.labels() )
-                {
-                    while ( labels.next() )
-                    {
-                        int labelId = labels.get().getAsInt();
-                        int propertyKeyId = property.propertyKeyId();
-                        Iterator<NodePropertyConstraint> constraintIterator =
-                                uniquePropertyConstraints(
-                                        schemaReadOperations.constraintsGetForLabelAndPropertyKey( state, labelId,
-                                                propertyKeyId ) );
-                        if ( constraintIterator.hasNext() )
-                        {
-                            validateNoExistingNodeWithLabelAndProperty(
-                                    state, labelId, property.propertyKeyId(), property.value(), node.id() );
-                        }
-                    }
->>>>>>> 90ad4a00
                 }
                 nMatched++;
             }
