--- conflicted
+++ resolved
@@ -29,6 +29,7 @@
 import org.neo4j.kernel.api.KernelTransaction;
 import org.neo4j.kernel.api.QueryRegistryOperations;
 import org.neo4j.kernel.api.ReadOperations;
+import org.neo4j.kernel.api.ResourceTracker;
 import org.neo4j.kernel.api.Statement;
 import org.neo4j.kernel.api.dbms.DbmsOperations;
 import org.neo4j.kernel.api.query.ExecutingQuery;
@@ -292,7 +293,14 @@
     }
 
     @Override
-<<<<<<< HEAD
+    public ResourceTracker resourceTracker()
+    {
+        // We use the current statement as resourceTracker since it is attached to the KernelTransaction
+        // and is guaranteed to be cleaned up on transaction failure.
+        return statement;
+    }
+
+    @Override
     public StatisticProvider kernelStatisticProvider()
     {
         return new TransactionalContextStatisticProvider( statement.executionStatisticsOperations().getPageCursorTracer() );
@@ -307,16 +315,6 @@
 
     interface Creator
     {
-=======
-    public ResourceTracker resourceTracker()
-    {
-        // We use the current statement as resourceTracker since it is attached to the KernelTransaction
-        // and is guaranteed to be cleaned up on transaction failure.
-        return statement;
-    }
-
-    interface Creator {
->>>>>>> 1ac6b026
         Neo4jTransactionalContext create(
             Supplier<Statement> statementSupplier,
             InternalTransaction tx,
