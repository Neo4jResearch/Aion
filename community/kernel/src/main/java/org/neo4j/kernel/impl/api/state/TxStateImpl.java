/**
 * Copyright (c) 2002-2014 "Neo Technology,"
 * Network Engine for Objects in Lund AB [http://neotechnology.com]
 *
 * This file is part of Neo4j.
 *
 * Neo4j is free software: you can redistribute it and/or modify
 * it under the terms of the GNU General Public License as published by
 * the Free Software Foundation, either version 3 of the License, or
 * (at your option) any later version.
 *
 * This program is distributed in the hope that it will be useful,
 * but WITHOUT ANY WARRANTY; without even the implied warranty of
 * MERCHANTABILITY or FITNESS FOR A PARTICULAR PURPOSE.  See the
 * GNU General Public License for more details.
 *
 * You should have received a copy of the GNU General Public License
 * along with this program.  If not, see <http://www.gnu.org/licenses/>.
 */
package org.neo4j.kernel.impl.api.state;

import java.util.Collections;
import java.util.HashMap;
import java.util.HashSet;
import java.util.Iterator;
import java.util.Map;
import java.util.Set;

import org.neo4j.collection.primitive.PrimitiveIntCollections;
import org.neo4j.collection.primitive.PrimitiveIntIterator;
import org.neo4j.collection.primitive.PrimitiveLongIterator;
import org.neo4j.graphdb.Direction;
import org.neo4j.helpers.Function;
import org.neo4j.helpers.Predicate;
import org.neo4j.helpers.collection.Iterables;
import org.neo4j.helpers.collection.IteratorUtil;
import org.neo4j.kernel.api.LegacyIndex;
import org.neo4j.kernel.api.TxState;
import org.neo4j.kernel.api.constraints.UniquenessConstraint;
import org.neo4j.kernel.api.exceptions.legacyindex.LegacyIndexNotFoundKernelException;
import org.neo4j.kernel.api.index.IndexDescriptor;
import org.neo4j.kernel.api.properties.DefinedProperty;
import org.neo4j.kernel.api.properties.Property;
import org.neo4j.kernel.impl.api.RelationshipVisitor;
import org.neo4j.kernel.impl.nioneo.xa.TransactionRecordState;
import org.neo4j.kernel.impl.util.DiffSets;

import static org.neo4j.helpers.collection.Iterables.map;

/**
 * This organizes three disjoint containers of state. The goal is to bring that down to one, but for now, it's three.
 * Those three are:
 *
 *  * TxState - this class itself, containing HashMaps and DiffSets for changes
 *  * TransactionState - The legacy transaction state, to be refactored into this class.
 *  * WriteTransaction - Maintains changed records and commands for logical log.
 *                       To be refactored into a sub-component of this class.
 *
 * TransactionState is used to change the view of the data within a transaction, eg. see your own writes.
 *
 * WriteTransaction contains the changes that will actually be applied to the store, eg. records and commands.
 *
 * TxState should be a common interface for *updating* both kinds of state, and for *reading* the first kind.
 *
 * So, in ascii art, the current implementation is:
 *
 *      StateHandlingTransactionContext-------StateHandlingStatementContext
 *                   \                                      /
 *                    ---------------------|----------------
 *                                         |
 *                                      TxState
 *                                     /      \
 *                       PersistenceManager   TransactionState
 *
 *
 * We want it to look like:
 *
 *      StateHandlingTransactionContext-------StateHandlingStatementContext
 *                   \                                      /
 *                    ---------------------|----------------
 *                                         |
 *                                      TxState
 *
 *
 * Where, in the end implementation, the state inside TxState can be used both to overlay on the graph, eg. read writes,
 * as well as be applied to the graph through the logical log.
 */
public final class TxStateImpl implements TxState
{
    private static final StateCreator<LabelState> LABEL_STATE_CREATOR = new StateCreator<LabelState>()
    {
        @Override
        public LabelState newState( long id )
        {
            return new LabelState( id );
        }
    };

    private static final StateCreator<NodeState> NODE_STATE_CREATOR = new StateCreator<NodeState>()
    {
        @Override
        public NodeState newState( long id )
        {
            return new NodeState( id );
        }
    };

    private static final StateCreator<RelationshipState> RELATIONSHIP_STATE_CREATOR =
            new StateCreator<RelationshipState>()
    {
        @Override
        public RelationshipState newState( long id )
        {
            return new RelationshipState( id );
        }
    };

    private Map<Long/*Node ID*/, NodeState> nodeStatesMap;
    private Map<Long/*Relationship ID*/, RelationshipState> relationshipStatesMap;
    private Map<Long/*Label ID*/, LabelState> labelStatesMap;

    private GraphState graphState;
    private DiffSets<IndexDescriptor> indexChanges;
    private DiffSets<IndexDescriptor> constraintIndexChanges;
    private DiffSets<UniquenessConstraint> constraintsChanges;

    private PropertyChanges propertyChangesForNodes;

    // Tracks added and removed nodes, not modified nodes
    private DiffSets<Long> nodes;

    // Tracks added and removed relationships, not modified relationships
    private DiffSets<Long> relationships;

    // This is temporary. It is needed until we've removed nodes and rels from the global cache, to tell
    // that they were created and then deleted in the same tx. This is here just to set a save point to
    // get a large set of changes in, and is meant to be removed in the coming days in a follow-up commit.
    private final Set<Long> nodesCreatedAndDeletedInTx = new HashSet<>();
    private final Set<Long> relsCreatedAndDeletedInTx = new HashSet<>();

    private Map<UniquenessConstraint, Long> createdConstraintIndexesByConstraint;

    private final TransactionRecordState neoStoreTransaction;
    private final LegacyIndexTransactionState legacyChangesIndexProvider;
    private Map<String, LegacyIndex> nodeLegacyIndexChanges;
    private Map<String, LegacyIndex> relationshipLegacyIndexChanges;

    private boolean hasChanges;

    public TxStateImpl( TransactionRecordState neoStoreTransaction,
            LegacyIndexTransactionState legacyChangesIndexProvider )
    {
        this.neoStoreTransaction = neoStoreTransaction;
        this.legacyChangesIndexProvider = legacyChangesIndexProvider;
    }

    @Override
    public void accept( final Visitor visitor )
    {
        if ( hasNodeStatesMap() && !nodeStatesMap().isEmpty() )
        {
            for ( NodeState node : modifiedNodes() )
            {
                node.accept(nodeVisitor( visitor ));
            }
        }

        if ( hasRelationshipsStatesMap() && !relationshipStatesMap().isEmpty() )
        {
            for ( RelationshipState rel : modifiedRelationships() )
            {
                rel.accept( relVisitor( visitor ) );
            }
        }

        if( graphState != null )
        {
            graphState.accept( graphPropertyVisitor( visitor ) );
        }

        if ( hasIndexChangesDiffSets() && !indexChanges().isEmpty() )
        {
            indexChanges().accept( indexVisitor( visitor, false ) );
        }

        if ( hasConstraintIndexChangesDiffSets() && !constraintIndexChanges().isEmpty() )
        {
            constraintIndexChanges().accept( indexVisitor( visitor, true ) );
        }

        if ( hasConstraintsChangesDiffSets() && !constraintsChanges().isEmpty() )
        {
            constraintsChanges().accept( new DiffSets.Visitor<UniquenessConstraint>()
            {
                @Override
                public void visitAdded( UniquenessConstraint element )
                {
                    visitor.visitAddedConstraint( element );
                }

                @Override
                public void visitRemoved( UniquenessConstraint element )
                {
                    visitor.visitRemovedConstraint( element );
                }
            } );
        }
    }

    private static DiffSets.Visitor<IndexDescriptor> indexVisitor( final Visitor visitor, final boolean forConstraint )
    {
        return new DiffSets.Visitor<IndexDescriptor>()
        {
            @Override
            public void visitAdded( IndexDescriptor element )
            {
                visitor.visitAddedIndex( element, forConstraint );
            }

            @Override
            public void visitRemoved( IndexDescriptor element )
            {
                visitor.visitRemovedIndex( element, forConstraint );
            }
        };
    }

    private static NodeState.Visitor nodeVisitor( final Visitor visitor  )
    {
        return new NodeState.Visitor()
        {
            @Override
            public void visitLabelChanges( long nodeId, Iterator<Integer> added, Iterator<Integer> removed )
            {
                visitor.visitNodeLabelChanges( nodeId, added, removed );
            }

            @Override
            public void visitPropertyChanges( long entityId, Iterator<DefinedProperty> added,
                                              Iterator<DefinedProperty> changed, Iterator<Integer> removed)
            {
                visitor.visitNodePropertyChanges( entityId, added, changed, removed );
            }

            @Override
            public void visitRelationshipChanges( long nodeId, RelationshipChangesForNode added,
                    RelationshipChangesForNode removed )
            {
                visitor.visitNodeRelationshipChanges( nodeId, added, removed );
            }
        };
    }

    private static PropertyContainerState.Visitor relVisitor( final Visitor visitor  )
    {
        return new PropertyContainerState.Visitor()
        {
            @Override
            public void visitPropertyChanges( long entityId, Iterator<DefinedProperty> added,
                                              Iterator<DefinedProperty> changed, Iterator<Integer> removed)
            {
                visitor.visitRelPropertyChanges( entityId, added, changed, removed );
            }
        };
    }

    private static PropertyContainerState.Visitor graphPropertyVisitor( final Visitor visitor  )
    {
        return new PropertyContainerState.Visitor()
        {
            @Override
            public void visitPropertyChanges( long entityId, Iterator<DefinedProperty> added,
                                              Iterator<DefinedProperty> changed, Iterator<Integer> removed)
            {
                visitor.visitGraphPropertyChanges( added, changed, removed );
            }
        };
    }

    @Override
    public boolean hasChanges()
    {
        return hasChanges;
    }

    @Override
    public Iterable<NodeState> modifiedNodes()
    {
        return hasNodeStatesMap() ? nodeStatesMap().values() : Iterables.<NodeState>empty();
    }

    @Override
    public DiffSets<Long> labelStateNodeDiffSets( int labelId )
    {
        return getOrCreateLabelState( labelId ).getNodeDiffSets();
    }

    @Override
    public DiffSets<Integer> nodeStateLabelDiffSets( long nodeId )
    {
        return getOrCreateNodeState( nodeId ).labelDiffSets();
    }

    @Override
    public Iterator<DefinedProperty> augmentNodeProperties( long nodeId, Iterator<DefinedProperty> original )
    {
        NodeState state;
        if(nodeStatesMap != null && (state = nodeStatesMap.get( nodeId )) != null)
        {
            return state.augmentProperties( original );
        }
        return original;
    }

    @Override
    public Iterator<DefinedProperty> augmentRelProperties( long relId, Iterator<DefinedProperty> original )
    {
        RelationshipState state;
        if(relationshipStatesMap != null && (state = relationshipStatesMap.get( relId )) != null)
        {
            return state.augmentProperties( original );
        }
        return original;
    }

    @Override
    public Iterator<DefinedProperty> augmentGraphProperties( Iterator<DefinedProperty> original )
    {
        if(graphState != null)
        {
            return graphState.augmentProperties( original );
        }
        return original;
    }

    @Override
    public Iterator<DefinedProperty> addedAndChangedNodeProperties( long nodeId )
    {
        NodeState state;
        if(nodeStatesMap != null && (state = nodeStatesMap.get( nodeId )) != null)
        {
            return state.addedAndChangedProperties();
        }
        return IteratorUtil.emptyIterator();
    }

    @Override
    public Iterator<DefinedProperty> addedAndChangedRelProperties( long relId )
    {
        RelationshipState state;
        if(relationshipStatesMap != null && (state = relationshipStatesMap.get( relId )) != null)
        {
            return state.addedAndChangedProperties();
        }
        return IteratorUtil.emptyIterator();
    }

    @Override
    public boolean nodeIsAddedInThisTx( long nodeId )
    {
        return hasNodesAddedOrRemoved() && nodes.isAdded( nodeId );
    }

    @Override
    public boolean relationshipIsAddedInThisTx( long relationshipId )
    {
        return hasRelsAddedOrRemoved() && relationships.isAdded( relationshipId );
    }

    @Override
    public void nodeDoCreate( long id )
    {
        addedAndRemovedNodes().add( id );
        hasChanges = true;
    }

    @Override
    public void nodeDoDelete( long nodeId )
    {
        if ( addedAndRemovedNodes().remove( nodeId ) )
        {
            nodesCreatedAndDeletedInTx.add(nodeId);
        }

        if ( hasNodeStatesMap() )
        {
            NodeState nodeState = nodeStatesMap.remove( nodeId );
            if ( nodeState != null )
            {
                DiffSets<Integer> diff = nodeState.labelDiffSets();
                for ( Integer label : diff.getAdded() )
                {
                    labelStateNodeDiffSets( label ).remove( nodeId );
                }
                nodeState.clear();
            }
        }
        hasChanges = true;
    }

    @Override
    public void relationshipDoCreate( long id, int relationshipTypeId, long startNodeId, long endNodeId )
    {
        addedAndRemovedRels().add( id );

        if ( startNodeId == endNodeId )
        {
            getOrCreateNodeState( startNodeId ).addRelationship( id, relationshipTypeId, Direction.BOTH );
        }
        else
        {
            getOrCreateNodeState( startNodeId ).addRelationship( id, relationshipTypeId, Direction.OUTGOING );
            getOrCreateNodeState( endNodeId ).addRelationship( id, relationshipTypeId, Direction.INCOMING );
        }

        getOrCreateRelationshipState( id ).setMetaData( startNodeId, endNodeId, relationshipTypeId );

        hasChanges = true;
    }

    @Override
    public boolean nodeIsDeletedInThisTx( long nodeId )
    {
        return hasNodesAddedOrRemoved() && addedAndRemovedNodes().isRemoved( nodeId )
                // Temporary until we've stopped adding nodes to the global cache during tx.
                || nodesCreatedAndDeletedInTx.contains( nodeId );
    }

    @Override
    public boolean nodeModifiedInThisTx( long nodeId )
    {
        return nodeIsAddedInThisTx( nodeId ) || nodeIsDeletedInThisTx( nodeId ) || hasNodeState( nodeId );
    }

    @Override
    public void relationshipDoDelete( long id, long startNodeId, long endNodeId, int type )
    {
        if ( addedAndRemovedRels().remove( id ) )
        {
            relsCreatedAndDeletedInTx.add( id );
        }

        if ( startNodeId == endNodeId )
        {
            getOrCreateNodeState( startNodeId ).removeRelationship( id, type, Direction.BOTH );
        }
        else
        {
            getOrCreateNodeState( startNodeId ).removeRelationship( id, type, Direction.OUTGOING );
            getOrCreateNodeState( endNodeId ).removeRelationship( id, type, Direction.INCOMING );
        }

        if ( hasRelationshipsStatesMap() )
        {
            RelationshipState removed = relationshipStatesMap.remove( id );
            if ( removed != null )
            {
                removed.clear();
            }
        }

        hasChanges = true;
    }

    @Override
    public void relationshipDoDeleteAddedInThisTx( long relationshipId )
    {
        RelationshipState state = getOrCreateRelationshipState( relationshipId );
        relationshipDoDelete( relationshipId, state.startNode(), state.endNode(), state.type() );
    }

    @Override
    public boolean relationshipIsDeletedInThisTx( long relationshipId )
    {
        return hasDeletedRelationshipsDiffSets() && addedAndRemovedRels().isRemoved( relationshipId )
                // Temporary until we stop adding rels to the global cache during tx
                || relsCreatedAndDeletedInTx.contains( relationshipId );
    }

    @Override
    public void nodeDoReplaceProperty( long nodeId, Property replacedProperty, DefinedProperty newProperty )
    {
        if ( replacedProperty.isDefined() )
        {
            getOrCreateNodeState( nodeId ).changeProperty( newProperty );
            nodePropertyChanges().changeProperty( nodeId, replacedProperty.propertyKeyId(),
                    ((DefinedProperty)replacedProperty).value(), newProperty.value() );
        }
        else
        {
            getOrCreateNodeState( nodeId ).addProperty( newProperty );
            nodePropertyChanges().addProperty(nodeId, newProperty.propertyKeyId(), newProperty.value());
        }
        hasChanges = true;
    }

    @Override
    public void relationshipDoReplaceProperty( long relationshipId, Property replacedProperty, DefinedProperty newProperty )
    {
        if(replacedProperty.isDefined())
        {
            getOrCreateRelationshipState( relationshipId ).changeProperty( newProperty );
        }
        else
        {
            getOrCreateRelationshipState( relationshipId ).addProperty( newProperty );
        }
        hasChanges = true;
    }

    @Override
    public void graphDoReplaceProperty( Property replacedProperty, DefinedProperty newProperty )
    {
        if(replacedProperty.isDefined())
        {
            getOrCreateGraphState().changeProperty( newProperty );
        }
        else
        {
            getOrCreateGraphState().addProperty( newProperty );
        }
        hasChanges = true;
    }

    @Override
    public void nodeDoRemoveProperty( long nodeId, DefinedProperty removedProperty )
    {
        getOrCreateNodeState( nodeId ).removeProperty( removedProperty.propertyKeyId() );
        nodePropertyChanges().removeProperty( nodeId, removedProperty.propertyKeyId(),
                removedProperty.value() );
        hasChanges = true;
    }

    @Override
    public void relationshipDoRemoveProperty( long relationshipId, DefinedProperty removedProperty )
    {
        getOrCreateRelationshipState( relationshipId ).removeProperty( removedProperty.propertyKeyId() );
        hasChanges = true;
    }

    @Override
    public void graphDoRemoveProperty( DefinedProperty removedProperty )
    {
        getOrCreateGraphState().removeProperty( removedProperty.propertyKeyId() );
        hasChanges = true;
    }

    @Override
    public void nodeDoAddLabel( int labelId, long nodeId )
    {
        labelStateNodeDiffSets( labelId ).add( nodeId );
        nodeStateLabelDiffSets( nodeId ).add( labelId );
<<<<<<< HEAD
        neoStoreTransaction.addLabelToNode( labelId, nodeId );
=======
>>>>>>> b1542d67
        hasChanges = true;
    }

    @Override
    public void nodeDoRemoveLabel( int labelId, long nodeId )
    {
        labelStateNodeDiffSets( labelId ).remove( nodeId );
        nodeStateLabelDiffSets( nodeId ).remove( labelId );
<<<<<<< HEAD
        neoStoreTransaction.removeLabelFromNode( labelId, nodeId );
=======
>>>>>>> b1542d67
        hasChanges = true;
    }

    @Override
    public UpdateTriState labelState( long nodeId, int labelId )
    {
        NodeState nodeState = getState( nodeStatesMap(), nodeId, null );
        if ( nodeState != null )
        {
            DiffSets<Integer> labelDiff = nodeState.labelDiffSets();
            if ( labelDiff.isAdded( labelId ) )
            {
                return UpdateTriState.ADDED;
            }
            if ( labelDiff.isRemoved( labelId ) )
            {
                return UpdateTriState.REMOVED;
            }
        }
        return UpdateTriState.UNTOUCHED;
    }

    @Override
    public Set<Long> nodesWithLabelAdded( int labelId )
    {
        if ( hasLabelStatesMap() )
        {
            LabelState state = getState( labelStatesMap, labelId, null );
            if ( null != state )
            {
                return state.getNodeDiffSets().getAdded();
            }
        }

        return Collections.emptySet();
    }

    @Override
    public DiffSets<Long> nodesWithLabelChanged( int labelId )
    {
        if ( hasLabelStatesMap() )
        {
            LabelState state = getState( labelStatesMap, labelId, null );
            if ( null != state )
            {
                return state.getNodeDiffSets();
            }
        }
        return DiffSets.emptyDiffSets();
    }

    @Override
    public void indexRuleDoAdd( IndexDescriptor descriptor )
    {
        DiffSets<IndexDescriptor> diff = indexChanges();
        if ( diff.unRemove( descriptor ) )
        {
            getOrCreateLabelState( descriptor.getLabelId() ).indexChanges().unRemove( descriptor );
        }
        else
        {
            indexChanges().add( descriptor );
            getOrCreateLabelState( descriptor.getLabelId() ).indexChanges().add( descriptor );
        }
        hasChanges = true;
    }

    @Override
    public void constraintIndexRuleDoAdd( IndexDescriptor descriptor )
    {
        constraintIndexChanges().add( descriptor );
        getOrCreateLabelState( descriptor.getLabelId() ).constraintIndexChanges().add( descriptor );
        hasChanges = true;
    }

    @Override
    public void indexDoDrop( IndexDescriptor descriptor )
    {
        indexChanges().remove( descriptor );
        getOrCreateLabelState( descriptor.getLabelId() ).indexChanges().remove( descriptor );
        hasChanges = true;
    }

    @Override
    public void constraintIndexDoDrop( IndexDescriptor descriptor )
    {
        constraintIndexChanges().remove( descriptor );
        getOrCreateLabelState( descriptor.getLabelId() ).constraintIndexChanges().remove( descriptor );
        hasChanges = true;
    }

    @Override
    public DiffSets<IndexDescriptor> indexDiffSetsByLabel( int labelId )
    {
        if ( hasLabelStatesMap() )
        {
            LabelState labelState = getState( labelStatesMap, labelId, null );
            if ( null != labelState )
            {
                return labelState.indexChanges();
            }
        }
        return DiffSets.emptyDiffSets();
    }

    @Override
    public DiffSets<IndexDescriptor> constraintIndexDiffSetsByLabel( int labelId )
    {
        if ( hasLabelStatesMap() )
        {
            LabelState labelState = getState( labelStatesMap(), labelId, null );
            if (labelState != null)
            {
                return labelState.constraintIndexChanges();
            }
        }
        return DiffSets.emptyDiffSets();
    }

    @Override
    public DiffSets<IndexDescriptor> indexChanges()
    {
        if ( !hasIndexChangesDiffSets() )
        {
            indexChanges = new DiffSets<>();
        }
        return indexChanges;
    }

    private boolean hasIndexChangesDiffSets()
    {
        return indexChanges != null;
    }

    @Override
    public DiffSets<IndexDescriptor> constraintIndexChanges()
    {
        if ( !hasConstraintIndexChangesDiffSets() )
        {
            constraintIndexChanges = new DiffSets<>();
        }
        return constraintIndexChanges;
    }

    private boolean hasConstraintIndexChangesDiffSets()
    {
        return constraintIndexChanges != null;
    }

    @Override
    public DiffSets<Long> nodesWithChangedProperty( int propertyKeyId, Object value )
    {
        return propertyChangesForNodes != null ? propertyChangesForNodes.changesForProperty( propertyKeyId, value ) :
                DiffSets.<Long>emptyDiffSets();
    }

    @Override
    public DiffSets<Long> addedAndRemovedNodes()
    {
        if ( !hasNodesAddedOrRemoved() )
        {
            nodes = new DiffSets<>();
        }
        return nodes;
    }

    private boolean hasNodesAddedOrRemoved()
    {
        return nodes != null;
    }

    private boolean hasRelsAddedOrRemoved()
    {
        return relationships != null;
    }

    @Override
    public PrimitiveLongIterator augmentRelationships( long nodeId, Direction direction, PrimitiveLongIterator rels )
    {
        if(hasNodeState( nodeId ))
        {
            rels = getOrCreateNodeState( nodeId ).augmentRelationships( direction, rels );
            // TODO: This should be handled by the augment call above
            if(hasDeletedRelationshipsDiffSets())
            {
                rels = addedAndRemovedRels().augmentWithRemovals( rels );
            }
        }
        return rels;
    }

    @Override
    public PrimitiveLongIterator augmentRelationships( long nodeId, Direction direction, int[] types, PrimitiveLongIterator rels )
    {
        if(hasNodeState( nodeId ))
        {
            rels = getOrCreateNodeState( nodeId ).augmentRelationships( direction, types, rels );
            // TODO: This should be handled by the augment call above
            if(hasDeletedRelationshipsDiffSets())
            {
                rels = addedAndRemovedRels().augmentWithRemovals( rels );
            }
        }
        return rels;
    }

    @Override
    public int augmentNodeDegree( long nodeId, int degree, Direction direction )
    {
        if(hasNodeState( nodeId ))
        {
            return getOrCreateNodeState( nodeId ).augmentDegree( direction, degree );
        }
        return degree;
    }

    @Override
    public int augmentNodeDegree( long nodeId, int degree, Direction direction, int typeId )
    {
        if(hasNodeState( nodeId ))
        {
            return getOrCreateNodeState( nodeId ).augmentDegree( direction, degree, typeId );
        }
        return degree;
    }

    @Override
    public PrimitiveIntIterator nodeRelationshipTypes( long nodeId )
    {
        if ( hasNodeState( nodeId ) )
        {
            return getOrCreateNodeState( nodeId ).relationshipTypes();
        }
        return PrimitiveIntCollections.emptyIterator();
    }

    @Override
    public DiffSets<Long> addedAndRemovedRels()
    {
        if ( !hasDeletedRelationshipsDiffSets() )
        {
            relationships = new DiffSets<>();
        }
        return relationships;
    }

    @Override
    public Iterable<RelationshipState> modifiedRelationships()
    {
        return relationshipStatesMap != null ? relationshipStatesMap.values() : Iterables.<RelationshipState>empty();
    }

    private boolean hasDeletedRelationshipsDiffSets()
    {
        return relationships != null;
    }

    private LabelState getOrCreateLabelState( int labelId )
    {
        return getState( labelStatesMap(), labelId, LABEL_STATE_CREATOR );
    }

    private NodeState getOrCreateNodeState( long nodeId )
    {
        return getState( nodeStatesMap(), nodeId, NODE_STATE_CREATOR );
    }

    private RelationshipState getOrCreateRelationshipState( long relationshipId )
    {
        return getState( relationshipStatesMap(), relationshipId, RELATIONSHIP_STATE_CREATOR );
    }

    private GraphState getOrCreateGraphState()
    {
        if ( graphState == null )
        {
            graphState = new GraphState();
        }
        return graphState;
    }

    private interface StateCreator<STATE>
    {
        STATE newState( long id );
    }

    private <STATE> STATE getState( Map<Long, STATE> states, long id, StateCreator<STATE> creator )
    {
        STATE result = states.get( id );
        if ( result != null )
        {
            return result;
        }

        if ( creator != null )
        {
            result = creator.newState( id );
            states.put( id, result );
            hasChanges = true;
        }
        return result;
    }

    @Override
    public void constraintDoAdd( UniquenessConstraint constraint, long indexId )
    {
        constraintsChanges().add( constraint );
        createdConstraintIndexesByConstraint().put( constraint, indexId );
        getOrCreateLabelState( constraint.label() ).constraintsChanges().add( constraint );
        hasChanges = true;
    }


    @Override
    public DiffSets<UniquenessConstraint> constraintsChangesForLabelAndProperty( int labelId, final int propertyKey )
    {
        return getOrCreateLabelState( labelId ).constraintsChanges().filterAdded( new Predicate<UniquenessConstraint>()
        {
            @Override
            public boolean accept( UniquenessConstraint item )
            {
                return item.propertyKeyId() == propertyKey;
            }
        } );
    }

    @Override
    public DiffSets<UniquenessConstraint> constraintsChangesForLabel( int labelId )
    {
        return getOrCreateLabelState( labelId ).constraintsChanges();
    }

    @Override
    public DiffSets<UniquenessConstraint> constraintsChanges()
    {
        if ( !hasConstraintsChangesDiffSets() )
        {
            constraintsChanges = new DiffSets<>();
        }
        return constraintsChanges;
    }

    private boolean hasConstraintsChangesDiffSets()
    {
        return constraintsChanges != null;
    }

    @Override
    public void constraintDoDrop( UniquenessConstraint constraint )
    {
        constraintsChanges().remove( constraint );

        constraintIndexDoDrop( new IndexDescriptor( constraint.label(), constraint.propertyKeyId() ));
        constraintsChangesForLabel( constraint.label() ).remove( constraint );
        hasChanges = true;
    }

    @Override
    public boolean constraintDoUnRemove( UniquenessConstraint constraint )
    {
        if ( constraintsChanges().unRemove( constraint ) )
        {
            constraintsChangesForLabel( constraint.label() ).unRemove( constraint );
            return true;
        }
        return false;
    }

    @Override
    public boolean constraintIndexDoUnRemove( IndexDescriptor index )
    {
        if ( constraintIndexChanges().unRemove( index ) )
        {
            constraintIndexDiffSetsByLabel( index.getLabelId() ).unRemove( index );
            return true;
        }
        return false;
    }

    @Override
    public Iterable<IndexDescriptor> constraintIndexesCreatedInTx()
    {
       if ( hasCreatedConstraintIndexesMap() )
       {
           Map<UniquenessConstraint, Long> constraintMap = createdConstraintIndexesByConstraint();
           if ( !constraintMap.isEmpty() )
           {
               return map( new Function<UniquenessConstraint, IndexDescriptor>()
               {
                   @Override
                   public IndexDescriptor apply( UniquenessConstraint constraint )
                   {
                       return new IndexDescriptor( constraint.label(), constraint.propertyKeyId() );
                   }
               }, constraintMap.keySet() );
           }
       }

       return Iterables.empty();
    }

    @Override
    public Long indexCreatedForConstraint( UniquenessConstraint constraint )
    {
        return createdConstraintIndexesByConstraint == null ? null :
                createdConstraintIndexesByConstraint.get( constraint );
    }

    private Map<UniquenessConstraint, Long> createdConstraintIndexesByConstraint()
    {
        if ( !hasCreatedConstraintIndexesMap() )
        {
            createdConstraintIndexesByConstraint = new HashMap<>();
        }
        return createdConstraintIndexesByConstraint;
    }

    private boolean hasCreatedConstraintIndexesMap()
    {
        return null != createdConstraintIndexesByConstraint;
    }

    private boolean hasNodeState(long nodeId)
    {
        return hasNodeStatesMap() && nodeStatesMap().containsKey( nodeId );
    }

    private Map<Long, NodeState> nodeStatesMap()
    {
        if ( !hasNodeStatesMap() )
        {
            nodeStatesMap = new HashMap<>();
        }
        return nodeStatesMap;
    }

    private boolean hasNodeStatesMap()
    {
        return null != nodeStatesMap;
    }

    private Map<Long, RelationshipState> relationshipStatesMap()
    {
        if ( !hasRelationshipsStatesMap() )
        {
            relationshipStatesMap = new HashMap<>();
        }
        return relationshipStatesMap;
    }

    private boolean hasRelationshipsStatesMap()
    {
        return null != relationshipStatesMap;
    }

    private Map<Long, LabelState> labelStatesMap()
    {
        if ( !hasLabelStatesMap() )
        {
            labelStatesMap = new HashMap<>();
        }
        return labelStatesMap;
    }

    private boolean hasLabelStatesMap()
    {
        return null != labelStatesMap;
    }

    private PropertyChanges nodePropertyChanges()
    {
        return propertyChangesForNodes == null ?
                propertyChangesForNodes = new PropertyChanges() : propertyChangesForNodes;
    }

    @Override
    public PrimitiveLongIterator augmentNodesGetAll( PrimitiveLongIterator committed )
    {
        if ( !hasChanges() )
        {
            return committed;
        }

        return addedAndRemovedNodes().augment( committed );
    }

    @Override
    public PrimitiveLongIterator augmentRelationshipsGetAll( PrimitiveLongIterator committed )
    {
/*
        if ( !hasChanges() )
        {
            return committed;
        }
*/

        return addedAndRemovedRels().augment( committed );
    }

    @Override
    public <EXCEPTION extends Exception> boolean relationshipVisit(
            long relId, RelationshipVisitor<EXCEPTION> visitor ) throws EXCEPTION
    {
        if ( relationshipIsAddedInThisTx( relId ) )
        {
            RelationshipState relationship = relationshipStatesMap.get( relId );
            visitor.visit( relId, relationship.startNode(), relationship.endNode(), relationship.type() );
            return true;
        }
        return false;
    }

    @Override
    public LegacyIndex getNodeLegacyIndexChanges( String indexName ) throws LegacyIndexNotFoundKernelException
    {
        if ( nodeLegacyIndexChanges == null )
        {
            nodeLegacyIndexChanges = new HashMap<>();
        }
        LegacyIndex changes = nodeLegacyIndexChanges.get( indexName );
        if ( changes == null )
        {
            nodeLegacyIndexChanges.put( indexName, changes = legacyChangesIndexProvider.nodeChanges( indexName ) );
        }
        return changes;
    }

    @Override
    public LegacyIndex getRelationshipLegacyIndexChanges( String indexName ) throws LegacyIndexNotFoundKernelException
    {
        if ( relationshipLegacyIndexChanges == null )
        {
            relationshipLegacyIndexChanges = new HashMap<>();
        }
        LegacyIndex changes = relationshipLegacyIndexChanges.get( indexName );
        if ( changes == null )
        {
            relationshipLegacyIndexChanges.put( indexName,
                    changes = legacyChangesIndexProvider.relationshipChanges( indexName ) );
        }
        return changes;
    }
}<|MERGE_RESOLUTION|>--- conflicted
+++ resolved
@@ -42,7 +42,6 @@
 import org.neo4j.kernel.api.properties.DefinedProperty;
 import org.neo4j.kernel.api.properties.Property;
 import org.neo4j.kernel.impl.api.RelationshipVisitor;
-import org.neo4j.kernel.impl.nioneo.xa.TransactionRecordState;
 import org.neo4j.kernel.impl.util.DiffSets;
 
 import static org.neo4j.helpers.collection.Iterables.map;
@@ -140,17 +139,14 @@
 
     private Map<UniquenessConstraint, Long> createdConstraintIndexesByConstraint;
 
-    private final TransactionRecordState neoStoreTransaction;
     private final LegacyIndexTransactionState legacyChangesIndexProvider;
     private Map<String, LegacyIndex> nodeLegacyIndexChanges;
     private Map<String, LegacyIndex> relationshipLegacyIndexChanges;
 
     private boolean hasChanges;
 
-    public TxStateImpl( TransactionRecordState neoStoreTransaction,
-            LegacyIndexTransactionState legacyChangesIndexProvider )
-    {
-        this.neoStoreTransaction = neoStoreTransaction;
+    public TxStateImpl( LegacyIndexTransactionState legacyChangesIndexProvider )
+    {
         this.legacyChangesIndexProvider = legacyChangesIndexProvider;
     }
 
@@ -550,10 +546,6 @@
     {
         labelStateNodeDiffSets( labelId ).add( nodeId );
         nodeStateLabelDiffSets( nodeId ).add( labelId );
-<<<<<<< HEAD
-        neoStoreTransaction.addLabelToNode( labelId, nodeId );
-=======
->>>>>>> b1542d67
         hasChanges = true;
     }
 
@@ -562,10 +554,6 @@
     {
         labelStateNodeDiffSets( labelId ).remove( nodeId );
         nodeStateLabelDiffSets( nodeId ).remove( labelId );
-<<<<<<< HEAD
-        neoStoreTransaction.removeLabelFromNode( labelId, nodeId );
-=======
->>>>>>> b1542d67
         hasChanges = true;
     }
 
