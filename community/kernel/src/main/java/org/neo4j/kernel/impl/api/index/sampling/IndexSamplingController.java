/*
 * Copyright (c) 2002-2019 "Neo4j,"
 * Neo4j Sweden AB [http://neo4j.com]
 *
 * This file is part of Neo4j.
 *
 * Neo4j is free software: you can redistribute it and/or modify
 * it under the terms of the GNU General Public License as published by
 * the Free Software Foundation, either version 3 of the License, or
 * (at your option) any later version.
 *
 * This program is distributed in the hope that it will be useful,
 * but WITHOUT ANY WARRANTY; without even the implied warranty of
 * MERCHANTABILITY or FITNESS FOR A PARTICULAR PURPOSE.  See the
 * GNU General Public License for more details.
 *
 * You should have received a copy of the GNU General Public License
 * along with this program.  If not, see <http://www.gnu.org/licenses/>.
 */
package org.neo4j.kernel.impl.api.index.sampling;

import org.eclipse.collections.api.iterator.LongIterator;

import java.util.ArrayList;
import java.util.List;
import java.util.concurrent.ExecutionException;
import java.util.concurrent.locks.Lock;
import java.util.concurrent.locks.ReentrantLock;

import org.neo4j.collection.PrimitiveLongCollections;
import org.neo4j.internal.kernel.api.InternalIndexState;
import org.neo4j.internal.schema.IndexDescriptor;
import org.neo4j.kernel.impl.api.index.IndexMap;
import org.neo4j.kernel.impl.api.index.IndexMapSnapshotProvider;
import org.neo4j.kernel.impl.api.index.IndexProxy;
<<<<<<< HEAD
import org.neo4j.kernel.impl.api.index.IndexSamplingConfig;
import org.neo4j.scheduler.Group;
import org.neo4j.scheduler.JobHandle;
import org.neo4j.scheduler.JobScheduler;
=======
import org.neo4j.logging.Log;
import org.neo4j.logging.LogProvider;
import org.neo4j.scheduler.Group;
import org.neo4j.scheduler.JobHandle;
import org.neo4j.scheduler.JobScheduler;
import org.neo4j.storageengine.api.schema.CapableIndexDescriptor;
import org.neo4j.storageengine.api.schema.StoreIndexDescriptor;
import org.neo4j.util.FeatureToggles;
>>>>>>> 861ad7af

import static java.util.concurrent.TimeUnit.SECONDS;
import static org.neo4j.kernel.impl.api.index.sampling.IndexSamplingMode.BACKGROUND_REBUILD_UPDATED;

public class IndexSamplingController
{
    private final IndexSamplingJobFactory jobFactory;
    private final IndexSamplingJobQueue<Long> jobQueue;
    private final IndexSamplingJobTracker jobTracker;
    private final IndexMapSnapshotProvider indexMapSnapshotProvider;
    private final JobScheduler scheduler;
    private final RecoveryCondition indexRecoveryCondition;
    private final boolean backgroundSampling;
    private final Lock samplingLock = new ReentrantLock();
    private final Log log;
    static final String LOG_RECOVER_INDEX_SAMPLES_NAME = "log_recover_index_samples";
    static final String ASYNC_RECOVER_INDEX_SAMPLES_NAME = "async_recover_index_samples";
    static final String ASYNC_RECOVER_INDEX_SAMPLES_WAIT_NAME = "async_recover_index_samples_wait";
    private final boolean logRecoverIndexSamples;
    private final boolean asyncRecoverIndexSamples;
    private final boolean asyncRecoverIndexSamplesWait;

    private JobHandle backgroundSamplingHandle;

    // use IndexSamplingControllerFactory.create do not instantiate directly
    IndexSamplingController( IndexSamplingConfig config,
                             IndexSamplingJobFactory jobFactory,
                             IndexSamplingJobQueue<Long> jobQueue,
                             IndexSamplingJobTracker jobTracker,
                             IndexMapSnapshotProvider indexMapSnapshotProvider,
                             JobScheduler scheduler,
                             RecoveryCondition indexRecoveryCondition,
                             LogProvider logProvider )
    {
        this.backgroundSampling = config.backgroundSampling();
        this.jobFactory = jobFactory;
        this.indexMapSnapshotProvider = indexMapSnapshotProvider;
        this.jobQueue = jobQueue;
        this.jobTracker = jobTracker;
        this.scheduler = scheduler;
        this.indexRecoveryCondition = indexRecoveryCondition;
        this.log = logProvider.getLog( getClass() );
        this.logRecoverIndexSamples = FeatureToggles.flag( IndexSamplingController.class, LOG_RECOVER_INDEX_SAMPLES_NAME, false );
        this.asyncRecoverIndexSamples = FeatureToggles.flag( IndexSamplingController.class, ASYNC_RECOVER_INDEX_SAMPLES_NAME, false );
        this.asyncRecoverIndexSamplesWait =
                FeatureToggles.flag( IndexSamplingController.class, ASYNC_RECOVER_INDEX_SAMPLES_WAIT_NAME, asyncRecoverIndexSamples );
    }

    public void sampleIndexes( IndexSamplingMode mode )
    {
        IndexMap indexMap = indexMapSnapshotProvider.indexMapSnapshot();
        jobQueue.addAll( !mode.sampleOnlyIfUpdated, PrimitiveLongCollections.toIterator( indexMap.indexIds() ) );
        scheduleSampling( mode, indexMap );
    }

    public void sampleIndex( long indexId, IndexSamplingMode mode )
    {
        IndexMap indexMap = indexMapSnapshotProvider.indexMapSnapshot();
        jobQueue.add( !mode.sampleOnlyIfUpdated, indexId );
        scheduleSampling( mode, indexMap );
    }

    public void recoverIndexSamples()
    {
        samplingLock.lock();
        try
        {
            IndexMap indexMap = indexMapSnapshotProvider.indexMapSnapshot();
            final LongIterator indexIds = indexMap.indexIds();
            List<IndexSamplingJobHandle> asyncSamplingJobs = new ArrayList<>();
            while ( indexIds.hasNext() )
            {
                long indexId = indexIds.next();
                CapableIndexDescriptor descriptor = indexMap.getIndexProxy( indexId ).getDescriptor();
                if ( indexRecoveryCondition.test( descriptor ) )
                {
                    if ( logRecoverIndexSamples )
                    {
                        log.info( "Index requires sampling, id=%d, name=%s.", indexId, descriptor.getName() );
                    }

                    if ( asyncRecoverIndexSamples )
                    {
                        asyncSamplingJobs.add( sampleIndexOnTracker( indexMap, indexId ) );
                    }
                    else
                    {
                        sampleIndexOnCurrentThread( indexMap, indexId );
                    }
                }
                else
                {
                    if ( logRecoverIndexSamples )
                    {
                        log.info( "Index does not require sampling, id=%d, name=%s.", indexId, descriptor.getName() );
                    }
                }
            }
            if ( asyncRecoverIndexSamplesWait )
            {
                waitForAsyncIndexSamples( asyncSamplingJobs );
            }
        }
        finally
        {
            samplingLock.unlock();
        }
    }

    private void waitForAsyncIndexSamples( List<IndexSamplingJobHandle> asyncSamplingJobs )
    {
        for ( IndexSamplingJobHandle asyncSamplingJob : asyncSamplingJobs )
        {
            try
            {
                asyncSamplingJob.jobHandle.waitTermination();
            }
            catch ( InterruptedException | ExecutionException e )
            {
                throw new RuntimeException(
                        "Failed to asynchronously sample index during recovery, index: " + asyncSamplingJob.indexSamplingJob.indexId(), e );
            }
        }
    }

    public interface RecoveryCondition
    {
        boolean test( IndexDescriptor descriptor );
    }

    private void scheduleSampling( IndexSamplingMode mode, IndexMap indexMap )
    {
        if ( mode.blockUntilAllScheduled )
        {
            // Wait until last sampling job has been started
            scheduleAllSampling( indexMap );
        }
        else
        {
            // Try to schedule as many sampling jobs as possible
            tryScheduleSampling( indexMap );
        }
    }

    private void tryScheduleSampling( IndexMap indexMap )
    {
        if ( tryEmptyLock() )
        {
            try
            {
                while ( jobTracker.canExecuteMoreSamplingJobs() )
                {
                    Long indexId = jobQueue.poll();
                    if ( indexId == null )
                    {
                        return;
                    }

                    sampleIndexOnTracker( indexMap, indexId );
                }
            }
            finally
            {
                samplingLock.unlock();
            }
        }
    }

    private boolean tryEmptyLock()
    {
        try
        {
            return samplingLock.tryLock( 0, SECONDS );
        }
        catch ( InterruptedException ex )
        {
            // ignored
            return false;
        }
    }

    private void scheduleAllSampling( IndexMap indexMap )
    {
        samplingLock.lock();
        try
        {
            Iterable<Long> indexIds = jobQueue.pollAll();

            for ( Long indexId : indexIds )
            {
                jobTracker.waitUntilCanExecuteMoreSamplingJobs();
                sampleIndexOnTracker( indexMap, indexId );
            }
        }
        finally
        {
            samplingLock.unlock();
        }
    }

    private IndexSamplingJobHandle sampleIndexOnTracker( IndexMap indexMap, long indexId )
    {
        IndexSamplingJob job = createSamplingJob( indexMap, indexId );
        if ( job != null )
        {
            return new IndexSamplingJobHandle( job, jobTracker.scheduleSamplingJob( job ) );
        }
        return new IndexSamplingJobHandle( job, JobHandle.nullInstance );
    }

    private void sampleIndexOnCurrentThread( IndexMap indexMap, long indexId )
    {
        IndexSamplingJob job = createSamplingJob( indexMap, indexId );
        if ( job != null )
        {
            job.run();
        }
    }

    private IndexSamplingJob createSamplingJob( IndexMap indexMap, long indexId )
    {
        IndexProxy proxy = indexMap.getIndexProxy( indexId );
        if ( proxy == null || proxy.getState() != InternalIndexState.ONLINE )
        {
            return null;
        }
        return jobFactory.create( indexId, proxy );
    }

    public void start()
    {
        if ( backgroundSampling )
        {
            Runnable samplingRunner = () -> sampleIndexes( BACKGROUND_REBUILD_UPDATED );
            backgroundSamplingHandle = scheduler.scheduleRecurring( Group.INDEX_SAMPLING, samplingRunner, 10, SECONDS );
        }
    }

    public void stop()
    {
        if ( backgroundSamplingHandle != null )
        {
            backgroundSamplingHandle.cancel();
        }
        jobTracker.stopAndAwaitAllJobs();
    }

    private static class IndexSamplingJobHandle
    {
        final IndexSamplingJob indexSamplingJob;
        final JobHandle jobHandle;

        IndexSamplingJobHandle( IndexSamplingJob indexSamplingJob, JobHandle jobHandle )
        {
            this.indexSamplingJob = indexSamplingJob;
            this.jobHandle = jobHandle;
        }
    }
}<|MERGE_RESOLUTION|>--- conflicted
+++ resolved
@@ -33,21 +33,13 @@
 import org.neo4j.kernel.impl.api.index.IndexMap;
 import org.neo4j.kernel.impl.api.index.IndexMapSnapshotProvider;
 import org.neo4j.kernel.impl.api.index.IndexProxy;
-<<<<<<< HEAD
 import org.neo4j.kernel.impl.api.index.IndexSamplingConfig;
-import org.neo4j.scheduler.Group;
-import org.neo4j.scheduler.JobHandle;
-import org.neo4j.scheduler.JobScheduler;
-=======
 import org.neo4j.logging.Log;
 import org.neo4j.logging.LogProvider;
 import org.neo4j.scheduler.Group;
 import org.neo4j.scheduler.JobHandle;
 import org.neo4j.scheduler.JobScheduler;
-import org.neo4j.storageengine.api.schema.CapableIndexDescriptor;
-import org.neo4j.storageengine.api.schema.StoreIndexDescriptor;
 import org.neo4j.util.FeatureToggles;
->>>>>>> 861ad7af
 
 import static java.util.concurrent.TimeUnit.SECONDS;
 import static org.neo4j.kernel.impl.api.index.sampling.IndexSamplingMode.BACKGROUND_REBUILD_UPDATED;
@@ -121,7 +113,7 @@
             while ( indexIds.hasNext() )
             {
                 long indexId = indexIds.next();
-                CapableIndexDescriptor descriptor = indexMap.getIndexProxy( indexId ).getDescriptor();
+                IndexDescriptor descriptor = indexMap.getIndexProxy( indexId ).getDescriptor();
                 if ( indexRecoveryCondition.test( descriptor ) )
                 {
                     if ( logRecoverIndexSamples )
