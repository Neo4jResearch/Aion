/*
 * Copyright (c) 2002-2018 "Neo Technology,"
 * Network Engine for Objects in Lund AB [http://neotechnology.com]
 *
 * This file is part of Neo4j.
 *
 * Neo4j is free software: you can redistribute it and/or modify
 * it under the terms of the GNU General Public License as published by
 * the Free Software Foundation, either version 3 of the License, or
 * (at your option) any later version.
 *
 * This program is distributed in the hope that it will be useful,
 * but WITHOUT ANY WARRANTY; without even the implied warranty of
 * MERCHANTABILITY or FITNESS FOR A PARTICULAR PURPOSE.  See the
 * GNU General Public License for more details.
 *
 * You should have received a copy of the GNU General Public License
 * along with this program.  If not, see <http://www.gnu.org/licenses/>.
 */
package org.neo4j.kernel.impl.coreapi.schema;

import java.util.ArrayList;
import java.util.Arrays;
import java.util.Collection;
import java.util.Iterator;
import java.util.List;
import java.util.concurrent.TimeUnit;
import java.util.function.Supplier;

import org.neo4j.graphdb.ConstraintViolationException;
import org.neo4j.graphdb.Label;
import org.neo4j.graphdb.NotFoundException;
import org.neo4j.graphdb.RelationshipType;
import org.neo4j.graphdb.TransactionTerminatedException;
import org.neo4j.graphdb.index.IndexPopulationProgress;
import org.neo4j.graphdb.schema.ConstraintCreator;
import org.neo4j.graphdb.schema.ConstraintDefinition;
import org.neo4j.graphdb.schema.IndexCreator;
import org.neo4j.graphdb.schema.IndexDefinition;
import org.neo4j.graphdb.schema.Schema;
import org.neo4j.helpers.collection.Iterables;
import org.neo4j.internal.kernel.api.CapableIndexReference;
import org.neo4j.internal.kernel.api.IndexReference;
import org.neo4j.internal.kernel.api.InternalIndexState;
import org.neo4j.internal.kernel.api.SchemaRead;
import org.neo4j.internal.kernel.api.TokenRead;
import org.neo4j.internal.kernel.api.TokenWrite;
import org.neo4j.internal.kernel.api.exceptions.InvalidTransactionTypeKernelException;
import org.neo4j.internal.kernel.api.exceptions.KernelException;
import org.neo4j.internal.kernel.api.exceptions.LabelNotFoundKernelException;
import org.neo4j.internal.kernel.api.exceptions.PropertyKeyIdNotFoundKernelException;
import org.neo4j.internal.kernel.api.exceptions.schema.IllegalTokenNameException;
import org.neo4j.internal.kernel.api.exceptions.schema.SchemaKernelException;
import org.neo4j.internal.kernel.api.exceptions.schema.TooManyLabelsException;
import org.neo4j.internal.kernel.api.schema.LabelSchemaDescriptor;
import org.neo4j.internal.kernel.api.schema.RelationTypeSchemaDescriptor;
import org.neo4j.internal.kernel.api.schema.SchemaDescriptor;
import org.neo4j.internal.kernel.api.schema.constraints.ConstraintDescriptor;
import org.neo4j.kernel.api.KernelTransaction;
import org.neo4j.kernel.api.SilentTokenNameLookup;
import org.neo4j.kernel.api.Statement;
import org.neo4j.kernel.api.exceptions.Status;
import org.neo4j.kernel.api.exceptions.index.IndexNotFoundKernelException;
import org.neo4j.kernel.api.exceptions.schema.AlreadyConstrainedException;
import org.neo4j.kernel.api.exceptions.schema.AlreadyIndexedException;
import org.neo4j.kernel.api.exceptions.schema.CreateConstraintFailureException;
import org.neo4j.kernel.api.exceptions.schema.DropConstraintFailureException;
import org.neo4j.kernel.api.exceptions.schema.DropIndexFailureException;
import org.neo4j.kernel.api.exceptions.schema.RepeatedPropertyInCompositeSchemaException;
import org.neo4j.kernel.api.exceptions.schema.SchemaRuleNotFoundException;
import org.neo4j.kernel.api.schema.SchemaDescriptorFactory;
import org.neo4j.kernel.api.schema.constaints.ConstraintDescriptorFactory;
import org.neo4j.kernel.api.schema.constaints.NodeExistenceConstraintDescriptor;
import org.neo4j.kernel.api.schema.constaints.NodeKeyConstraintDescriptor;
import org.neo4j.kernel.api.schema.constaints.RelExistenceConstraintDescriptor;
import org.neo4j.kernel.api.schema.constaints.UniquenessConstraintDescriptor;
import org.neo4j.storageengine.api.schema.PopulationProgress;
import org.neo4j.storageengine.api.schema.SchemaRule;

import static java.lang.String.format;
import static java.util.Collections.emptyList;
import static org.neo4j.graphdb.Label.label;
import static org.neo4j.graphdb.schema.Schema.IndexState.FAILED;
import static org.neo4j.graphdb.schema.Schema.IndexState.ONLINE;
import static org.neo4j.graphdb.schema.Schema.IndexState.POPULATING;
import static org.neo4j.helpers.collection.Iterators.addToCollection;
import static org.neo4j.helpers.collection.Iterators.asCollection;
import static org.neo4j.helpers.collection.Iterators.map;
import static org.neo4j.kernel.api.schema.SchemaDescriptorFactory.forLabel;
import static org.neo4j.kernel.impl.coreapi.schema.PropertyNameUtils.getOrCreatePropertyKeyIds;

public class SchemaImpl implements Schema
{
    private final Supplier<KernelTransaction> transactionSupplier;
    private final InternalSchemaActions actions;

    public SchemaImpl( Supplier<KernelTransaction> transactionSupplier )
    {
        this.transactionSupplier = transactionSupplier;
        this.actions = new GDBSchemaActions( transactionSupplier );
    }

    @Override
    public IndexCreator indexFor( Label label )
    {
        return new IndexCreatorImpl( actions, label );
    }

    @Override
    public Iterable<IndexDefinition> getIndexes( final Label label )
    {
        KernelTransaction transaction = transactionSupplier.get();
        try ( Statement ignore = transaction.acquireStatement() )
        {
            TokenRead tokenRead = transaction.tokenRead();
            SchemaRead schemaRead = transaction.schemaRead();
            List<IndexDefinition> definitions = new ArrayList<>();
            int labelId = tokenRead.nodeLabel( label.name() );
            if ( labelId == TokenRead.NO_TOKEN )
            {
                return emptyList();
            }
            Iterator<IndexReference> indexes = schemaRead.indexesGetForLabel( labelId );
            addDefinitions( definitions, tokenRead, IndexReference.sortByType( indexes ) );
            return definitions;
        }
    }

    @Override
    public Iterable<IndexDefinition> getIndexes()
    {
        KernelTransaction transaction = transactionSupplier.get();
        SchemaRead schemaRead = transaction.schemaRead();
        try ( Statement ignore = transaction.acquireStatement() )
        {
            List<IndexDefinition> definitions = new ArrayList<>();

            Iterator<IndexReference> indexes = schemaRead.indexesGetAll();
            addDefinitions( definitions, transaction.tokenRead(), IndexReference.sortByType( indexes ) );
            return definitions;
        }
    }

    private IndexDefinition descriptorToDefinition( final TokenRead tokenRead, IndexReference index )
    {
        try
        {
            Label label = label( tokenRead.nodeLabelName( index.label() ) );
            boolean constraintIndex = index.isUnique();
            String[] propertyNames = PropertyNameUtils.getPropertyKeys( tokenRead, index.properties() );
            return new IndexDefinitionImpl( actions, label, propertyNames, constraintIndex );
        }
        catch ( LabelNotFoundKernelException | PropertyKeyIdNotFoundKernelException e )
        {
            throw new RuntimeException( e );
        }
    }

    private void addDefinitions( List<IndexDefinition> definitions, final TokenRead tokenRead,
            Iterator<IndexReference> indexes )
    {
        addToCollection(
                map( index -> descriptorToDefinition( tokenRead, index ), indexes ),
                definitions );
    }

    @Override
    public void awaitIndexOnline( IndexDefinition index, long duration, TimeUnit unit )
    {
        actions.assertInOpenTransaction();
        long timeout = System.currentTimeMillis() + unit.toMillis( duration );
        do
        {
            IndexState state = getIndexState( index );
            switch ( state )
            {
            case ONLINE:
                return;
            case FAILED:
                throw new IllegalStateException( "Index entered a FAILED state. Please see database logs." );
            default:
                try
                {
                    Thread.sleep( 100 );
                }
                catch ( InterruptedException e )
                {   // What to do?
                }
                break;
            }
        } while ( System.currentTimeMillis() < timeout );
        throw new IllegalStateException( "Expected index to come online within a reasonable time." );
    }

    @Override
    public void awaitIndexesOnline( long duration, TimeUnit unit )
    {
        actions.assertInOpenTransaction();
        long millisLeft = TimeUnit.MILLISECONDS.convert( duration, unit );
        Collection<IndexDefinition> onlineIndexes = new ArrayList<>();

        for ( Iterator<IndexDefinition> iter = getIndexes().iterator(); iter.hasNext(); )
        {
            if ( millisLeft < 0 )
            {
                throw new IllegalStateException( "Expected all indexes to come online within a reasonable time."
                                                 + "Indexes brought online: " + onlineIndexes
                                                 + ". Indexes not guaranteed to be online: " + asCollection( iter ) );
            }

            IndexDefinition index = iter.next();
            long millisBefore = System.currentTimeMillis();
            awaitIndexOnline( index, millisLeft, TimeUnit.MILLISECONDS );
            millisLeft -= System.currentTimeMillis() - millisBefore;

            onlineIndexes.add( index );
        }
    }

    @Override
    public IndexState getIndexState( final IndexDefinition index )
    {
        KernelTransaction transaction = safeAcquireTransaction( transactionSupplier );
        try ( Statement ignore = transaction.acquireStatement() )
        {

            SchemaRead schemaRead = transaction.schemaRead();
            CapableIndexReference reference = getIndexReference( schemaRead, transaction.tokenRead(), index );
            InternalIndexState indexState = schemaRead.indexGetState( reference );
            switch ( indexState )
            {
            case POPULATING:
                return POPULATING;
            case ONLINE:
                return ONLINE;
            case FAILED:
                return FAILED;
            default:
                throw new IllegalArgumentException( String.format( "Illegal index state %s", indexState ) );
            }
        }
        catch ( SchemaRuleNotFoundException | IndexNotFoundKernelException e )
        {
            throw new NotFoundException( format( "No index for label %s on property %s",
                    index.getLabel().name(), index.getPropertyKeys() ) );
        }
    }

    @Override
    public IndexPopulationProgress getIndexPopulationProgress( IndexDefinition index )
    {
        KernelTransaction transaction = safeAcquireTransaction( transactionSupplier );
        try ( Statement ignore = transaction.acquireStatement() )
        {
            SchemaRead schemaRead = transaction.schemaRead();
            CapableIndexReference descriptor = getIndexReference( schemaRead, transaction.tokenRead(), index );
            PopulationProgress progress = schemaRead.indexGetPopulationProgress( descriptor );
            return new IndexPopulationProgress( progress.getCompleted(), progress.getTotal() );
        }
        catch ( SchemaRuleNotFoundException | IndexNotFoundKernelException e )
        {
            throw new NotFoundException( format( "No index for label %s on property %s", index.getLabel().name(),
                    index.getPropertyKeys() ) );
        }
    }

    @Override
    public String getIndexFailure( IndexDefinition index )
    {
        KernelTransaction transaction = safeAcquireTransaction( transactionSupplier );
        try ( Statement ignore = transaction.acquireStatement() )
        {
            SchemaRead schemaRead = transaction.schemaRead();
            CapableIndexReference descriptor = getIndexReference( schemaRead, transaction.tokenRead(), index );
            return schemaRead.indexGetFailure( descriptor );
        }
        catch ( SchemaRuleNotFoundException | IndexNotFoundKernelException e )
        {
            throw new NotFoundException( format( "No index for label %s on property %s",
                    index.getLabel().name(), index.getPropertyKeys() ) );
        }
    }

    @Override
    public ConstraintCreator constraintFor( Label label )
    {
        actions.assertInOpenTransaction();
        return new BaseNodeConstraintCreator( actions, label );
    }

    @Override
    public Iterable<ConstraintDefinition> getConstraints()
    {
        KernelTransaction transaction = safeAcquireTransaction( transactionSupplier );
        try ( Statement ignore = transaction.acquireStatement() )
        {
            return asConstraintDefinitions( transaction.schemaRead().constraintsGetAll(), transaction.tokenRead() );
        }
    }

    @Override
    public Iterable<ConstraintDefinition> getConstraints( final Label label )
    {
        KernelTransaction transaction = safeAcquireTransaction( transactionSupplier );
        try ( Statement ignore = transaction.acquireStatement() )
        {
            TokenRead tokenRead = transaction.tokenRead();
            SchemaRead schemaRead = transaction.schemaRead();
            int labelId = tokenRead.nodeLabel( label.name() );
            if ( labelId == TokenRead.NO_TOKEN )
            {
                return emptyList();
            }
            return asConstraintDefinitions( schemaRead.constraintsGetForLabel( labelId ), tokenRead );
        }
    }

    @Override
    public Iterable<ConstraintDefinition> getConstraints( RelationshipType type )
    {
        KernelTransaction transaction = safeAcquireTransaction( transactionSupplier );
        try ( Statement ignore = transaction.acquireStatement() )
        {
            TokenRead tokenRead = transaction.tokenRead();
            SchemaRead schemaRead = transaction.schemaRead();
            int typeId = tokenRead.relationshipType( type.name() );
            if ( typeId == TokenRead.NO_TOKEN )
            {
                return emptyList();
            }
            return asConstraintDefinitions( schemaRead.constraintsGetForRelationshipType( typeId ), tokenRead );
        }
    }

    private static CapableIndexReference getIndexReference( SchemaRead schemaRead, TokenRead tokenRead,
            IndexDefinition index )
            throws SchemaRuleNotFoundException
    {
        int labelId = tokenRead.nodeLabel( index.getLabel().name() );
        int[] propertyKeyIds = PropertyNameUtils.getPropertyIds( tokenRead, index.getPropertyKeys() );
        assertValidLabel( index.getLabel(), labelId );
        assertValidProperties( index.getPropertyKeys(), propertyKeyIds );
        CapableIndexReference reference = schemaRead.index( labelId, propertyKeyIds );
        if ( reference == CapableIndexReference.NO_INDEX )
        {
            throw new SchemaRuleNotFoundException( SchemaRule.Kind.INDEX_RULE, forLabel( labelId, propertyKeyIds ) );
        }

        return reference;
    }

    private static void assertValidLabel( Label label, int labelId )
    {
        if ( labelId == TokenRead.NO_TOKEN )
        {
            throw new NotFoundException( format( "Label %s not found", label.name() ) );
        }
    }

    private static void assertValidProperties( Iterable<String> properties, int[] propertyIds )
    {
        for ( int i = 0; i < propertyIds.length; i++ )
        {
            if ( propertyIds[i] == TokenRead.NO_TOKEN )
            {
                throw new NotFoundException(
                        format( "Property key %s not found", Iterables.asArray( String.class, properties )[i] ) );
            }
        }
    }

    private Iterable<ConstraintDefinition> asConstraintDefinitions(
            Iterator<? extends ConstraintDescriptor> constraints,
            TokenRead tokenRead )
    {
        // Intentionally create an eager list so that used statement can be closed
        List<ConstraintDefinition> definitions = new ArrayList<>();

        while ( constraints.hasNext() )
        {
            ConstraintDescriptor constraint = constraints.next();
            definitions.add( asConstraintDefinition( constraint, tokenRead ) );
        }

        return definitions;
    }

    private ConstraintDefinition asConstraintDefinition( ConstraintDescriptor constraint,
            TokenRead tokenRead )
    {
        // This was turned inside out. Previously a low-level constraint object would reference a public enum type
        // which made it impossible to break out the low-level component from kernel. There could be a lower level
        // constraint type introduced to mimic the public ConstraintType, but that would be a duplicate of it
        // essentially. Checking instanceof here is OKish since the objects it checks here are part of the
        // internal storage engine API.
        SilentTokenNameLookup lookup = new SilentTokenNameLookup( tokenRead );
        if ( constraint instanceof NodeExistenceConstraintDescriptor ||
             constraint instanceof NodeKeyConstraintDescriptor ||
             constraint instanceof UniquenessConstraintDescriptor )
        {
            SchemaDescriptor schemaDescriptor = constraint.schema();
            Label label = Label.label( lookup.labelGetName( schemaDescriptor.keyId() ) );
            String[] propertyKeys = Arrays.stream( schemaDescriptor.getPropertyIds() )
                    .mapToObj( lookup::propertyKeyGetName ).toArray( String[]::new );
            if ( constraint instanceof NodeExistenceConstraintDescriptor )
            {
                return new NodePropertyExistenceConstraintDefinition( actions, label, propertyKeys );
            }
            else if ( constraint instanceof UniquenessConstraintDescriptor )
            {
                return new UniquenessConstraintDefinition( actions, new IndexDefinitionImpl( actions, label,
                        propertyKeys, true ) );
            }
            else
            {
                return new NodeKeyConstraintDefinition( actions, new IndexDefinitionImpl( actions, label,
                        propertyKeys, true ) );
            }
        }
        else if ( constraint instanceof RelExistenceConstraintDescriptor )
        {
            RelationTypeSchemaDescriptor descriptor = (RelationTypeSchemaDescriptor) constraint.schema();
            return new RelationshipPropertyExistenceConstraintDefinition( actions,
                    RelationshipType.withName( lookup.relationshipTypeGetName( descriptor.getRelTypeId() ) ),
                    lookup.propertyKeyGetName( descriptor.getPropertyId() ) );
        }
        throw new IllegalArgumentException( "Unknown constraint " + constraint );
    }

    private static KernelTransaction safeAcquireTransaction( Supplier<KernelTransaction> transactionSupplier )
    {
        KernelTransaction transaction = transactionSupplier.get();
        if ( transaction.isTerminated() )
        {
            Status terminationReason = transaction.getReasonIfTerminated().orElse( Status.Transaction.Terminated );
            throw new TransactionTerminatedException( terminationReason );
        }
        return transaction;
    }

    private static class GDBSchemaActions implements InternalSchemaActions
    {
        private final Supplier<KernelTransaction> transactionSupplier;

        GDBSchemaActions( Supplier<KernelTransaction> transactionSupplier )
        {
            this.transactionSupplier = transactionSupplier;
        }

        @Override
        public IndexDefinition createIndexDefinition( Label label, String... propertyKeys )
        {
            KernelTransaction transaction = safeAcquireTransaction( transactionSupplier );

            try ( Statement ignore = transaction.acquireStatement() )
            {
                try
                {
                    IndexDefinition indexDefinition = new IndexDefinitionImpl( this, label, propertyKeys, false );
                    TokenWrite tokenWrite = transaction.tokenWrite();
                    int labelId = tokenWrite.labelGetOrCreateForName( indexDefinition.getLabel().name() );
                    int[] propertyKeyIds = getOrCreatePropertyKeyIds( tokenWrite, indexDefinition );
                    LabelSchemaDescriptor descriptor = forLabel( labelId, propertyKeyIds );
                    transaction.schemaWrite().indexCreate( descriptor );
                    return indexDefinition;
                }

                catch ( IllegalTokenNameException e )
                {
                    throw new IllegalArgumentException( e );
                }
                catch ( InvalidTransactionTypeKernelException | SchemaKernelException e )
                {
                    throw new ConstraintViolationException(
                            e.getUserMessage( new SilentTokenNameLookup( transaction.tokenRead() ) ), e );
                }
            }
        }

        @Override
        public void dropIndexDefinitions( IndexDefinition indexDefinition )
        {
            KernelTransaction transaction = safeAcquireTransaction( transactionSupplier );
            try ( Statement ignore = transaction.acquireStatement() )
            {
                try
                {
                    transaction.schemaWrite().indexDrop( getIndexReference(
                            transaction.schemaRead(), transaction.tokenRead(), indexDefinition ) );
                }
                catch ( NotFoundException e )
                {
                    // Silently ignore invalid label and property names
                }
                catch ( SchemaRuleNotFoundException | DropIndexFailureException e )
                {
                    throw new ConstraintViolationException( e.getUserMessage(
<<<<<<< HEAD
                            new SilentTokenNameLookup( transaction.tokenRead() ) ) );
=======
                            new StatementTokenNameLookup( statement.readOperations() ) ), e );
>>>>>>> 91988ba0
                }
                catch ( InvalidTransactionTypeKernelException | SchemaKernelException e )
                {
                    throw new ConstraintViolationException( e.getMessage(), e );
                }
            }
        }

        @Override
        public ConstraintDefinition createPropertyUniquenessConstraint( IndexDefinition indexDefinition )
        {
            KernelTransaction transaction = safeAcquireTransaction( transactionSupplier );
            try ( Statement ignore = transaction.acquireStatement() )
            {
                try
                {
                    TokenWrite tokenWrite = transaction.tokenWrite();
                    int labelId = tokenWrite.labelGetOrCreateForName( indexDefinition.getLabel().name() );
                    int[] propertyKeyIds = getOrCreatePropertyKeyIds( tokenWrite, indexDefinition );
                    transaction.schemaWrite().uniquePropertyConstraintCreate(
                            forLabel( labelId, propertyKeyIds ) );
                    return new UniquenessConstraintDefinition( this, indexDefinition );
                }
                catch ( AlreadyConstrainedException | CreateConstraintFailureException | AlreadyIndexedException |
                        RepeatedPropertyInCompositeSchemaException e )
                {
                    throw new ConstraintViolationException(
                            e.getUserMessage( new SilentTokenNameLookup( transaction.tokenRead() ) ), e );
                }
                catch ( IllegalTokenNameException e )
                {
                    throw new IllegalArgumentException( e );
                }
                catch ( TooManyLabelsException e )
                {
                    throw new IllegalStateException( e );
                }
                catch ( InvalidTransactionTypeKernelException | SchemaKernelException e )
                {
                    throw new ConstraintViolationException( e.getMessage(), e );
                }
            }
        }

        @Override
        public ConstraintDefinition createNodeKeyConstraint( IndexDefinition indexDefinition )
        {
            KernelTransaction transaction = safeAcquireTransaction( transactionSupplier );
            try ( Statement ignore = transaction.acquireStatement() )
            {
                try
                {
                    TokenWrite tokenWrite = transaction.tokenWrite();
                    int labelId = tokenWrite.labelGetOrCreateForName( indexDefinition.getLabel().name() );
                    int[] propertyKeyIds = getOrCreatePropertyKeyIds( tokenWrite, indexDefinition );
                    transaction.schemaWrite().nodeKeyConstraintCreate(
                            forLabel( labelId, propertyKeyIds ) );
                    return new NodeKeyConstraintDefinition( this, indexDefinition );
                }
                catch ( AlreadyConstrainedException | CreateConstraintFailureException | AlreadyIndexedException |
                        RepeatedPropertyInCompositeSchemaException e )
                {
                    throw new ConstraintViolationException(
                            e.getUserMessage( new SilentTokenNameLookup( transaction.tokenRead() ) ), e );
                }
                catch ( IllegalTokenNameException e )
                {
                    throw new IllegalArgumentException( e );
                }
                catch ( TooManyLabelsException e )
                {
                    throw new IllegalStateException( e );
                }
                catch ( InvalidTransactionTypeKernelException | SchemaKernelException e )
                {
                    throw new ConstraintViolationException( e.getMessage(), e );
                }
            }
        }

        @Override
        public ConstraintDefinition createPropertyExistenceConstraint( Label label, String... propertyKeys )
        {
            KernelTransaction transaction = safeAcquireTransaction( transactionSupplier );
            try ( Statement ignore = transaction.acquireStatement() )
            {
                try
                {
                    TokenWrite tokenWrite = transaction.tokenWrite();
                    int labelId = tokenWrite.labelGetOrCreateForName( label.name() );
                    int[] propertyKeyIds = getOrCreatePropertyKeyIds( tokenWrite, propertyKeys );
                    transaction.schemaWrite().nodePropertyExistenceConstraintCreate(
                            forLabel( labelId, propertyKeyIds ) );
                    return new NodePropertyExistenceConstraintDefinition( this, label, propertyKeys );
                }
                catch ( AlreadyConstrainedException | CreateConstraintFailureException |
                        RepeatedPropertyInCompositeSchemaException e )
                {
                    throw new ConstraintViolationException(
                            e.getUserMessage( new SilentTokenNameLookup( transaction.tokenRead() ) ), e );
                }
                catch ( IllegalTokenNameException e )
                {
                    throw new IllegalArgumentException( e );
                }
                catch ( TooManyLabelsException e )
                {
                    throw new IllegalStateException( e );
                }
                catch ( InvalidTransactionTypeKernelException | SchemaKernelException e )
                {
                    throw new ConstraintViolationException( e.getMessage(), e );
                }
            }
        }

        @Override
        public ConstraintDefinition createPropertyExistenceConstraint( RelationshipType type, String propertyKey )
        {
            KernelTransaction transaction = safeAcquireTransaction( transactionSupplier );
            try ( Statement ignore = transaction.acquireStatement() )
            {
                try
                {
                    TokenWrite tokenWrite = transaction.tokenWrite();
                    int typeId = tokenWrite.relationshipTypeGetOrCreateForName( type.name() );
                    int[] propertyKeyId = getOrCreatePropertyKeyIds( tokenWrite, propertyKey );
                    transaction.schemaWrite().relationshipPropertyExistenceConstraintCreate(
                            SchemaDescriptorFactory.forRelType( typeId, propertyKeyId ) );
                    return new RelationshipPropertyExistenceConstraintDefinition( this, type, propertyKey );
                }
                catch ( AlreadyConstrainedException | CreateConstraintFailureException |
                        RepeatedPropertyInCompositeSchemaException e )
                {
                    throw new ConstraintViolationException(
                            e.getUserMessage( new SilentTokenNameLookup( transaction.tokenRead() ) ), e );
                }
                catch ( IllegalTokenNameException e )
                {
                    throw new IllegalArgumentException( e );
                }
                catch ( InvalidTransactionTypeKernelException | SchemaKernelException e )
                {
                    throw new ConstraintViolationException( e.getMessage(), e );
                }
            }
        }

        @Override
        public void dropPropertyUniquenessConstraint( Label label, String[] properties )
        {
            KernelTransaction transaction = safeAcquireTransaction( transactionSupplier );
            try ( Statement ignore = transaction.acquireStatement() )
            {
                try
                {
                    TokenRead tokenRead = transaction.tokenRead();
                    int labelId = tokenRead.nodeLabel( label.name() );
                    int[] propertyKeyIds = PropertyNameUtils.getPropertyIds( tokenRead, properties );
                    transaction.schemaWrite().constraintDrop(
                            ConstraintDescriptorFactory.uniqueForLabel( labelId, propertyKeyIds ) );
                }
                catch ( DropConstraintFailureException e )
                {
                    throw new ConstraintViolationException(
                            e.getUserMessage( new SilentTokenNameLookup( transaction.tokenRead() ) ), e );
                }
                catch ( InvalidTransactionTypeKernelException | SchemaKernelException e )
                {
                    throw new ConstraintViolationException( e.getMessage(), e );
                }
            }
        }

        @Override
        public void dropNodeKeyConstraint( Label label, String[] properties )
        {
            KernelTransaction transaction = safeAcquireTransaction( transactionSupplier );
            try ( Statement ignore = transaction.acquireStatement() )
            {
                try
                {
                    TokenRead tokenRead = transaction.tokenRead();
                    int labelId = tokenRead.nodeLabel( label.name() );
                    int[] propertyKeyIds = PropertyNameUtils.getPropertyIds( tokenRead, properties );
                    transaction.schemaWrite().constraintDrop(
                            ConstraintDescriptorFactory.nodeKeyForLabel( labelId, propertyKeyIds ) );
                }
                catch ( DropConstraintFailureException e )
                {
                    throw new ConstraintViolationException(
                            e.getUserMessage( new SilentTokenNameLookup( transaction.tokenRead() ) ), e );
                }
                catch ( InvalidTransactionTypeKernelException | SchemaKernelException e )
                {
                    throw new ConstraintViolationException( e.getMessage(), e );
                }
            }
        }

        @Override
        public void dropNodePropertyExistenceConstraint( Label label, String[] properties )
        {
            KernelTransaction transaction = safeAcquireTransaction( transactionSupplier );
            try ( Statement ignore = transaction.acquireStatement() )
            {
                try
                {
                    TokenRead tokenRead = transaction.tokenRead();
                    int labelId = tokenRead.nodeLabel( label.name() );
                    int[] propertyKeyIds = PropertyNameUtils.getPropertyIds( tokenRead, properties );
                    transaction.schemaWrite().constraintDrop(
                            ConstraintDescriptorFactory.existsForLabel( labelId, propertyKeyIds ) );
                }
                catch ( DropConstraintFailureException e )
                {
                    throw new ConstraintViolationException(
                            e.getUserMessage( new SilentTokenNameLookup( transaction.tokenRead() ) ), e );
                }
                catch ( InvalidTransactionTypeKernelException | SchemaKernelException e )
                {
                    throw new ConstraintViolationException( e.getMessage(), e );
                }
            }
        }

        @Override
        public void dropRelationshipPropertyExistenceConstraint( RelationshipType type, String propertyKey )
        {
            KernelTransaction transaction = safeAcquireTransaction( transactionSupplier );
            try ( Statement ignore = transaction.acquireStatement() )
            {
                try
                {
                    TokenRead tokenRead = transaction.tokenRead();

                    int typeId = tokenRead.relationshipType( type.name() );
                    int propertyKeyId = tokenRead.propertyKey( propertyKey );
                    transaction.schemaWrite().constraintDrop(
                            ConstraintDescriptorFactory.existsForRelType( typeId, propertyKeyId ) );
                }
                catch ( DropConstraintFailureException e )
                {
                    throw new ConstraintViolationException(
                            e.getUserMessage( new SilentTokenNameLookup( transaction.tokenRead() ) ), e );
                }
                catch ( InvalidTransactionTypeKernelException | SchemaKernelException e )
                {
                    throw new ConstraintViolationException( e.getMessage(), e );
                }
            }
        }

        @Override
        public String getUserMessage( KernelException e )
        {
            KernelTransaction transaction = safeAcquireTransaction( transactionSupplier );
            try ( Statement ignore = transaction.acquireStatement() )
            {
                return e.getUserMessage( new SilentTokenNameLookup( transaction.tokenRead() ) );
            }
        }

        @Override
        public void assertInOpenTransaction()
        {
            KernelTransaction transaction = transactionSupplier.get();
            if ( transaction.isTerminated() )
            {
                Status terminationReason = transaction.getReasonIfTerminated().orElse( Status.Transaction.Terminated );
                throw new TransactionTerminatedException( terminationReason );
            }
        }
    }
}<|MERGE_RESOLUTION|>--- conflicted
+++ resolved
@@ -495,11 +495,7 @@
                 catch ( SchemaRuleNotFoundException | DropIndexFailureException e )
                 {
                     throw new ConstraintViolationException( e.getUserMessage(
-<<<<<<< HEAD
-                            new SilentTokenNameLookup( transaction.tokenRead() ) ) );
-=======
-                            new StatementTokenNameLookup( statement.readOperations() ) ), e );
->>>>>>> 91988ba0
+                            new SilentTokenNameLookup( transaction.tokenRead() ) ), e );
                 }
                 catch ( InvalidTransactionTypeKernelException | SchemaKernelException e )
                 {
