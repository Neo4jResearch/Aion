/*
 * Copyright (c) 2002-2017 "Neo Technology,"
 * Network Engine for Objects in Lund AB [http://neotechnology.com]
 *
 * This file is part of Neo4j.
 *
 * Neo4j is free software: you can redistribute it and/or modify
 * it under the terms of the GNU General Public License as published by
 * the Free Software Foundation, either version 3 of the License, or
 * (at your option) any later version.
 *
 * This program is distributed in the hope that it will be useful,
 * but WITHOUT ANY WARRANTY; without even the implied warranty of
 * MERCHANTABILITY or FITNESS FOR A PARTICULAR PURPOSE.  See the
 * GNU General Public License for more details.
 *
 * You should have received a copy of the GNU General Public License
 * along with this program.  If not, see <http://www.gnu.org/licenses/>.
 */
package org.neo4j.unsafe.impl.batchimport;

import org.junit.After;
import org.junit.Before;
import org.junit.Rule;
import org.junit.Test;
import org.junit.rules.RuleChain;
import org.junit.runner.RunWith;
import org.junit.runners.Parameterized;
import org.junit.runners.Parameterized.Parameter;
import org.junit.runners.Parameterized.Parameters;

import java.io.IOException;
import java.util.BitSet;
import java.util.Collection;

import org.neo4j.kernel.configuration.Config;
import org.neo4j.kernel.impl.logging.NullLogService;
import org.neo4j.kernel.impl.store.RecordCursor;
import org.neo4j.kernel.impl.store.RecordStore;
import org.neo4j.kernel.impl.store.format.ForcedSecondaryUnitRecordFormats;
import org.neo4j.kernel.impl.store.format.RecordFormats;
import org.neo4j.kernel.impl.store.format.standard.Standard;
import org.neo4j.kernel.impl.store.record.NodeRecord;
import org.neo4j.kernel.impl.store.record.Record;
import org.neo4j.kernel.impl.store.record.RelationshipGroupRecord;
import org.neo4j.test.rule.RandomRule;
import org.neo4j.test.rule.TestDirectory;
import org.neo4j.test.rule.fs.DefaultFileSystemRule;
import org.neo4j.unsafe.impl.batchimport.RelationshipGroupDefragmenter.Monitor;
import org.neo4j.unsafe.impl.batchimport.staging.ExecutionMonitors;
import org.neo4j.unsafe.impl.batchimport.store.BatchingNeoStores;

import static java.util.Arrays.asList;
import static org.junit.Assert.assertEquals;
import static org.junit.Assert.assertTrue;
import static org.mockito.Matchers.anyLong;
import static org.mockito.Mockito.atLeast;
import static org.mockito.Mockito.atMost;
import static org.mockito.Mockito.mock;
import static org.mockito.Mockito.verify;
import static org.neo4j.kernel.impl.store.record.RecordLoad.CHECK;

@RunWith( Parameterized.class )
public class RelationshipGroupDefragmenterTest
{
    private static final Configuration CONFIG = Configuration.DEFAULT;

    @Parameters
    public static Collection<Object[]> formats()
    {
        return asList(
                new Object[] {Standard.LATEST_RECORD_FORMATS, 1},
                new Object[] {new ForcedSecondaryUnitRecordFormats( Standard.LATEST_RECORD_FORMATS ), 2} );
    }

    private final TestDirectory directory = TestDirectory.testDirectory();
    private final RandomRule random = new RandomRule();
    private final DefaultFileSystemRule fileSystemRule = new DefaultFileSystemRule();

    @Rule
    public final RuleChain ruleChain = RuleChain.outerRule( directory ).around( random ).around( fileSystemRule );

    @Parameter( 0 )
    public RecordFormats format;
    @Parameter( 1 )
    public int units;

    private BatchingNeoStores stores;

    @Before
    public void start()
    {
<<<<<<< HEAD
        stores = new BatchingNeoStores( fileSystemRule.get(),
=======
        stores = BatchingNeoStores.batchingNeoStores( new DefaultFileSystemAbstraction(),
>>>>>>> 74902b71
                directory.absolutePath(), format, CONFIG, NullLogService.getInstance(),
                AdditionalInitialIds.EMPTY, Config.defaults() );
    }

    @After
    public void stop() throws IOException
    {
        stores.close();
    }

    @Test
    public void shouldDefragmentRelationshipGroupsWhenAllDense() throws Exception
    {
        // GIVEN some nodes which has their groups scattered
        int nodeCount = 100;
        int relationshipTypeCount = 50;
        RecordStore<RelationshipGroupRecord> groupStore = stores.getTemporaryRelationshipGroupStore();
        RelationshipGroupRecord groupRecord = groupStore.newRecord();
        RecordStore<NodeRecord> nodeStore = stores.getNodeStore();
        NodeRecord nodeRecord = nodeStore.newRecord();
        long cursor = 0;
        for ( int typeId = relationshipTypeCount-1; typeId >= 0; typeId-- )
        {
            for ( long nodeId = 0; nodeId < nodeCount; nodeId++, cursor++ )
            {
                // next doesn't matter at all, as we're rewriting it anyway
                // firstOut/In/Loop we could use in verification phase later
                groupRecord.initialize( true, typeId, cursor, cursor+1, cursor+2, nodeId, 4 );
                groupRecord.setId( groupStore.nextId() );
                groupStore.updateRecord( groupRecord );

                if ( typeId == 0 )
                {
                    // first round also create the nodes
                    nodeRecord.initialize( true, -1, true, groupRecord.getId(), 0 );
                    nodeRecord.setId( nodeId );
                    nodeStore.updateRecord( nodeRecord );
                    nodeStore.setHighestPossibleIdInUse( nodeId );
                }
            }
        }

        // WHEN
        defrag( nodeCount, groupStore );

        // THEN all groups should sit sequentially in the store
        verifyGroupsAreSequentiallyOrderedByNode();
    }

    @Test
    public void shouldDefragmentRelationshipGroupsWhenSomeDense() throws Exception
    {
        // GIVEN some nodes which has their groups scattered
        int nodeCount = 100;
        int relationshipTypeCount = 50;
        RecordStore<RelationshipGroupRecord> groupStore = stores.getTemporaryRelationshipGroupStore();
        RelationshipGroupRecord groupRecord = groupStore.newRecord();
        RecordStore<NodeRecord> nodeStore = stores.getNodeStore();
        NodeRecord nodeRecord = nodeStore.newRecord();
        long cursor = 0;
        BitSet initializedNodes = new BitSet();
        for ( int typeId = relationshipTypeCount-1; typeId >= 0; typeId-- )
        {
            for ( int nodeId = 0; nodeId < nodeCount; nodeId++, cursor++ )
            {
                // Reasoning behind this thing is that we want to have roughly 10% of the nodes dense
                // right from the beginning and then some stray dense nodes coming into this in the
                // middle of the type range somewhere
                double comparison = typeId == 0 || initializedNodes.get( nodeId ) ? 0.1 : 0.001;

                if ( random.nextDouble() < comparison )
                {
                    // next doesn't matter at all, as we're rewriting it anyway
                    // firstOut/In/Loop we could use in verification phase later
                    groupRecord.initialize( true, typeId, cursor, cursor+1, cursor+2, nodeId, 4 );
                    groupRecord.setId( groupStore.nextId() );
                    groupStore.updateRecord( groupRecord );

                    if ( !initializedNodes.get( nodeId ) )
                    {
                        nodeRecord.initialize( true, -1, true, groupRecord.getId(), 0 );
                        nodeRecord.setId( nodeId );
                        nodeStore.updateRecord( nodeRecord );
                        nodeStore.setHighestPossibleIdInUse( nodeId );
                        initializedNodes.set( nodeId );
                    }
                }
            }
        }

        // WHEN
        defrag( nodeCount, groupStore );

        // THEN all groups should sit sequentially in the store
        verifyGroupsAreSequentiallyOrderedByNode();
    }

    private void defrag( int nodeCount, RecordStore<RelationshipGroupRecord> groupStore )
    {
        Monitor monitor = mock( Monitor.class );
        RelationshipGroupDefragmenter defragmenter = new RelationshipGroupDefragmenter( CONFIG,
                ExecutionMonitors.invisible(), monitor );

        // Calculation below correlates somewhat to calculation in RelationshipGroupDefragmenter.
        // Anyway we verify below that we exercise the multi-pass bit, which is what we want
        long memory = groupStore.getHighId() * 15 + 200;
        defragmenter.run( memory, stores, nodeCount );

        // Verify that we exercise the multi-pass functionality
        verify( monitor, atLeast( 2 ) ).defragmentingNodeRange( anyLong(), anyLong() );
        verify( monitor, atMost( 10 ) ).defragmentingNodeRange( anyLong(), anyLong() );
    }

    private void verifyGroupsAreSequentiallyOrderedByNode()
    {
        RecordStore<RelationshipGroupRecord> store = stores.getRelationshipGroupStore();
        long firstId = store.getNumberOfReservedLowIds();
        long groupCount = store.getHighId() - firstId;
        RelationshipGroupRecord groupRecord = store.newRecord();
        RecordCursor<RelationshipGroupRecord> groupCursor =
                store.newRecordCursor( groupRecord ).acquire( firstId, CHECK );
        long highGroupId = store.getHighId();
        long currentNodeId = -1;
        int currentTypeId = -1;
        int newGroupCount = 0;
        int currentGroupLength = 0;
        for ( long id = firstId; id < highGroupId; id++, newGroupCount++ )
        {
            if ( !groupCursor.next( id ) )
            {
                // This will be the case if we have double record units, just assert that fact
                assertTrue( units > 1 );
                assertTrue( currentGroupLength > 0 );
                currentGroupLength--;
                continue;
            }

            long nodeId = groupRecord.getOwningNode();
            assertTrue(
                    "Expected a group for node >= " + currentNodeId + ", but was " + nodeId + " in " + groupRecord,
                    nodeId >= currentNodeId );
            if ( nodeId != currentNodeId )
            {
                currentNodeId = nodeId;
                currentTypeId = -1;
                if ( units > 1 )
                {
                    assertEquals( 0, currentGroupLength );
                }
                currentGroupLength = 0;
            }
            currentGroupLength++;

            assertTrue( "Expected this group to have a next of current + " + units + " OR NULL, " +
                    "but was " + groupRecord.toString(),
                    groupRecord.getNext() == groupRecord.getId() + 1 ||
                    groupRecord.getNext() == Record.NO_NEXT_RELATIONSHIP.intValue() );
            assertTrue( "Expected " + groupRecord + " to have type > " + currentTypeId,
                    groupRecord.getType() > currentTypeId );
            currentTypeId = groupRecord.getType();
        }
        assertEquals( groupCount, newGroupCount );
    }
}<|MERGE_RESOLUTION|>--- conflicted
+++ resolved
@@ -90,11 +90,7 @@
     @Before
     public void start()
     {
-<<<<<<< HEAD
-        stores = new BatchingNeoStores( fileSystemRule.get(),
-=======
-        stores = BatchingNeoStores.batchingNeoStores( new DefaultFileSystemAbstraction(),
->>>>>>> 74902b71
+        stores = BatchingNeoStores.batchingNeoStores( fileSystemRule.get(),
                 directory.absolutePath(), format, CONFIG, NullLogService.getInstance(),
                 AdditionalInitialIds.EMPTY, Config.defaults() );
     }
