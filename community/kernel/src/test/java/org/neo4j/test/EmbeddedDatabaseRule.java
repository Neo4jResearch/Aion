--- conflicted
+++ resolved
@@ -120,8 +120,6 @@
         };
     }
 
-<<<<<<< HEAD
-=======
     @Override
     public EmbeddedDatabaseRule startLazily()
     {
@@ -140,7 +138,6 @@
         return temp.root().getAbsolutePath();
     }
 
->>>>>>> ea6ffe61
     @Override
     protected GraphDatabaseFactory newFactory()
     {
@@ -172,14 +169,6 @@
         }
     }
 
-<<<<<<< HEAD
-    public File getStoreDir()
-    {
-        return temp.root();
-    }
-
-=======
->>>>>>> ea6ffe61
     private interface TempDirectory
     {
         File root();
