/*
 * Copyright (c) 2002-2019 "Neo4j,"
 * Neo4j Sweden AB [http://neo4j.com]
 *
 * This file is part of Neo4j.
 *
 * Neo4j is free software: you can redistribute it and/or modify
 * it under the terms of the GNU General Public License as published by
 * the Free Software Foundation, either version 3 of the License, or
 * (at your option) any later version.
 *
 * This program is distributed in the hope that it will be useful,
 * but WITHOUT ANY WARRANTY; without even the implied warranty of
 * MERCHANTABILITY or FITNESS FOR A PARTICULAR PURPOSE.  See the
 * GNU General Public License for more details.
 *
 * You should have received a copy of the GNU General Public License
 * along with this program.  If not, see <http://www.gnu.org/licenses/>.
 */
package org.neo4j.kernel.impl.pagecache;

import org.junit.After;
import org.junit.Before;
import org.junit.Rule;
import org.junit.Test;

import org.neo4j.configuration.Config;
import org.neo4j.io.pagecache.PageCache;
import org.neo4j.io.pagecache.impl.muninn.MuninnPageCache;
import org.neo4j.io.pagecache.tracing.PageCacheTracer;
import org.neo4j.io.pagecache.tracing.cursor.PageCursorTracerSupplier;
import org.neo4j.io.pagecache.tracing.cursor.context.EmptyVersionContextSupplier;
import org.neo4j.logging.AssertableLogProvider;
import org.neo4j.logging.Log;
import org.neo4j.logging.NullLog;
import org.neo4j.scheduler.JobScheduler;
import org.neo4j.test.rule.fs.EphemeralFileSystemRule;
import org.neo4j.test.scheduler.ThreadPoolJobScheduler;

import static org.hamcrest.CoreMatchers.equalTo;
import static org.hamcrest.MatcherAssert.assertThat;
import static org.hamcrest.Matchers.is;
import static org.neo4j.configuration.GraphDatabaseSettings.pagecache_memory;
import static org.neo4j.configuration.GraphDatabaseSettings.pagecache_swapper;
import static org.neo4j.internal.helpers.collection.MapUtil.stringMap;
import static org.neo4j.kernel.impl.pagecache.PageSwapperFactoryForTesting.TEST_PAGESWAPPER_NAME;

public class ConfiguringPageCacheFactoryTest
{
    @Rule
    public final EphemeralFileSystemRule fsRule = new EphemeralFileSystemRule();

    private JobScheduler jobScheduler;

    @Before
    public void setUp()
    {
        jobScheduler = new ThreadPoolJobScheduler();
        PageSwapperFactoryForTesting.createdCounter.set( 0 );
        PageSwapperFactoryForTesting.configuredCounter.set( 0 );
    }

    @After
    public void tearDown() throws Exception
    {
        jobScheduler.close();
    }

    @Test
    public void shouldFitAsManyPagesAsItCan()
    {
        // Given
        long pageCount = 60;
        long memory = MuninnPageCache.memoryRequiredForPages( pageCount );
        Config config = Config.defaults(
                pagecache_memory, Long.toString( memory ) );

        // When
        ConfiguringPageCacheFactory factory = new ConfiguringPageCacheFactory(
                fsRule.get(), config, PageCacheTracer.NULL, PageCursorTracerSupplier.NULL,
                NullLog.getInstance(), EmptyVersionContextSupplier.EMPTY, jobScheduler );

        // Then
        try ( PageCache cache = factory.getOrCreatePageCache() )
        {
            assertThat( cache.pageSize(), equalTo( PageCache.PAGE_SIZE ) );
            assertThat( cache.maxCachedPages(), equalTo( pageCount ) );
        }
    }

    @Test
<<<<<<< HEAD
=======
    public void shouldWarnWhenCreatedWithConfiguredPageCache()
    {
        // Given
        Config config = Config.defaults( stringMap(
                GraphDatabaseSettings.mapped_memory_page_size.name(), "4096",
                pagecache_swapper.name(), TEST_PAGESWAPPER_NAME ) );
        AssertableLogProvider logProvider = new AssertableLogProvider();
        Log log = logProvider.getLog( PageCache.class );

        // When
        ConfiguringPageCacheFactory pageCacheFactory = new ConfiguringPageCacheFactory( fsRule.get(), config,
                PageCacheTracer.NULL, PageCursorTracerSupplier.NULL, log, EmptyVersionContextSupplier.EMPTY, jobScheduler );

        // Then
        try ( PageCache ignore = pageCacheFactory.getOrCreatePageCache() )
        {
            logProvider.rawMessageMatcher().assertContains(
                    "The setting unsupported.dbms.memory.pagecache.pagesize does not have any effect. It is " +
                            "deprecated and will be removed in a future version." );
        }
    }

    @Test
>>>>>>> cc1256e5
    public void mustUseAndLogConfiguredPageSwapper()
    {
        // Given
        Config config = Config.defaults( stringMap(
                pagecache_memory.name(), "8m",
                pagecache_swapper.name(), TEST_PAGESWAPPER_NAME ) );
        AssertableLogProvider logProvider = new AssertableLogProvider();
        Log log = logProvider.getLog( PageCache.class );

        // When
        ConfiguringPageCacheFactory cacheFactory = new ConfiguringPageCacheFactory( fsRule.get(), config, PageCacheTracer.NULL,
                        PageCursorTracerSupplier.NULL, log, EmptyVersionContextSupplier.EMPTY, jobScheduler );
        cacheFactory.getOrCreatePageCache().close();

        // Then
        assertThat( PageSwapperFactoryForTesting.countCreatedPageSwapperFactories(), is( 1 ) );
        assertThat( PageSwapperFactoryForTesting.countConfiguredPageSwapperFactories(), is( 1 ) );
        logProvider.rawMessageMatcher().assertContains( TEST_PAGESWAPPER_NAME );
    }

    @Test( expected = IllegalArgumentException.class )
    public void mustThrowIfConfiguredPageSwapperCannotBeFound()
    {
        // Given
        Config config = Config.defaults( stringMap(
                pagecache_memory.name(), "8m",
                pagecache_swapper.name(), "non-existing" ) );

        // When
        new ConfiguringPageCacheFactory( fsRule.get(), config, PageCacheTracer.NULL, PageCursorTracerSupplier.NULL,
                NullLog.getInstance(), EmptyVersionContextSupplier.EMPTY, jobScheduler ).getOrCreatePageCache().close();
    }
}<|MERGE_RESOLUTION|>--- conflicted
+++ resolved
@@ -89,32 +89,6 @@
     }
 
     @Test
-<<<<<<< HEAD
-=======
-    public void shouldWarnWhenCreatedWithConfiguredPageCache()
-    {
-        // Given
-        Config config = Config.defaults( stringMap(
-                GraphDatabaseSettings.mapped_memory_page_size.name(), "4096",
-                pagecache_swapper.name(), TEST_PAGESWAPPER_NAME ) );
-        AssertableLogProvider logProvider = new AssertableLogProvider();
-        Log log = logProvider.getLog( PageCache.class );
-
-        // When
-        ConfiguringPageCacheFactory pageCacheFactory = new ConfiguringPageCacheFactory( fsRule.get(), config,
-                PageCacheTracer.NULL, PageCursorTracerSupplier.NULL, log, EmptyVersionContextSupplier.EMPTY, jobScheduler );
-
-        // Then
-        try ( PageCache ignore = pageCacheFactory.getOrCreatePageCache() )
-        {
-            logProvider.rawMessageMatcher().assertContains(
-                    "The setting unsupported.dbms.memory.pagecache.pagesize does not have any effect. It is " +
-                            "deprecated and will be removed in a future version." );
-        }
-    }
-
-    @Test
->>>>>>> cc1256e5
     public void mustUseAndLogConfiguredPageSwapper()
     {
         // Given
