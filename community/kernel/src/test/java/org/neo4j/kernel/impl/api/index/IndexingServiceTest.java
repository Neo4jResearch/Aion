/*
 * Copyright (c) 2002-2019 "Neo4j,"
 * Neo4j Sweden AB [http://neo4j.com]
 *
 * This file is part of Neo4j.
 *
 * Neo4j is free software: you can redistribute it and/or modify
 * it under the terms of the GNU General Public License as published by
 * the Free Software Foundation, either version 3 of the License, or
 * (at your option) any later version.
 *
 * This program is distributed in the hope that it will be useful,
 * but WITHOUT ANY WARRANTY; without even the implied warranty of
 * MERCHANTABILITY or FITNESS FOR A PARTICULAR PURPOSE.  See the
 * GNU General Public License for more details.
 *
 * You should have received a copy of the GNU General Public License
 * along with this program.  If not, see <http://www.gnu.org/licenses/>.
 */
package org.neo4j.kernel.impl.api.index;

import org.hamcrest.Description;
import org.hamcrest.Matcher;
import org.hamcrest.TypeSafeMatcher;
import org.junit.Before;
import org.junit.Rule;
import org.junit.Test;
import org.junit.rules.ExpectedException;
import org.mockito.ArgumentCaptor;
import org.mockito.InOrder;
import org.mockito.invocation.InvocationOnMock;
import org.mockito.stubbing.Answer;

import java.io.File;
import java.io.IOException;
import java.io.UncheckedIOException;
import java.util.ArrayList;
import java.util.Arrays;
import java.util.Collection;
import java.util.Collections;
import java.util.HashMap;
import java.util.List;
import java.util.Optional;
import java.util.concurrent.CountDownLatch;
import java.util.concurrent.ExecutorService;
import java.util.concurrent.Executors;
import java.util.concurrent.atomic.AtomicLong;
import java.util.function.Consumer;
import java.util.function.IntPredicate;

import org.neo4j.collection.Dependencies;
import org.neo4j.common.DependencyResolver;
import org.neo4j.common.TokenNameLookup;
import org.neo4j.configuration.Config;
import org.neo4j.configuration.GraphDatabaseSettings;
import org.neo4j.exceptions.KernelException;
import org.neo4j.exceptions.UnderlyingStorageException;
import org.neo4j.graphdb.ResourceIterator;
import org.neo4j.internal.helpers.collection.BoundedIterable;
import org.neo4j.internal.helpers.collection.Visitor;
import org.neo4j.internal.kernel.api.IndexCapability;
import org.neo4j.internal.kernel.api.InternalIndexState;
import org.neo4j.internal.kernel.api.PopulationProgress;
import org.neo4j.internal.kernel.api.exceptions.schema.IndexNotFoundKernelException;
import org.neo4j.internal.schema.LabelSchemaDescriptor;
import org.neo4j.internal.schema.SchemaDescriptor;
import org.neo4j.internal.schema.SchemaState;
import org.neo4j.io.fs.FileSystemAbstraction;
import org.neo4j.io.pagecache.IOLimiter;
import org.neo4j.io.pagecache.PageCache;
import org.neo4j.kernel.api.exceptions.index.IndexPopulationFailedKernelException;
import org.neo4j.kernel.api.index.IndexAccessor;
import org.neo4j.kernel.api.index.IndexPopulator;
import org.neo4j.kernel.api.index.IndexProvider;
import org.neo4j.internal.schema.IndexProviderDescriptor;
import org.neo4j.kernel.api.index.IndexReader;
import org.neo4j.kernel.api.index.IndexSample;
import org.neo4j.kernel.api.index.IndexUpdater;
import org.neo4j.kernel.impl.api.index.sampling.IndexSamplingConfig;
import org.neo4j.kernel.impl.api.index.sampling.IndexSamplingController;
import org.neo4j.kernel.impl.api.index.sampling.IndexSamplingMode;
import org.neo4j.kernel.impl.api.index.stats.IndexStatisticsStore;
import org.neo4j.kernel.impl.index.schema.CapableIndexDescriptor;
import org.neo4j.kernel.impl.index.schema.IndexDescriptor;
import org.neo4j.kernel.impl.index.schema.NodeIdsIndexReaderQueryAnswer;
import org.neo4j.kernel.impl.index.schema.StoreIndexDescriptor;
import org.neo4j.kernel.impl.scheduler.JobSchedulerFactory;
import org.neo4j.kernel.impl.transaction.state.DefaultIndexProviderMap;
import org.neo4j.kernel.lifecycle.LifecycleException;
import org.neo4j.logging.AssertableLogProvider;
import org.neo4j.logging.AssertableLogProvider.LogMatcherBuilder;
import org.neo4j.register.Register.DoubleLongRegister;
import org.neo4j.scheduler.JobScheduler;
import org.neo4j.storageengine.api.EntityUpdates;
import org.neo4j.storageengine.api.IndexEntryUpdate;
import org.neo4j.storageengine.api.NodePropertyAccessor;
import org.neo4j.storageengine.api.StorageIndexReference;
import org.neo4j.storageengine.migration.StoreMigrationParticipant;
import org.neo4j.test.Barrier;
import org.neo4j.test.DoubleLatch;
import org.neo4j.test.rule.LifeRule;
import org.neo4j.test.rule.SuppressOutput;
import org.neo4j.test.rule.VerboseTimeout;
import org.neo4j.values.storable.Values;

import static java.lang.String.format;
import static java.lang.System.currentTimeMillis;
import static java.util.Arrays.asList;
import static java.util.concurrent.TimeUnit.SECONDS;
import static org.hamcrest.CoreMatchers.containsString;
import static org.hamcrest.CoreMatchers.startsWith;
import static org.hamcrest.Matchers.equalTo;
import static org.hamcrest.Matchers.instanceOf;
import static org.junit.Assert.assertEquals;
import static org.junit.Assert.assertNotNull;
import static org.junit.Assert.assertThat;
import static org.junit.Assert.fail;
import static org.mockito.ArgumentMatchers.any;
import static org.mockito.ArgumentMatchers.anyBoolean;
import static org.mockito.ArgumentMatchers.anyLong;
import static org.mockito.ArgumentMatchers.eq;
import static org.mockito.ArgumentMatchers.isNull;
import static org.mockito.Mockito.RETURNS_MOCKS;
import static org.mockito.Mockito.doAnswer;
import static org.mockito.Mockito.doThrow;
import static org.mockito.Mockito.inOrder;
import static org.mockito.Mockito.mock;
import static org.mockito.Mockito.never;
import static org.mockito.Mockito.reset;
import static org.mockito.Mockito.spy;
import static org.mockito.Mockito.timeout;
import static org.mockito.Mockito.times;
import static org.mockito.Mockito.verify;
import static org.mockito.Mockito.verifyNoMoreInteractions;
import static org.mockito.Mockito.verifyZeroInteractions;
import static org.mockito.Mockito.when;
import static org.neo4j.configuration.GraphDatabaseSettings.SchemaIndex.NATIVE30;
import static org.neo4j.configuration.GraphDatabaseSettings.SchemaIndex.NATIVE_BTREE10;
import static org.neo4j.configuration.GraphDatabaseSettings.default_schema_provider;
import static org.neo4j.internal.helpers.collection.Iterators.asCollection;
import static org.neo4j.internal.helpers.collection.Iterators.asResourceIterator;
import static org.neo4j.internal.helpers.collection.Iterators.asSet;
import static org.neo4j.internal.helpers.collection.Iterators.iterator;
import static org.neo4j.internal.helpers.collection.Iterators.loop;
import static org.neo4j.internal.kernel.api.InternalIndexState.FAILED;
import static org.neo4j.internal.kernel.api.InternalIndexState.ONLINE;
import static org.neo4j.internal.kernel.api.InternalIndexState.POPULATING;
import static org.neo4j.internal.schema.SchemaDescriptor.forLabel;
import static org.neo4j.kernel.impl.api.index.IndexUpdateMode.RECOVERY;
import static org.neo4j.kernel.impl.api.index.TestIndexProviderDescriptor.PROVIDER_DESCRIPTOR;
import static org.neo4j.kernel.impl.api.index.sampling.IndexSamplingMode.TRIGGER_REBUILD_ALL;
import static org.neo4j.kernel.impl.index.schema.IndexDescriptorFactory.forSchema;
import static org.neo4j.kernel.impl.index.schema.IndexDescriptorFactory.uniqueForSchema;
import static org.neo4j.logging.AssertableLogProvider.inLog;
import static org.neo4j.register.Registers.newDoubleLongRegister;

public class IndexingServiceTest
{
    @Rule
    public final LifeRule life = new LifeRule();
    @Rule
    public ExpectedException expectedException = ExpectedException.none();
    @Rule
    public SuppressOutput suppressOutput = SuppressOutput.suppressAll();
    @Rule
    public VerboseTimeout timeoutThreadDumpRule = VerboseTimeout.builder().build();

    private static final LogMatcherBuilder logMatch = inLog( IndexingService.class );
    private static final IndexProviderDescriptor native30Descriptor = new IndexProviderDescriptor( NATIVE30.providerKey(), NATIVE30.providerVersion() );
    private static final IndexProviderDescriptor nativeBtree10Descriptor =
            new IndexProviderDescriptor( NATIVE_BTREE10.providerKey(), NATIVE_BTREE10.providerVersion() );
    private static final IndexProviderDescriptor fulltextDescriptor = new IndexProviderDescriptor( "fulltext", "1.0" );
    private final SchemaState schemaState = mock( SchemaState.class );
    private final int labelId = 7;
    private final int propertyKeyId = 15;
    private final int uniquePropertyKeyId = 15;
    private final IndexDescriptor index = forSchema( forLabel( labelId, propertyKeyId ), PROVIDER_DESCRIPTOR );
    private final IndexDescriptor uniqueIndex = uniqueForSchema( forLabel( labelId, uniquePropertyKeyId ), PROVIDER_DESCRIPTOR );
    private final IndexPopulator populator = mock( IndexPopulator.class );
    private final IndexUpdater updater = mock( IndexUpdater.class );
    private final IndexProvider indexProvider = mock( IndexProvider.class );
    private final IndexAccessor accessor = mock( IndexAccessor.class, RETURNS_MOCKS );
    private final IndexStoreView storeView  = mock( IndexStoreView.class );
    private final NodePropertyAccessor propertyAccessor = mock( NodePropertyAccessor.class );
    private final InMemoryNameLookup nameLookup = new InMemoryNameLookup();
    private final AssertableLogProvider internalLogProvider = new AssertableLogProvider();
    private final AssertableLogProvider userLogProvider = new AssertableLogProvider();
    private final IndexStatisticsStore indexStatisticsStore = mock( IndexStatisticsStore.class );

    @Before
    public void setUp()
    {
        when( populator.sampleResult() ).thenReturn( new IndexSample() );
        when( indexStatisticsStore.indexSample( anyLong(), any( DoubleLongRegister.class ) ) )
                .thenAnswer( invocation -> invocation.getArgument( 1 ) );
        when( indexStatisticsStore.indexUpdatesAndSize( anyLong(), any( DoubleLongRegister.class ) ) )
                .thenAnswer( invocation -> invocation.getArgument( 1 ) );
        when( storeView.newPropertyAccessor() ).thenReturn( propertyAccessor );
        when( indexProvider.getCapability( any() ) ).thenReturn( IndexCapability.NO_CAPABILITY );
    }

    @Test
    public void noMessagesWhenThereIsNoIndexes() throws Throwable
    {
        IndexMapReference indexMapReference = new IndexMapReference();
        IndexingService indexingService = createIndexServiceWithCustomIndexMap( indexMapReference );
        indexingService.start();

        internalLogProvider.assertNoLoggingOccurred();
    }

    @Test
    public void shouldBringIndexOnlineAndFlipOverToIndexAccessor() throws Exception
    {
        // given
        when( accessor.newUpdater( any( IndexUpdateMode.class ) ) ).thenReturn(updater);

        IndexingService indexingService = newIndexingServiceWithMockedDependencies( populator, accessor, withData() );

        life.start();

        // when
        indexingService.createIndexes( index.withId( 0 ) );
        IndexProxy proxy = indexingService.getIndexProxy( 0 );

        waitForIndexesToComeOnline( indexingService, 0 );
        verify( populator, timeout( 10000 ) ).close( true );

        try ( IndexUpdater updater = proxy.newUpdater( IndexUpdateMode.ONLINE ) )
        {
            updater.process( add( 10, "foo" ) );
        }

        // then
        assertEquals( InternalIndexState.ONLINE, proxy.getState() );
        InOrder order = inOrder( populator, accessor, updater);
        order.verify( populator ).create();
        order.verify( populator ).close( true );
        order.verify( accessor ).newUpdater( IndexUpdateMode.ONLINE_IDEMPOTENT );
        order.verify( updater ).process( add( 10, "foo" ) );
        order.verify( updater ).close();
    }

    @Test
    public void indexCreationShouldBeIdempotent() throws Exception
    {
        // given
        when( accessor.newUpdater( any( IndexUpdateMode.class ) ) ).thenReturn( updater );

        IndexingService indexingService = newIndexingServiceWithMockedDependencies( populator, accessor, withData() );

        life.start();

        // when
        indexingService.createIndexes( index.withId( 0 ) );
        indexingService.createIndexes( index.withId( 0 ) );

        // We are asserting that the second call to createIndex does not throw an exception.
        waitForIndexesToComeOnline( indexingService, 0 );
    }

    @SuppressWarnings( "unchecked" )
    @Test
    public void shouldDeliverUpdatesThatOccurDuringPopulationToPopulator() throws Exception
    {
        // given
        when( populator.newPopulatingUpdater( propertyAccessor ) ).thenReturn( updater );

        CountDownLatch populationLatch = new CountDownLatch( 1 );

        Barrier.Control populationStartBarrier = new Barrier.Control();
        IndexingService.Monitor monitor = new IndexingService.MonitorAdapter()
        {
            @Override
            public void indexPopulationScanStarting()
            {
                populationStartBarrier.reached();
            }

            @Override
            public void indexPopulationScanComplete()
            {
                try
                {
                    populationLatch.await();
                }
                catch ( InterruptedException e )
                {
                    Thread.currentThread().interrupt();
                    throw new RuntimeException( "Index population monitor was interrupted", e );
                }
            }
        };
        IndexingService indexingService =
                newIndexingServiceWithMockedDependencies( populator, accessor, withData( addNodeUpdate( 1, "value1" ) ), monitor );

        life.start();

        // when

        indexingService.createIndexes( index.withId( 0 ) );
        IndexProxy proxy = indexingService.getIndexProxy( 0 );
        assertEquals( InternalIndexState.POPULATING, proxy.getState() );
        populationStartBarrier.await();
        populationStartBarrier.release();

        IndexEntryUpdate<?> value2 = add( 2, "value2" );
        try ( IndexUpdater updater = proxy.newUpdater( IndexUpdateMode.ONLINE ) )
        {
            updater.process( value2 );
        }

        populationLatch.countDown();

        waitForIndexesToComeOnline( indexingService, 0 );
        verify( populator ).close( true );

        // then
        assertEquals( InternalIndexState.ONLINE, proxy.getState() );
        InOrder order = inOrder( populator, accessor, updater);
        order.verify( populator ).create();
        order.verify( populator ).includeSample( add( 1, "value1" ) );
        order.verify( populator, times( 1 ) ).add( any( Collection.class ) );
        order.verify( populator ).scanCompleted( any( PhaseTracker.class ) );
        order.verify( populator, times( 2 ) ).add( any( Collection.class ) );
        order.verify( populator ).newPopulatingUpdater( propertyAccessor );
        order.verify( updater ).close();
        order.verify( populator ).sampleResult();
        order.verify( populator ).close( true );
        verifyNoMoreInteractions( updater );
        verifyNoMoreInteractions( populator );

        verifyZeroInteractions( accessor );
    }

    @Test
    public void shouldStillReportInternalIndexStateAsPopulatingWhenConstraintIndexIsDonePopulating() throws Exception
    {
        // given
        when( accessor.newUpdater( any( IndexUpdateMode.class ) ) ).thenReturn( updater );
        IndexReader indexReader = mock( IndexReader.class );
        when( accessor.newReader() ).thenReturn( indexReader );
        doAnswer( new NodeIdsIndexReaderQueryAnswer( index ) ).when( indexReader ).query( any(), any(), any(), anyBoolean(), any() );

        IndexingService indexingService = newIndexingServiceWithMockedDependencies( populator, accessor, withData() );

        life.start();

        // when
        indexingService.createIndexes( constraintIndexRule( 0, labelId, propertyKeyId, PROVIDER_DESCRIPTOR ) );
        IndexProxy proxy = indexingService.getIndexProxy( 0 );

        // don't wait for index to come ONLINE here since we're testing that it doesn't
        verify( populator, timeout( 20000 ) ).close( true );

        try ( IndexUpdater updater = proxy.newUpdater( IndexUpdateMode.ONLINE ) )
        {
            updater.process( add( 10, "foo" ) );
        }

        // then
        assertEquals( InternalIndexState.POPULATING, proxy.getState() );
        InOrder order = inOrder( populator, accessor, updater );
        order.verify( populator ).create();
        order.verify( populator ).close( true );
        order.verify( accessor ).newUpdater( IndexUpdateMode.ONLINE );
        order.verify( updater ).process( add( 10, "foo" ) );
        order.verify( updater ).close();
    }

    @Test
    public void shouldBringConstraintIndexOnlineWhenExplicitlyToldTo() throws Exception
    {
        // given
        IndexingService indexingService = newIndexingServiceWithMockedDependencies( populator, accessor, withData() );

        life.start();

        // when
        StoreIndexDescriptor rule = constraintIndexRule( 0, labelId, propertyKeyId, PROVIDER_DESCRIPTOR );
        indexingService.createIndexes( rule );
        IndexProxy proxy = indexingService.getIndexProxy( 0 );

        indexingService.activateIndex( rule );

        // then
        assertEquals( ONLINE, proxy.getState() );
        InOrder order = inOrder( populator, accessor );
        order.verify( populator ).create();
        order.verify( populator ).close( true );
    }

    @Test
    public void shouldLogIndexStateOnInit() throws Exception
    {
        // given
        IndexProvider provider = mockIndexProviderWithAccessor( PROVIDER_DESCRIPTOR );
        Config config = Config.defaults( default_schema_provider, PROVIDER_DESCRIPTOR.name() );
        IndexProviderMap providerMap = life.add( new DefaultIndexProviderMap( buildIndexDependencies( provider ), config ) );

        StoreIndexDescriptor onlineIndex     = storeIndex( 1, 1, 1, PROVIDER_DESCRIPTOR );
        StoreIndexDescriptor populatingIndex = storeIndex( 2, 1, 2, PROVIDER_DESCRIPTOR );
        StoreIndexDescriptor failedIndex     = storeIndex( 3, 2, 2, PROVIDER_DESCRIPTOR );

        life.add( IndexingServiceFactory.createIndexingService( config, mock( JobScheduler.class ), providerMap,
                mock( IndexStoreView.class ), nameLookup, asList( onlineIndex, populatingIndex, failedIndex ),
                internalLogProvider, userLogProvider, IndexingService.NO_MONITOR, schemaState, indexStatisticsStore ) );

        when( provider.getInitialState( onlineIndex ) )
                .thenReturn( ONLINE );
        when( provider.getInitialState( populatingIndex ) )
                .thenReturn( InternalIndexState.POPULATING );
        when( provider.getInitialState( failedIndex ) )
                .thenReturn( InternalIndexState.FAILED );

        nameLookup.label( 1, "LabelOne" );
        nameLookup.label( 2, "LabelTwo" );
        nameLookup.property( 1, "propertyOne" );
        nameLookup.property( 2, "propertyTwo" );

        // when
        life.init();

        // then
        internalLogProvider.assertAtLeastOnce(
                logMatch.debug( "IndexingService.init: index 1 on :LabelOne(propertyOne) is ONLINE" ),
                logMatch.debug( "IndexingService.init: index 2 on :LabelOne(propertyTwo) is POPULATING" ),
                logMatch.debug( "IndexingService.init: index 3 on :LabelTwo(propertyTwo) is FAILED" )
        );
    }

    @Test
    public void shouldLogIndexStateOnStart() throws Throwable
    {
        // given
        IndexProvider provider = mockIndexProviderWithAccessor( PROVIDER_DESCRIPTOR );
        Config config = Config.defaults( default_schema_provider, PROVIDER_DESCRIPTOR.name() );
        DefaultIndexProviderMap providerMap = new DefaultIndexProviderMap( buildIndexDependencies( provider ), config );
        providerMap.init();

        StoreIndexDescriptor onlineIndex     = storeIndex( 1, 1, 1, PROVIDER_DESCRIPTOR );
        StoreIndexDescriptor populatingIndex = storeIndex( 2, 1, 2, PROVIDER_DESCRIPTOR );
        StoreIndexDescriptor failedIndex     = storeIndex( 3, 2, 2, PROVIDER_DESCRIPTOR );

        IndexingService indexingService = IndexingServiceFactory.createIndexingService( config,
                mock( JobScheduler.class ), providerMap, storeView, nameLookup,
                asList( onlineIndex, populatingIndex, failedIndex ), internalLogProvider, userLogProvider, IndexingService.NO_MONITOR,
                schemaState, indexStatisticsStore );

        when( provider.getInitialState( onlineIndex ) ).thenReturn( ONLINE );
        when( provider.getInitialState( populatingIndex ) ).thenReturn( InternalIndexState.POPULATING );
        when( provider.getInitialState( failedIndex ) ).thenReturn( InternalIndexState.FAILED );
        when( provider.getCapability( any() ) ).thenReturn( IndexCapability.NO_CAPABILITY );

        indexingService.init();

        nameLookup.label( 1, "LabelOne" );
        nameLookup.label( 2, "LabelTwo" );
        nameLookup.property( 1, "propertyOne" );
        nameLookup.property( 2, "propertyTwo" );
        when( indexStatisticsStore.indexSample( anyLong(), any( DoubleLongRegister.class ) ) ).thenReturn( newDoubleLongRegister( 32L, 32L ) );

        internalLogProvider.clear();

        // when
        indexingService.start();

        // then
        verify( provider ).getPopulationFailure( failedIndex );
        internalLogProvider.assertAtLeastOnce(
                logMatch.debug( "IndexingService.start: index 1 on :LabelOne(propertyOne) is ONLINE" ),
                logMatch.debug( "IndexingService.start: index 2 on :LabelOne(propertyTwo) is POPULATING" ),
                logMatch.debug( "IndexingService.start: index 3 on :LabelTwo(propertyTwo) is FAILED" )
        );
    }

    @Test
    public void shouldNotLogWhenNoDeprecatedIndexesOnInit() throws IOException
    {
        // given
        StoreIndexDescriptor nativeBtree10Index  = storeIndex( 5, 1, 5, nativeBtree10Descriptor );
        StoreIndexDescriptor fulltextIndex  = storeIndex( 6, 1, 6, fulltextDescriptor );

        IndexProvider native30Provider = mockIndexProviderWithAccessor( native30Descriptor );
        IndexProvider nativeBtree10Provider = mockIndexProviderWithAccessor( nativeBtree10Descriptor );
        IndexProvider fulltextProvider = mockIndexProviderWithAccessor( fulltextDescriptor );

        when( nativeBtree10Provider.getInitialState( nativeBtree10Index ) ).thenReturn( ONLINE );
        when( fulltextProvider.getInitialState( fulltextIndex ) ).thenReturn( ONLINE );

        Config config = Config.defaults( default_schema_provider, nativeBtree10Descriptor.name() );
        DependencyResolver dependencies =
                buildIndexDependencies( native30Provider, nativeBtree10Provider );
        DefaultIndexProviderMap providerMap = new DefaultIndexProviderMap( dependencies, config );
        providerMap.init();

        IndexingService indexingService = IndexingServiceFactory.createIndexingService( config,
                mock( JobScheduler.class ), providerMap, storeView, nameLookup,
                Collections.singletonList( nativeBtree10Index ),internalLogProvider, userLogProvider, IndexingService.NO_MONITOR,
                schemaState, indexStatisticsStore );

        // when
        indexingService.init();

        // then
        onBothLogProviders(
                logProvider -> logProvider.rawMessageMatcher().assertNotContains( "IndexingService.init: Deprecated index providers in use:" ) );
        onBothLogProviders( logProvider -> internalLogProvider.rawMessageMatcher().assertNotContains( nativeBtree10Descriptor.name() ) );
        onBothLogProviders( logProvider -> internalLogProvider.rawMessageMatcher().assertNotContains( fulltextDescriptor.name() ) );
    }

    @Test
    public void shouldNotLogWhenNoDeprecatedIndexesOnStart() throws Throwable
    {
        // given
        StoreIndexDescriptor nativeBtree10Index  = storeIndex( 5, 1, 5, nativeBtree10Descriptor );
        StoreIndexDescriptor fulltextIndex  = storeIndex( 6, 1, 6, fulltextDescriptor );

        IndexProvider native30Provider = mockIndexProviderWithAccessor( native30Descriptor );
        IndexProvider nativeBtree10Provider = mockIndexProviderWithAccessor( nativeBtree10Descriptor );
        IndexProvider fulltextProvider = mockIndexProviderWithAccessor( fulltextDescriptor );

        when( nativeBtree10Provider.getInitialState( nativeBtree10Index ) ).thenReturn( ONLINE );
        when( fulltextProvider.getInitialState( fulltextIndex ) ).thenReturn( ONLINE );

        Config config = Config.defaults( default_schema_provider, nativeBtree10Descriptor.name() );
        DependencyResolver dependencies =
                buildIndexDependencies( native30Provider, nativeBtree10Provider, fulltextProvider );
        DefaultIndexProviderMap providerMap = new DefaultIndexProviderMap( dependencies, config );
        providerMap.init();

        IndexingService indexingService = IndexingServiceFactory.createIndexingService( config,
                mock( JobScheduler.class ), providerMap, storeView, nameLookup,
                Collections.singletonList( nativeBtree10Index ), internalLogProvider, userLogProvider, IndexingService.NO_MONITOR,
                schemaState, indexStatisticsStore );

        // when
        indexingService.init();
        internalLogProvider.clear();
        indexingService.start();

        // then
        AssertableLogProvider.MessageMatcher messageMatcher = internalLogProvider.rawMessageMatcher();
        onBothLogProviders( logProvider -> messageMatcher.assertNotContains( "IndexingService.start: Deprecated index providers in use:" ) );
        onBothLogProviders( logProvider -> messageMatcher.assertNotContains( nativeBtree10Descriptor.name() ) );
        onBothLogProviders( logProvider -> messageMatcher.assertNotContains( fulltextDescriptor.name() ) );
    }

    @Test
<<<<<<< HEAD
=======
    public void shouldLogDeprecatedIndexesOnStart() throws IOException
    {
        // given
        StoreIndexDescriptor lucene10Index       = storeIndex( 1, 1, 1, lucene10Descriptor );
        StoreIndexDescriptor native10Index       = storeIndex( 2, 1, 2, native10Descriptor );
        StoreIndexDescriptor native20Index1      = storeIndex( 3, 1, 3, native20Descriptor );
        StoreIndexDescriptor native20Index2      = storeIndex( 4, 1, 4, native20Descriptor );
        StoreIndexDescriptor nativeBtree10Index  = storeIndex( 5, 1, 5, nativeBtree10Descriptor );
        StoreIndexDescriptor fulltextIndex  = storeIndex( 6, 1, 6, fulltextDescriptor );

        IndexProvider lucene10Provider = mockIndexProviderWithAccessor( lucene10Descriptor );
        IndexProvider native10Provider = mockIndexProviderWithAccessor( native10Descriptor );
        IndexProvider native20Provider = mockIndexProviderWithAccessor( native20Descriptor );
        IndexProvider nativeBtree10Provider = mockIndexProviderWithAccessor( nativeBtree10Descriptor );
        IndexProvider fulltextProvider = mockIndexProviderWithAccessor( fulltextDescriptor );

        when( lucene10Provider.getInitialState( lucene10Index ) ).thenReturn( ONLINE );
        when( native10Provider.getInitialState( native10Index ) ).thenReturn( ONLINE );
        when( native20Provider.getInitialState( native20Index1 ) ).thenReturn( ONLINE );
        when( native20Provider.getInitialState( native20Index2 ) ).thenReturn( ONLINE );
        when( nativeBtree10Provider.getInitialState( nativeBtree10Index ) ).thenReturn( ONLINE );
        when( fulltextProvider.getInitialState( fulltextIndex ) ).thenReturn( ONLINE );

        Config config = Config.defaults( default_schema_provider, nativeBtree10Descriptor.name() );
        DependencyResolver dependencies = buildIndexDependencies( lucene10Provider, native10Provider, native20Provider, nativeBtree10Provider );
        DefaultIndexProviderMap providerMap = new DefaultIndexProviderMap( dependencies, config );
        providerMap.init();
        TokenNameLookup mockLookup = mock( TokenNameLookup.class );

        IndexingService indexingService = IndexingServiceFactory.createIndexingService( config,
                mock( JobScheduler.class ), providerMap, storeView, mockLookup,
                asList( lucene10Index, native10Index, native20Index1, native20Index2, nativeBtree10Index ), internalLogProvider, userLogProvider,
                IndexingService.NO_MONITOR, schemaState );

        // when
        indexingService.init();
        userLogProvider.clear();
        indexingService.start();

        // then
        userLogProvider.rawMessageMatcher().assertContainsSingle(
                Matchers.allOf(
                        Matchers.containsString( "Deprecated index providers in use:" ),
                        Matchers.containsString( lucene10Descriptor.name() + " (1 index)" ),
                        Matchers.containsString( native10Descriptor.name() + " (1 index)" ),
                        Matchers.containsString( native20Descriptor.name() + " (2 indexes)" ),
                        Matchers.containsString( "Use procedure 'db.indexes()' to see what indexes use which index provider." )
                )
        );
        onBothLogProviders( logProvider -> internalLogProvider.rawMessageMatcher().assertNotContains( nativeBtree10Descriptor.name() ) );
        onBothLogProviders( logProvider -> internalLogProvider.rawMessageMatcher().assertNotContains( fulltextDescriptor.name() ) );
        userLogProvider.print( System.out );
    }

    @Test
>>>>>>> cc1256e5
    public void shouldFailToStartIfMissingIndexProvider() throws Exception
    {
        // GIVEN an indexing service that has a schema index provider X
        String otherProviderKey = "something-completely-different";
        IndexProviderDescriptor otherDescriptor = new IndexProviderDescriptor(
                otherProviderKey, "no-version" );
        StoreIndexDescriptor rule = storeIndex( 1, 2, 3, otherDescriptor );
        newIndexingServiceWithMockedDependencies(
                mock( IndexPopulator.class ), mock( IndexAccessor.class ),
                new DataUpdates(), rule );

        // WHEN trying to start up and initialize it with an index from provider Y
        try
        {
            life.init();
            fail( "initIndexes with mismatching index provider should fail" );
        }
        catch ( LifecycleException e )
        {   // THEN starting up should fail
            assertThat( e.getCause().getMessage(), containsString( PROVIDER_DESCRIPTOR.name() ) );
            assertThat( e.getCause().getMessage(), containsString( otherProviderKey ) );
        }
    }

    @Test
    public void shouldSnapshotOnlineIndexes() throws Exception
    {
        // GIVEN
        int indexId = 1;
        int indexId2 = 2;
        StoreIndexDescriptor rule1 = storeIndex( indexId, 2, 3, PROVIDER_DESCRIPTOR );
        StoreIndexDescriptor rule2 = storeIndex( indexId2, 4, 5, PROVIDER_DESCRIPTOR );

        IndexAccessor indexAccessor = mock( IndexAccessor.class );
        IndexingService indexing = newIndexingServiceWithMockedDependencies(
                mock( IndexPopulator.class ), indexAccessor,
                new DataUpdates( ), rule1, rule2 );
        File theFile = new File( "Blah" );

        when( indexAccessor.snapshotFiles()).thenAnswer( newResourceIterator( theFile ) );
        when( indexProvider.getInitialState( rule1 ) ).thenReturn( ONLINE );
        when( indexProvider.getInitialState( rule2 ) ).thenReturn( ONLINE );
        when( indexStatisticsStore.indexSample( anyLong(), any( DoubleLongRegister.class ) ) )
                .thenReturn( newDoubleLongRegister( 32L, 32L ) );

        life.start();

        // WHEN
        ResourceIterator<File> files = indexing.snapshotIndexFiles();

        // THEN
        // We get a snapshot per online index
        assertThat( asCollection( files ), equalTo( asCollection( iterator( theFile, theFile ) ) ) );
    }

    @Test
    public void shouldNotSnapshotPopulatingIndexes() throws Exception
    {
        // GIVEN
        CountDownLatch populatorLatch = new CountDownLatch( 1 );
        IndexAccessor indexAccessor = mock(IndexAccessor.class);
        int indexId = 1;
        int indexId2 = 2;
        StoreIndexDescriptor rule1 = storeIndex( indexId, 2, 3, PROVIDER_DESCRIPTOR );
        StoreIndexDescriptor rule2 = storeIndex( indexId2, 4, 5, PROVIDER_DESCRIPTOR );
        IndexingService indexing = newIndexingServiceWithMockedDependencies(
                populator, indexAccessor,
                new DataUpdates(), rule1, rule2 );
        File theFile = new File( "Blah" );

        doAnswer( waitForLatch( populatorLatch ) ).when( populator ).create();
        when( indexAccessor.snapshotFiles() ).thenAnswer( newResourceIterator( theFile ) );
        when( indexProvider.getInitialState( rule1 ) ).thenReturn( POPULATING );
        when( indexProvider.getInitialState( rule2 ) ).thenReturn( ONLINE );
        when( indexStatisticsStore.indexSample( anyLong(), any( DoubleLongRegister.class ) ) ).thenReturn( newDoubleLongRegister( 32L, 32L ) );
        life.start();

        // WHEN
        ResourceIterator<File> files = indexing.snapshotIndexFiles();
        populatorLatch.countDown(); // only now, after the snapshot, is the population job allowed to finish
        waitForIndexesToComeOnline( indexing, indexId, indexId2 );

        // THEN
        // We get a snapshot from the online index, but no snapshot from the populating one
        assertThat( asCollection( files ), equalTo( asCollection( iterator( theFile ) ) ) );
    }

    @Test
    public void shouldIgnoreActivateCallDuringRecovery() throws Exception
    {
        // given
        IndexingService indexingService = newIndexingServiceWithMockedDependencies( populator, accessor, withData() );
        StoreIndexDescriptor index = new IndexDescriptor( SchemaDescriptor.forLabel( 0, 0 ),
                false, Optional.empty(), PROVIDER_DESCRIPTOR ).withId( 0 );

        // when
        indexingService.activateIndex( index );

        // then no exception should be thrown.
    }

    @Test
    public void shouldLogTriggerSamplingOnAllIndexes() throws Exception
    {
        // given
        IndexingService indexingService = newIndexingServiceWithMockedDependencies( populator, accessor, withData() );
        IndexSamplingMode mode = TRIGGER_REBUILD_ALL;

        // when
        indexingService.triggerIndexSampling( mode );

        // then
        internalLogProvider.assertAtLeastOnce(
                logMatch.info( "Manual trigger for sampling all indexes [" + mode + "]" )
        );
    }

    @Test
    public void shouldLogTriggerSamplingOnAnIndexes() throws Exception
    {
        // given
        long indexId = 0;
        IndexSamplingMode mode = TRIGGER_REBUILD_ALL;
        IndexDescriptor descriptor = forSchema( forLabel( 0, 1 ), PROVIDER_DESCRIPTOR );
        IndexingService indexingService = newIndexingServiceWithMockedDependencies( populator, accessor, withData(),
                                                                                    descriptor.withId( indexId ) );
        life.init();
        life.start();

        // when
        indexingService.triggerIndexSampling( descriptor.schema() , mode );

        // then
        String userDescription = descriptor.schema().userDescription( nameLookup );
        internalLogProvider.assertAtLeastOnce(
                logMatch.info( "Manual trigger for sampling index " + userDescription + " [" + mode + "]" )
        );
    }

    @Test
    public void applicationOfIndexUpdatesShouldThrowIfServiceIsShutdown() throws IOException, KernelException
    {
        // Given
        IndexingService indexingService = newIndexingServiceWithMockedDependencies( populator, accessor, withData() );
        life.start();
        life.shutdown();

        try
        {
            // When
            indexingService.applyUpdates( asSet( add( 1, "foo" ) ) );
            fail( "Should have thrown " + IllegalStateException.class.getSimpleName() );
        }
        catch ( IllegalStateException e )
        {
            // Then
            assertThat( e.getMessage(), startsWith( "Can't apply index updates" ) );
        }
    }

    @Test
    public void applicationOfUpdatesShouldFlush() throws Exception
    {
        // Given
        when( accessor.newUpdater( any( IndexUpdateMode.class ) ) ).thenReturn( updater );
        IndexingService indexing = newIndexingServiceWithMockedDependencies( populator, accessor, withData() );
        life.start();

        indexing.createIndexes( index.withId( 0 ) );
        waitForIndexesToComeOnline( indexing, 0 );
        verify( populator, timeout( 10000 ) ).close( true );

        // When
        indexing.applyUpdates( asList( add( 1, "foo" ), add( 2, "bar" ) ) );

        // Then
        InOrder inOrder = inOrder( updater );
        inOrder.verify( updater ).process( add( 1, "foo" ) );
        inOrder.verify( updater ).process( add( 2, "bar" ) );
        inOrder.verify( updater ).close();
        inOrder.verifyNoMoreInteractions();
    }

    @Test
    public void closingOfValidatedUpdatesShouldCloseUpdaters() throws Exception
    {
        // Given
        long indexId1 = 1;
        long indexId2 = 2;

        int labelId1 = 24;
        int labelId2 = 42;

        StoreIndexDescriptor index1 = storeIndex( indexId1, labelId1, propertyKeyId, PROVIDER_DESCRIPTOR );
        StoreIndexDescriptor index2 = storeIndex( indexId2, labelId2, propertyKeyId, PROVIDER_DESCRIPTOR );

        IndexingService indexing = newIndexingServiceWithMockedDependencies( populator, accessor, withData() );

        IndexAccessor accessor1 = mock( IndexAccessor.class );
        IndexUpdater updater1 = mock( IndexUpdater.class );
        when( accessor1.newUpdater( any( IndexUpdateMode.class ) ) ).thenReturn( updater1 );

        IndexAccessor accessor2 = mock( IndexAccessor.class );
        IndexUpdater updater2 = mock( IndexUpdater.class );
        when( accessor2.newUpdater( any( IndexUpdateMode.class ) ) ).thenReturn( updater2 );

        when( indexProvider.getOnlineAccessor( eq( index1 ), any( IndexSamplingConfig.class ) ) ).thenReturn( accessor1 );
        when( indexProvider.getOnlineAccessor( eq( index2 ), any( IndexSamplingConfig.class ) ) ).thenReturn( accessor2 );

        life.start();

        indexing.createIndexes( index1 );
        indexing.createIndexes( index2 );

        waitForIndexesToComeOnline( indexing, indexId1, indexId2 );

        verify( populator, timeout( 10000 ).times( 2 ) ).close( true );

        // When
        indexing.applyUpdates( asList(
                add( 1, "foo", labelId1 ),
                add( 2, "bar", labelId2 ) ) );

        // Then
        verify( updater1 ).close();
        verify( updater2 ).close();
    }

    private void waitForIndexesToComeOnline( IndexingService indexing, long... indexRuleIds )
            throws IndexNotFoundKernelException
    {
        waitForIndexesToGetIntoState( indexing, ONLINE, indexRuleIds );
    }

    private void waitForIndexesToGetIntoState( IndexingService indexing, InternalIndexState state,
            long... indexRuleIds )
            throws IndexNotFoundKernelException
    {
        long end = currentTimeMillis() + SECONDS.toMillis( 30 );
        while ( !allInState( indexing, state, indexRuleIds ) )
        {
            if ( currentTimeMillis() > end )
            {
                fail( "Indexes couldn't come online" );
            }
        }
    }

    private boolean allInState( IndexingService indexing, InternalIndexState state,
            long[] indexRuleIds ) throws IndexNotFoundKernelException
    {
        for ( long indexRuleId : indexRuleIds )
        {
            if ( indexing.getIndexProxy( indexRuleId ).getState() != state )
            {
                return false;
            }
        }
        return true;
    }

    private Iterable<IndexEntryUpdate<SchemaDescriptor>> nodeIdsAsIndexUpdates( long... nodeIds )
    {
        return () ->
        {
            List<IndexEntryUpdate<SchemaDescriptor>> updates = new ArrayList<>();
            for ( long nodeId : nodeIds )
            {
                updates.add( IndexEntryUpdate.add( nodeId, index.schema(), Values.of( 1 ) ) );
            }
            return updates.iterator();
        };
    }

    /*
     * See comments in IndexingService#createIndex
     */
    @Test
    public void shouldNotLoseIndexDescriptorDueToOtherSimilarIndexDuringRecovery() throws Exception
    {
        // GIVEN
        long nodeId = 0;
        long indexId = 1;
        long otherIndexId = 2;
        EntityUpdates update = addNodeUpdate( nodeId, "value" );
        DoubleLongRegister register = mock( DoubleLongRegister.class );
        when( register.readSecond() ).thenReturn( 42L );
        when( indexStatisticsStore.indexSample( anyLong(), any( DoubleLongRegister.class ) ) )
                .thenReturn( register );
        // For some reason the usual accessor returned null from newUpdater, even when told to return the updater
        // so spying on a real object instead.
        IndexAccessor accessor = spy( new TrackingIndexAccessor() );
        StoreIndexDescriptor storeIndex = index.withId( indexId );
        IndexingService indexing = newIndexingServiceWithMockedDependencies(
                populator, accessor, withData( update ), storeIndex
        );
        when( indexProvider.getInitialState( storeIndex ) ).thenReturn( ONLINE );
        life.init();

        // WHEN dropping another index, which happens to have the same label/property... while recovering
        StoreIndexDescriptor otherIndex = storeIndex.withId( otherIndexId );
        indexing.createIndexes( otherIndex );
        indexing.dropIndex( otherIndex );
        // and WHEN finally creating our index again (at a later point in recovery)
        indexing.createIndexes( storeIndex );
        reset( accessor );
        indexing.applyUpdates( nodeIdsAsIndexUpdates( nodeId ) );
        // and WHEN starting, i.e. completing recovery
        life.start();

        verify( accessor ).newUpdater( RECOVERY );
    }

    @Test
    public void shouldWaitForRecoveredUniquenessConstraintIndexesToBeFullyPopulated() throws Exception
    {
        // I.e. when a uniqueness constraint is created, but database crashes before that schema record
        // ends up in the store, so that next start have no choice but to rebuild it.

        // GIVEN
        final DoubleLatch latch = new DoubleLatch();
        ControlledIndexPopulator populator = new ControlledIndexPopulator( latch );
        final AtomicLong indexId = new AtomicLong( -1 );
        IndexingService.Monitor monitor = new IndexingService.MonitorAdapter()
        {
            @Override
            public void awaitingPopulationOfRecoveredIndex( StoreIndexDescriptor descriptor )
            {
                // When we see that we start to await the index to populate, notify the slow-as-heck
                // populator that it can actually go and complete its job.
                indexId.set( descriptor.getId() );
                latch.startAndWaitForAllToStart();
            }
        };
        // leaving out the IndexRule here will have the index being populated from scratch
        IndexingService indexing = newIndexingServiceWithMockedDependencies( populator, accessor,
                withData( addNodeUpdate( 0, "value", 1 ) ), monitor );

        // WHEN initializing, i.e. preparing for recovery
        life.init();
        // simulating an index being created as part of applying recovered transactions
        long fakeOwningConstraintRuleId = 1;
        indexing.createIndexes( constraintIndexRule( 2, labelId, propertyKeyId, PROVIDER_DESCRIPTOR,
                fakeOwningConstraintRuleId ) );
        // and then starting, i.e. considering recovery completed
        life.start();

        // THEN afterwards the index should be ONLINE
        assertEquals( 2, indexId.get() );
        assertEquals( ONLINE, indexing.getIndexProxy( indexId.get() ).getState() );
    }

    @Test
    public void shouldCreateMultipleIndexesInOneCall() throws Exception
    {
        // GIVEN
        IndexingService.Monitor monitor = IndexingService.NO_MONITOR;
        IndexingService indexing = newIndexingServiceWithMockedDependencies( populator, accessor,
                withData( addNodeUpdate( 0, "value", 1 ) ), monitor );
        life.start();

        // WHEN
        StoreIndexDescriptor indexRule1 = storeIndex( 0, 0, 0, PROVIDER_DESCRIPTOR );
        StoreIndexDescriptor indexRule2 = storeIndex( 1, 0, 1, PROVIDER_DESCRIPTOR );
        StoreIndexDescriptor indexRule3 = storeIndex( 2, 1, 0, PROVIDER_DESCRIPTOR );
        indexing.createIndexes( indexRule1, indexRule2, indexRule3 );

        // THEN
        verify( indexProvider ).getPopulator( eq( forSchema( forLabel( 0, 0 ), PROVIDER_DESCRIPTOR ).withId( 0 ) ),
                any( IndexSamplingConfig.class ) );
        verify( indexProvider ).getPopulator( eq( forSchema( forLabel( 0, 1 ), PROVIDER_DESCRIPTOR ).withId( 1 ) ),
                any( IndexSamplingConfig.class ) );
        verify( indexProvider ).getPopulator( eq( forSchema( forLabel( 1, 0 ), PROVIDER_DESCRIPTOR ).withId( 2 ) ),
                any( IndexSamplingConfig.class ) );

        waitForIndexesToComeOnline( indexing, 0, 1, 2 );
    }

    @Test
    public void shouldStoreIndexFailureWhenFailingToCreateOnlineAccessorAfterPopulating() throws Exception
    {
        // given
        long indexId = 1;
        IndexingService indexing = newIndexingServiceWithMockedDependencies( populator, accessor, withData() );

        IOException exception = new IOException( "Expected failure" );
        nameLookup.label( labelId, "TheLabel" );
        nameLookup.property( propertyKeyId, "propertyKey" );

        when( indexProvider.getOnlineAccessor( any( StoreIndexDescriptor.class ), any( IndexSamplingConfig.class ) ) )
                .thenThrow( exception );

        life.start();
        ArgumentCaptor<Boolean> closeArgs = ArgumentCaptor.forClass( Boolean.class );

        // when
        indexing.createIndexes( index.withId( indexId ) );
        waitForIndexesToGetIntoState( indexing, InternalIndexState.FAILED, indexId );
        verify( populator, timeout( 10000 ).times( 2 ) ).close( closeArgs.capture() );

        // then
        assertEquals( FAILED, indexing.getIndexProxy( 1 ).getState() );
        assertEquals( asList( true, false ), closeArgs.getAllValues() );
        assertThat( storedFailure(), containsString( format( "java.io.IOException: Expected failure%n\tat " ) ) );
        internalLogProvider.assertAtLeastOnce( inLog( IndexPopulationJob.class ).error( equalTo(
                "Failed to populate index: [:TheLabel(propertyKey) [provider: {key=quantum-dex, version=25.0}]]" ),
                causedBy( exception ) ) );
        internalLogProvider.assertNone( inLog( IndexPopulationJob.class ).info(
                "Index population completed. Index is now online: [%s]",
                ":TheLabel(propertyKey) [provider: {key=quantum-dex, version=25.0}]" ) );
    }

    @Test
    public void shouldStoreIndexFailureWhenFailingToCreateOnlineAccessorAfterRecoveringPopulatingIndex() throws Exception
    {
        // given
        long indexId = 1;
        StoreIndexDescriptor indexRule = index.withId( indexId );
        IndexingService indexing = newIndexingServiceWithMockedDependencies( populator, accessor, withData(), indexRule );

        IOException exception = new IOException( "Expected failure" );
        nameLookup.label( labelId, "TheLabel" );
        nameLookup.property( propertyKeyId, "propertyKey" );

        when( indexProvider.getInitialState( indexRule ) ).thenReturn( POPULATING );
        when( indexProvider.getOnlineAccessor( any( StoreIndexDescriptor.class ), any( IndexSamplingConfig.class ) ) )
                .thenThrow( exception );

        life.start();
        ArgumentCaptor<Boolean> closeArgs = ArgumentCaptor.forClass( Boolean.class );

        // when
        waitForIndexesToGetIntoState( indexing, InternalIndexState.FAILED, indexId );
        verify( populator, timeout( 10000 ).times( 2 ) ).close( closeArgs.capture() );

        // then
        assertEquals( FAILED, indexing.getIndexProxy( 1 ).getState() );
        assertEquals( asList( true, false ), closeArgs.getAllValues() );
        assertThat( storedFailure(), containsString( format( "java.io.IOException: Expected failure%n\tat " ) ) );
        internalLogProvider.assertAtLeastOnce( inLog( IndexPopulationJob.class ).error( equalTo(
                "Failed to populate index: [:TheLabel(propertyKey) [provider: {key=quantum-dex, version=25.0}]]" ),
                causedBy( exception ) ) );
        internalLogProvider.assertNone( inLog( IndexPopulationJob.class ).info(
                "Index population completed. Index is now online: [%s]",
                ":TheLabel(propertyKey) [provider: {key=quantum-dex, version=25.0}]" ) );
    }

    @Test( timeout = 60_000L )
    public void shouldReportCauseOfPopulationFailureIfPopulationFailsDuringRecovery() throws IOException, IndexNotFoundKernelException, InterruptedException
    {
        // given
        long indexId = 1;
        CapableIndexDescriptor indexRule = uniqueIndex.withId( indexId ).withoutCapabilities();
        Barrier.Control barrier = new Barrier.Control();
        CountDownLatch exceptionBarrier = new CountDownLatch( 1 );
        IndexingService indexing = newIndexingServiceWithMockedDependencies( populator, accessor, withData(), new IndexingService.MonitorAdapter()
        {
            @Override
            public void awaitingPopulationOfRecoveredIndex( StoreIndexDescriptor descriptor )
            {
                barrier.reached();
            }
        }, indexRule );
        when( indexProvider.getInitialState( indexRule ) ).thenReturn( POPULATING );

        life.init();
        ExecutorService executor = Executors.newSingleThreadExecutor();
        try
        {
            executor.submit( () -> {
                try
                {
                    life.start();
                }
                finally
                {
                    exceptionBarrier.countDown();
                }
            } );

            // Thread is just about to start checking index status. We flip to failed proxy to indicate population failure during recovery.
            barrier.await();
            // Wait for the index to come online, otherwise we'll race the failed flip below with its flip and sometimes the POPULATING -> ONLINE
            // flip will win and make the index NOT fail and therefor hanging this test awaiting on the exceptionBarrier below
            waitForIndexesToComeOnline( indexing, indexId );
            IndexProxy indexProxy = indexing.getIndexProxy( indexRule.schema() );
            assertThat( indexProxy, instanceOf( ContractCheckingIndexProxy.class ) );
            ContractCheckingIndexProxy contractCheckingIndexProxy = (ContractCheckingIndexProxy) indexProxy;
            IndexProxy delegate = contractCheckingIndexProxy.getDelegate();
            assertThat( delegate, instanceOf( FlippableIndexProxy.class ) );
            FlippableIndexProxy flippableIndexProxy = (FlippableIndexProxy) delegate;
            Exception expectedCause = new Exception( "index was failed on purpose" );
            IndexPopulationFailure indexFailure = IndexPopulationFailure.failure( expectedCause );
            flippableIndexProxy.flipTo( new FailedIndexProxy( indexRule, "string", mock( IndexPopulator.class ),
                    indexFailure, mock( IndexStatisticsStore.class ), internalLogProvider ) );
            barrier.release();
            exceptionBarrier.await();

            internalLogProvider.assertContainsMessageContaining( expectedCause.getMessage() );
            internalLogProvider.assertContainsMessageContaining( String.format( "Index %s entered %s state ", indexRule.toString(), FAILED ) );
        }
        finally
        {
            executor.shutdown();
        }
    }

    @Test
    public void shouldLogIndexStateOutliersOnInit() throws Exception
    {
        // given
        IndexProvider provider = mockIndexProviderWithAccessor( PROVIDER_DESCRIPTOR );
        Config config = Config.defaults( default_schema_provider, PROVIDER_DESCRIPTOR.name() );
        IndexProviderMap providerMap = life.add( new DefaultIndexProviderMap( buildIndexDependencies( provider ), config ) );

        List<StorageIndexReference> indexes = new ArrayList<>();
        int nextIndexId = 1;
        StoreIndexDescriptor populatingIndex = storeIndex( nextIndexId, nextIndexId++, 1, PROVIDER_DESCRIPTOR );
        when( provider.getInitialState( populatingIndex ) ).thenReturn( POPULATING );
        indexes.add( populatingIndex );
        StoreIndexDescriptor failedIndex = storeIndex( nextIndexId, nextIndexId++, 1, PROVIDER_DESCRIPTOR );
        when( provider.getInitialState( failedIndex ) ).thenReturn( FAILED );
        indexes.add( failedIndex );
        for ( int i = 0; i < 10; i++ )
        {
            StoreIndexDescriptor indexRule = storeIndex( nextIndexId, nextIndexId++, 1, PROVIDER_DESCRIPTOR );
            when( provider.getInitialState( indexRule ) ).thenReturn( ONLINE );
            indexes.add( indexRule );
        }
        for ( int i = 0; i < nextIndexId; i++ )
        {
            nameLookup.label( i, "Label" + i );
        }

        life.add( IndexingServiceFactory.createIndexingService( config, mock( JobScheduler.class ), providerMap,
                mock( IndexStoreView.class ), nameLookup, indexes, internalLogProvider, userLogProvider, IndexingService.NO_MONITOR,
                schemaState, indexStatisticsStore ) );

        nameLookup.property( 1, "prop" );

        // when
        life.init();

        // then
        internalLogProvider.assertAtLeastOnce(
                logMatch.info( "IndexingService.init: index 1 on :Label1(prop) is POPULATING" ),
                logMatch.info( "IndexingService.init: index 2 on :Label2(prop) is FAILED" ),
                logMatch.info( "IndexingService.init: indexes not specifically mentioned above are ONLINE" )
        );
        internalLogProvider.assertNone( logMatch.info( "IndexingService.init: index 3 on :Label3(prop) is ONLINE" ) );
    }

    @Test
    public void shouldLogIndexStateOutliersOnStart() throws Throwable
    {
        // given
        IndexProvider provider = mockIndexProviderWithAccessor( PROVIDER_DESCRIPTOR );
        Config config = Config.defaults( default_schema_provider, PROVIDER_DESCRIPTOR.name() );
        DefaultIndexProviderMap providerMap = new DefaultIndexProviderMap( buildIndexDependencies( provider ), config );
        providerMap.init();

        List<StorageIndexReference> indexes = new ArrayList<>();
        int nextIndexId = 1;
        StoreIndexDescriptor populatingIndex = storeIndex( nextIndexId, nextIndexId++, 1, PROVIDER_DESCRIPTOR );
        when( provider.getInitialState( populatingIndex ) ).thenReturn( POPULATING );
        indexes.add( populatingIndex );
        StoreIndexDescriptor failedIndex = storeIndex( nextIndexId, nextIndexId++, 1, PROVIDER_DESCRIPTOR );
        when( provider.getInitialState( failedIndex ) ).thenReturn( FAILED );
        when( provider.getCapability( any() ) ).thenReturn( IndexCapability.NO_CAPABILITY );
        indexes.add( failedIndex );
        for ( int i = 0; i < 10; i++ )
        {
            StoreIndexDescriptor indexRule = storeIndex( nextIndexId, nextIndexId++, 1, PROVIDER_DESCRIPTOR );
            when( provider.getInitialState( indexRule ) ).thenReturn( ONLINE );
            indexes.add( indexRule );
        }
        for ( int i = 0; i < nextIndexId; i++ )
        {
            nameLookup.label( i, "Label" + i );
        }

        IndexingService indexingService = IndexingServiceFactory.createIndexingService( config,
                mock( JobScheduler.class ), providerMap, storeView, nameLookup, indexes,
                internalLogProvider, userLogProvider, IndexingService.NO_MONITOR, schemaState, indexStatisticsStore );
        when( indexStatisticsStore.indexSample( anyLong(), any( DoubleLongRegister.class ) ) )
                .thenReturn( newDoubleLongRegister( 32L, 32L ) );
        nameLookup.property( 1, "prop" );

        // when
        indexingService.init();
        internalLogProvider.clear();
        indexingService.start();

        // then
        internalLogProvider.assertAtLeastOnce(
                logMatch.info( "IndexingService.start: index 1 on :Label1(prop) is POPULATING" ),
                logMatch.info( "IndexingService.start: index 2 on :Label2(prop) is FAILED" ),
                logMatch.info( "IndexingService.start: indexes not specifically mentioned above are ONLINE" )
        );
        internalLogProvider.assertNone( logMatch.info( "IndexingService.start: index 3 on :Label3(prop) is ONLINE" ) );
    }

    @Test
    public void flushAllIndexesWhileSomeOfThemDropped() throws IOException
    {
        IndexMapReference indexMapReference = new IndexMapReference();
        IndexProxy validIndex1 = createIndexProxyMock(1);
        IndexProxy validIndex2 = createIndexProxyMock(2);
        IndexProxy deletedIndexProxy = createIndexProxyMock(3);
        IndexProxy validIndex3 = createIndexProxyMock(4);
        IndexProxy validIndex4 = createIndexProxyMock(5);
        indexMapReference.modify( indexMap ->
        {
            indexMap.putIndexProxy( validIndex1 );
            indexMap.putIndexProxy( validIndex2 );
            indexMap.putIndexProxy( deletedIndexProxy );
            indexMap.putIndexProxy( validIndex3 );
            indexMap.putIndexProxy( validIndex4 );
            return indexMap;
        } );

        doAnswer( invocation ->
        {
            indexMapReference.modify( indexMap ->
            {
                indexMap.removeIndexProxy( 3 );
                return indexMap;
            } );
            throw new RuntimeException( "Index deleted." );
        } ).when( deletedIndexProxy ).force( any( IOLimiter.class ) );

        IndexingService indexingService = createIndexServiceWithCustomIndexMap( indexMapReference );

        indexingService.forceAll( IOLimiter.UNLIMITED );
        verify( validIndex1 ).force( IOLimiter.UNLIMITED );
        verify( validIndex2 ).force( IOLimiter.UNLIMITED );
        verify( validIndex3 ).force( IOLimiter.UNLIMITED );
        verify( validIndex4 ).force( IOLimiter.UNLIMITED );
    }

    @Test
    public void failForceAllWhenOneOfTheIndexesFailToForce() throws IOException
    {
        IndexMapReference indexMapReference = new IndexMapReference();
        IndexProxy strangeIndexProxy = createIndexProxyMock( 1 );
        doThrow( new UncheckedIOException( new IOException( "Can't force" ) ) ).when( strangeIndexProxy ).force( any( IOLimiter.class ) );
        indexMapReference.modify( indexMap ->
        {
            IndexProxy validIndex = createIndexProxyMock( 0 );
            indexMap.putIndexProxy( validIndex );
            indexMap.putIndexProxy( validIndex );
            indexMap.putIndexProxy( strangeIndexProxy );
            indexMap.putIndexProxy( validIndex );
            indexMap.putIndexProxy( validIndex );
            return indexMap;
        } );

        IndexingService indexingService = createIndexServiceWithCustomIndexMap( indexMapReference );

        expectedException.expectMessage( "Unable to force" );
        expectedException.expect( UnderlyingStorageException.class );
        indexingService.forceAll( IOLimiter.UNLIMITED );
    }

    @Test
    public void shouldRefreshIndexesOnStart() throws Exception
    {
        // given
        StoreIndexDescriptor rule = index.withId( 0 );
        newIndexingServiceWithMockedDependencies( populator, accessor, withData(), rule );

        IndexAccessor accessor = mock( IndexAccessor.class );
        IndexUpdater updater = mock( IndexUpdater.class );
        when( accessor.newUpdater( any( IndexUpdateMode.class ) ) ).thenReturn( updater );
        when( indexProvider.getOnlineAccessor( any( StoreIndexDescriptor.class ),
                any( IndexSamplingConfig.class ) ) ).thenReturn( accessor );

        life.init();

        verify( accessor, never() ).refresh();

        life.start();

        // Then
        verify( accessor ).refresh();
    }

    @Test
    public void shouldForgetDeferredIndexDropDuringRecoveryIfCreatedIndexWithSameRuleId() throws Exception
    {
        // given
        StoreIndexDescriptor rule = index.withId( 0 );
        IndexingService indexing = newIndexingServiceWithMockedDependencies( populator, accessor, withData(), rule );
        life.init();

        // when
        indexing.dropIndex( rule );
        indexing.createIndexes( rule );
        life.start();

        // then
        IndexProxy proxy = indexing.getIndexProxy( rule.getId() );
        assertNotNull( proxy );
        verify( accessor, never() ).drop();
    }

    private static IndexProxy createIndexProxyMock( long indexId )
    {
        IndexProxy proxy = mock( IndexProxy.class );
        CapableIndexDescriptor descriptor = storeIndex( indexId, 1, 2, PROVIDER_DESCRIPTOR ).withoutCapabilities();
        when( proxy.getDescriptor() ).thenReturn( descriptor );
        return proxy;
    }

    private static Matcher<? extends Throwable> causedBy( final Throwable exception )
    {
        return new TypeSafeMatcher<>()
        {
            @Override
            protected boolean matchesSafely( Throwable item )
            {
                while ( item != null )
                {
                    if ( item == exception )
                    {
                        return true;
                    }
                    item = item.getCause();
                }
                return false;
            }

            @Override
            public void describeTo( Description description )
            {
                description.appendText( "exception caused by " ).appendValue( exception );
            }
        };
    }

    private String storedFailure()
    {
        ArgumentCaptor<String> reason = ArgumentCaptor.forClass( String.class );
        verify( populator ).markAsFailed( reason.capture() );
        return reason.getValue();
    }

    private static class ControlledIndexPopulator extends IndexPopulator.Adapter
    {
        private final DoubleLatch latch;

        ControlledIndexPopulator( DoubleLatch latch )
        {
            this.latch = latch;
        }

        @Override
        public void add( Collection<? extends IndexEntryUpdate<?>> updates )
        {
            latch.waitForAllToStart();
        }

        @Override
        public void close( boolean populationCompletedSuccessfully )
        {
            latch.finish();
        }
    }

    private static Answer<Void> waitForLatch( final CountDownLatch latch )
    {
        return invocationOnMock ->
        {
            latch.await();
            return null;
        };
    }

    private static Answer<ResourceIterator<File>> newResourceIterator( final File theFile )
    {
        return invocationOnMock -> asResourceIterator(iterator( theFile ));
    }

    private EntityUpdates addNodeUpdate( long nodeId, Object propertyValue )
    {
        return addNodeUpdate( nodeId, propertyValue, labelId );
    }

    private EntityUpdates addNodeUpdate( long nodeId, Object propertyValue, int labelId )
    {
        return EntityUpdates.forEntity( nodeId, false ).withTokens( labelId )
                .added( index.schema().getPropertyId(), Values.of( propertyValue ) ).build();
    }

    private IndexEntryUpdate<SchemaDescriptor> add( long nodeId, Object propertyValue )
    {
        return IndexEntryUpdate.add( nodeId, index.schema(), Values.of( propertyValue ) );
    }

    private IndexEntryUpdate<SchemaDescriptor> add( long nodeId, Object propertyValue, int labelId )
    {
        LabelSchemaDescriptor schema = forLabel( labelId, index.schema().getPropertyId() );
        return IndexEntryUpdate.add( nodeId, schema, Values.of( propertyValue ) );
    }

    private IndexingService newIndexingServiceWithMockedDependencies( IndexPopulator populator,
                                                                      IndexAccessor accessor,
                                                                      DataUpdates data,
                                                                      StoreIndexDescriptor... rules ) throws IOException
    {
        return newIndexingServiceWithMockedDependencies( populator, accessor, data, IndexingService.NO_MONITOR, rules );
    }

    private IndexingService newIndexingServiceWithMockedDependencies( IndexPopulator populator,
                                                                      IndexAccessor accessor,
                                                                      DataUpdates data,
                                                                      IndexingService.Monitor monitor,
                                                                      StoreIndexDescriptor... rules ) throws IOException
    {
        when( indexProvider.getInitialState( any( StoreIndexDescriptor.class ) ) ).thenReturn( ONLINE );
        when( indexProvider.getProviderDescriptor() ).thenReturn( PROVIDER_DESCRIPTOR );
        when( indexProvider.getPopulator( any( StoreIndexDescriptor.class ), any( IndexSamplingConfig.class ) ) )
                .thenReturn( populator );
        data.getsProcessedByStoreScanFrom( storeView );
        when( indexProvider.getOnlineAccessor( any( StoreIndexDescriptor.class ), any( IndexSamplingConfig.class ) ) )
                .thenReturn( accessor );
        when( indexProvider.storeMigrationParticipant( any( FileSystemAbstraction.class ), any( PageCache.class ), any() ) )
                .thenReturn( StoreMigrationParticipant.NOT_PARTICIPATING );

        Config config = Config.defaults( GraphDatabaseSettings.multi_threaded_schema_index_population_enabled, "false" );
        config.augment( GraphDatabaseSettings.default_schema_provider, PROVIDER_DESCRIPTOR.name() );

        DefaultIndexProviderMap providerMap = life.add( new DefaultIndexProviderMap( buildIndexDependencies( indexProvider ), config ) );
        return life.add( IndexingServiceFactory.createIndexingService( config,
                        life.add( JobSchedulerFactory.createScheduler() ), providerMap,
                        storeView,
                        nameLookup,
                        loop( iterator( rules ) ),
                        internalLogProvider,
                        userLogProvider,
                        monitor,
                        schemaState,
                        indexStatisticsStore )
        );
    }

    private static DataUpdates withData( EntityUpdates... updates )
    {
        return new DataUpdates( updates );
    }

    private static class DataUpdates implements Answer<StoreScan<IndexPopulationFailedKernelException>>
    {
        private final EntityUpdates[] updates;

        DataUpdates()
        {
            this.updates = new EntityUpdates[0];
        }

        DataUpdates( EntityUpdates[] updates )
        {
            this.updates = updates;
        }

        @SuppressWarnings( "unchecked" )
        void getsProcessedByStoreScanFrom( IndexStoreView mock )
        {
            when( mock.visitNodes( any(int[].class), any( IntPredicate.class ),
                    any( Visitor.class ), isNull(), anyBoolean() ) ).thenAnswer( this );
        }

        @Override
        public StoreScan<IndexPopulationFailedKernelException> answer( InvocationOnMock invocation )
        {
            final Visitor<EntityUpdates,IndexPopulationFailedKernelException> visitor =
                    visitor( invocation.getArgument( 2 ) );
            return new StoreScan<>()
            {
                private volatile boolean stop;

                @Override
                public void run() throws IndexPopulationFailedKernelException
                {
                    for ( EntityUpdates update : updates )
                    {
                        if ( stop )
                        {
                            return;
                        }
                        visitor.visit( update );
                    }
                }

                @Override
                public void stop()
                {
                    stop = true;
                }

                @Override
                public void acceptUpdate( MultipleIndexPopulator.MultipleIndexUpdater updater, IndexEntryUpdate<?> update, long currentlyIndexedNodeId )
                {
                    // no-op
                }

                @Override
                public PopulationProgress getProgress()
                {
                    return PopulationProgress.single( 42, 100 );
                }
            };
        }

        @SuppressWarnings( {"unchecked", "rawtypes"} )
        private static Visitor<EntityUpdates, IndexPopulationFailedKernelException> visitor( Object v )
        {
            return (Visitor) v;
        }

        @Override
        public String toString()
        {
            return Arrays.toString( updates );
        }
    }

    private static class TrackingIndexAccessor extends IndexAccessor.Adapter
    {
        private final IndexUpdater updater = mock( IndexUpdater.class );

        @Override
        public void drop()
        {
            throw new UnsupportedOperationException( "Not required" );
        }

        @Override
        public IndexUpdater newUpdater( IndexUpdateMode mode )
        {
            return updater;
        }

        @Override
        public IndexReader newReader()
        {
            throw new UnsupportedOperationException( "Not required" );
        }

        @Override
        public BoundedIterable<Long> newAllEntriesReader()
        {
            throw new UnsupportedOperationException( "Not required" );
        }

        @Override
        public ResourceIterator<File> snapshotFiles()
        {
            throw new UnsupportedOperationException( "Not required" );
        }
    }

    private static StoreIndexDescriptor storeIndex( long ruleId, int labelId, int propertyKeyId, IndexProviderDescriptor providerDescriptor )
    {
        return forSchema( forLabel( labelId, propertyKeyId ), providerDescriptor ).withId( ruleId );
    }

    private static StoreIndexDescriptor constraintIndexRule( long ruleId, int labelId, int propertyKeyId, IndexProviderDescriptor providerDescriptor )
    {
        return uniqueForSchema( forLabel( labelId, propertyKeyId ), providerDescriptor ).withId( ruleId );
    }

    private static StoreIndexDescriptor constraintIndexRule( long ruleId, int labelId, int propertyKeyId, IndexProviderDescriptor providerDescriptor,
            long constraintId )
    {
        return uniqueForSchema( forLabel( labelId, propertyKeyId ), providerDescriptor ).withIds( ruleId, constraintId );
    }

    private IndexingService createIndexServiceWithCustomIndexMap( IndexMapReference indexMapReference )
    {
        return new IndexingService( mock( IndexProxyCreator.class ), mock( IndexProviderMap.class ),
                indexMapReference, mock( IndexStoreView.class ), Collections.emptyList(),
                mock( IndexSamplingController.class ), nameLookup,
                mock( JobScheduler.class ), mock( SchemaState.class ), mock( MultiPopulatorFactory.class ),
                internalLogProvider, userLogProvider, IndexingService.NO_MONITOR, mock( IndexStatisticsStore.class ) );
    }

    private static DependencyResolver buildIndexDependencies( IndexProvider provider )
    {
        return buildIndexDependencies( new IndexProvider[]{provider} );
    }

    private static DependencyResolver buildIndexDependencies( IndexProvider... providers )
    {
        Dependencies dependencies = new Dependencies();
        dependencies.satisfyDependencies( (Object[]) providers );
        return dependencies;
    }

    private IndexProvider mockIndexProviderWithAccessor( IndexProviderDescriptor descriptor ) throws IOException
    {
        IndexProvider provider = mock( IndexProvider.class );
        when( provider.getProviderDescriptor() ).thenReturn( descriptor );
        IndexAccessor indexAccessor = mock( IndexAccessor.class );
        when( provider.getOnlineAccessor( any( StoreIndexDescriptor.class ), any( IndexSamplingConfig.class ) ) )
                .thenReturn( indexAccessor );
        return provider;
    }

    private void onBothLogProviders( Consumer<AssertableLogProvider> logProviderAction )
    {
        logProviderAction.accept( internalLogProvider );
        logProviderAction.accept( userLogProvider );
    }

    private class InMemoryNameLookup implements TokenNameLookup
    {
        private final HashMap<Integer,String> labels = new HashMap<>();
        private final HashMap<Integer,String> properties = new HashMap<>();
        private String defaultLabel = "label";
        private String defaultProperty = "property";

        @Override
        public String labelGetName( int labelId )
        {
            return labels.getOrDefault( labelId, defaultLabel );
        }

        @Override
        public String relationshipTypeGetName( int relationshipTypeId )
        {
            return null;
        }

        @Override
        public String propertyKeyGetName( int propertyKeyId )
        {
            return properties.getOrDefault( propertyKeyId, defaultProperty );
        }

        void label( int labelId, String label )
        {
            labels.put( labelId, label );
        }

        void property( int propertyId, String property )
        {
            properties.put( propertyId, property );
        }
    }
}<|MERGE_RESOLUTION|>--- conflicted
+++ resolved
@@ -62,6 +62,7 @@
 import org.neo4j.internal.kernel.api.InternalIndexState;
 import org.neo4j.internal.kernel.api.PopulationProgress;
 import org.neo4j.internal.kernel.api.exceptions.schema.IndexNotFoundKernelException;
+import org.neo4j.internal.schema.IndexProviderDescriptor;
 import org.neo4j.internal.schema.LabelSchemaDescriptor;
 import org.neo4j.internal.schema.SchemaDescriptor;
 import org.neo4j.internal.schema.SchemaState;
@@ -72,7 +73,6 @@
 import org.neo4j.kernel.api.index.IndexAccessor;
 import org.neo4j.kernel.api.index.IndexPopulator;
 import org.neo4j.kernel.api.index.IndexProvider;
-import org.neo4j.internal.schema.IndexProviderDescriptor;
 import org.neo4j.kernel.api.index.IndexReader;
 import org.neo4j.kernel.api.index.IndexSample;
 import org.neo4j.kernel.api.index.IndexUpdater;
@@ -547,64 +547,6 @@
     }
 
     @Test
-<<<<<<< HEAD
-=======
-    public void shouldLogDeprecatedIndexesOnStart() throws IOException
-    {
-        // given
-        StoreIndexDescriptor lucene10Index       = storeIndex( 1, 1, 1, lucene10Descriptor );
-        StoreIndexDescriptor native10Index       = storeIndex( 2, 1, 2, native10Descriptor );
-        StoreIndexDescriptor native20Index1      = storeIndex( 3, 1, 3, native20Descriptor );
-        StoreIndexDescriptor native20Index2      = storeIndex( 4, 1, 4, native20Descriptor );
-        StoreIndexDescriptor nativeBtree10Index  = storeIndex( 5, 1, 5, nativeBtree10Descriptor );
-        StoreIndexDescriptor fulltextIndex  = storeIndex( 6, 1, 6, fulltextDescriptor );
-
-        IndexProvider lucene10Provider = mockIndexProviderWithAccessor( lucene10Descriptor );
-        IndexProvider native10Provider = mockIndexProviderWithAccessor( native10Descriptor );
-        IndexProvider native20Provider = mockIndexProviderWithAccessor( native20Descriptor );
-        IndexProvider nativeBtree10Provider = mockIndexProviderWithAccessor( nativeBtree10Descriptor );
-        IndexProvider fulltextProvider = mockIndexProviderWithAccessor( fulltextDescriptor );
-
-        when( lucene10Provider.getInitialState( lucene10Index ) ).thenReturn( ONLINE );
-        when( native10Provider.getInitialState( native10Index ) ).thenReturn( ONLINE );
-        when( native20Provider.getInitialState( native20Index1 ) ).thenReturn( ONLINE );
-        when( native20Provider.getInitialState( native20Index2 ) ).thenReturn( ONLINE );
-        when( nativeBtree10Provider.getInitialState( nativeBtree10Index ) ).thenReturn( ONLINE );
-        when( fulltextProvider.getInitialState( fulltextIndex ) ).thenReturn( ONLINE );
-
-        Config config = Config.defaults( default_schema_provider, nativeBtree10Descriptor.name() );
-        DependencyResolver dependencies = buildIndexDependencies( lucene10Provider, native10Provider, native20Provider, nativeBtree10Provider );
-        DefaultIndexProviderMap providerMap = new DefaultIndexProviderMap( dependencies, config );
-        providerMap.init();
-        TokenNameLookup mockLookup = mock( TokenNameLookup.class );
-
-        IndexingService indexingService = IndexingServiceFactory.createIndexingService( config,
-                mock( JobScheduler.class ), providerMap, storeView, mockLookup,
-                asList( lucene10Index, native10Index, native20Index1, native20Index2, nativeBtree10Index ), internalLogProvider, userLogProvider,
-                IndexingService.NO_MONITOR, schemaState );
-
-        // when
-        indexingService.init();
-        userLogProvider.clear();
-        indexingService.start();
-
-        // then
-        userLogProvider.rawMessageMatcher().assertContainsSingle(
-                Matchers.allOf(
-                        Matchers.containsString( "Deprecated index providers in use:" ),
-                        Matchers.containsString( lucene10Descriptor.name() + " (1 index)" ),
-                        Matchers.containsString( native10Descriptor.name() + " (1 index)" ),
-                        Matchers.containsString( native20Descriptor.name() + " (2 indexes)" ),
-                        Matchers.containsString( "Use procedure 'db.indexes()' to see what indexes use which index provider." )
-                )
-        );
-        onBothLogProviders( logProvider -> internalLogProvider.rawMessageMatcher().assertNotContains( nativeBtree10Descriptor.name() ) );
-        onBothLogProviders( logProvider -> internalLogProvider.rawMessageMatcher().assertNotContains( fulltextDescriptor.name() ) );
-        userLogProvider.print( System.out );
-    }
-
-    @Test
->>>>>>> cc1256e5
     public void shouldFailToStartIfMissingIndexProvider() throws Exception
     {
         // GIVEN an indexing service that has a schema index provider X
@@ -1103,8 +1045,8 @@
             barrier.release();
             exceptionBarrier.await();
 
-            internalLogProvider.assertContainsMessageContaining( expectedCause.getMessage() );
-            internalLogProvider.assertContainsMessageContaining( String.format( "Index %s entered %s state ", indexRule.toString(), FAILED ) );
+            internalLogProvider.rawMessageMatcher().assertContains( expectedCause.getMessage() );
+            internalLogProvider.rawMessageMatcher().assertContains( String.format( "Index %s entered %s state ", indexRule.toString(), FAILED ) );
         }
         finally
         {
