--- conflicted
+++ resolved
@@ -86,33 +86,12 @@
     {
     }
 
-    @Override
-<<<<<<< HEAD
-=======
-    public String getDataSourceName()
-    {
-        return NeoStoreXaDataSource.DEFAULT_DATA_SOURCE_NAME;
-    }
-
-    @Override
-    public Index<Node> nodeIndex( String indexName, Map<String, String> config )
-    {
-        return new DummyNodeIndex( indexName, db, failing( config ) );
-    }
-
     private boolean failing( Map<String, String> config )
     {
         return Boolean.parseBoolean( config.get( KEY_FAIL_ON_MUTATE ) );
     }
 
     @Override
-    public RelationshipIndex relationshipIndex( String indexName, Map<String, String> config )
-    {
-        return new DummyRelationshipIndex( indexName, db, failing( config ) );
-    }
-
-    @Override
->>>>>>> c44cba0d
     public Map<String, String> fillInDefaults( Map<String, String> config )
     {
         return config;
@@ -126,26 +105,6 @@
 
     private static class EmptyHits extends PrimitiveLongBaseIterator implements LegacyIndexHits
     {
-<<<<<<< HEAD
-=======
-        private final String name;
-        private final InternalAbstractGraphDatabase db;
-        private final boolean failing;
-
-        public DummyIndex( String name, InternalAbstractGraphDatabase db, boolean failing )
-        {
-            this.name = name;
-            this.db = db;
-            this.failing = failing;
-        }
-
-        @Override
-        public String getName()
-        {
-            return name;
-        }
-
->>>>>>> c44cba0d
         @Override
         public void close()
         {   // Nothing to close
@@ -172,49 +131,43 @@
 
     private static final LegacyIndexHits NO_HITS = new EmptyHits();
 
-    private static final LegacyIndex EMPTY_LEGACY_INDEX = new LegacyIndex()
-    {
+    private static class EmptyLegacyIndex implements LegacyIndex
+    {
+
+        private final boolean failing;
+
+        private EmptyLegacyIndex( boolean failing )
+        {
+            this.failing = failing;
+        }
+
         @Override
         public void remove( long entity )
         {
-<<<<<<< HEAD
-=======
-            mutate();
->>>>>>> c44cba0d
+            mutate();
         }
 
         @Override
         public void remove( long entity, String key )
         {
-<<<<<<< HEAD
-=======
-            mutate();
->>>>>>> c44cba0d
+            mutate();
         }
 
         @Override
         public void remove( long entity, String key, Object value )
         {
-<<<<<<< HEAD
-=======
-            mutate();
->>>>>>> c44cba0d
+            mutate();
         }
 
         @Override
         public LegacyIndexHits query( Object queryOrQueryObject, long startNode, long endNode )
         {
-<<<<<<< HEAD
-            return NO_HITS;
-=======
-            mutate();
->>>>>>> c44cba0d
+            return NO_HITS;
         }
 
         @Override
         public LegacyIndexHits query( String key, Object queryOrQueryObject, long startNode, long endNode )
         {
-<<<<<<< HEAD
             return NO_HITS;
         }
 
@@ -228,14 +181,36 @@
         public LegacyIndexHits query( String key, Object queryOrQueryObject )
         {
             return NO_HITS;
-=======
-            mutate();
-        }
-
-        @Override
-        public T putIfAbsent( T entity, String key, Object value )
-        {
-            throw new UnsupportedOperationException();
+        }
+
+        @Override
+        public LegacyIndexHits get( String key, Object value, long startNode, long endNode )
+        {
+            return NO_HITS;
+        }
+
+        @Override
+        public LegacyIndexHits get( String key, Object value )
+        {
+            return NO_HITS;
+        }
+
+        @Override
+        public void drop()
+        {
+            mutate();
+        }
+
+        @Override
+        public void addRelationship( long entity, String key, Object value, long startNode, long endNode )
+        {
+            mutate();
+        }
+
+        @Override
+        public void addNode( long entity, String key, Object value )
+        {
+            mutate();
         }
 
         private void mutate()
@@ -246,56 +221,6 @@
             }
         }
     }
-
-    private class DummyNodeIndex extends DummyIndex<Node>
-    {
-        public DummyNodeIndex( String name, InternalAbstractGraphDatabase db, boolean failing )
-        {
-            super( name, db, failing );
-        }
-
-        @Override
-        public Class<Node> getEntityType()
-        {
-            return Node.class;
-        }
-    }
-
-    private class DummyRelationshipIndex extends DummyIndex<Relationship> implements RelationshipIndex
-    {
-        public DummyRelationshipIndex( String name, InternalAbstractGraphDatabase db, boolean failing )
-        {
-            super( name, db, failing );
->>>>>>> c44cba0d
-        }
-
-        @Override
-        public LegacyIndexHits get( String key, Object value, long startNode, long endNode )
-        {
-            return NO_HITS;
-        }
-
-        @Override
-        public LegacyIndexHits get( String key, Object value )
-        {
-            return NO_HITS;
-        }
-
-        @Override
-        public void drop()
-        {
-        }
-
-        @Override
-        public void addRelationship( long entity, String key, Object value, long startNode, long endNode )
-        {
-        }
-
-        @Override
-        public void addNode( long entity, String key, Object value )
-        {
-        }
-    };
 
     @Override
     public LegacyIndexProviderTransaction newTransaction( IndexCommandFactory commandFactory )
@@ -305,13 +230,13 @@
             @Override
             public LegacyIndex relationshipIndex( String indexName, Map<String, String> configuration )
             {
-                return EMPTY_LEGACY_INDEX;
+                return new EmptyLegacyIndex( failing( configuration ) );
             }
 
             @Override
             public LegacyIndex nodeIndex( String indexName, Map<String, String> configuration )
             {
-                return EMPTY_LEGACY_INDEX;
+                return new EmptyLegacyIndex( failing( configuration ) );
             }
 
             @Override
