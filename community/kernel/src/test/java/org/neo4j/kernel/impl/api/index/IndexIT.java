--- conflicted
+++ resolved
@@ -33,19 +33,13 @@
 import org.neo4j.kernel.api.TokenWriteOperations;
 import org.neo4j.kernel.api.constraints.UniquenessConstraint;
 import org.neo4j.kernel.api.exceptions.schema.SchemaKernelException;
-<<<<<<< HEAD
 import org.neo4j.kernel.api.schema.IndexDescriptor;
 import org.neo4j.kernel.api.schema.NodePropertyDescriptor;
 import org.neo4j.kernel.api.security.AnonymousContext;
 import org.neo4j.kernel.api.security.SecurityContext;
-import org.neo4j.kernel.api.schema_new.index.IndexBoundary;
 import org.neo4j.kernel.api.schema_new.index.NewIndexDescriptor;
-=======
-import org.neo4j.kernel.api.index.IndexDescriptor;
 import org.neo4j.kernel.api.index.PropertyAccessor;
->>>>>>> 354a4829
 import org.neo4j.kernel.impl.api.integrationtest.KernelIntegrationTest;
-import org.neo4j.kernel.impl.api.operations.SchemaReadOperations;
 import org.neo4j.kernel.impl.api.state.ConstraintIndexCreator;
 
 import static org.junit.Assert.assertEquals;
@@ -133,14 +127,9 @@
     public void shouldRemoveAConstraintIndexWithoutOwnerInRecovery() throws Exception
     {
         // given
-<<<<<<< HEAD
-        ConstraintIndexCreator creator = new ConstraintIndexCreator( () -> kernel, indexingService );
-        creator.createConstraintIndex( new UniquenessConstraint( descriptor ) );
-=======
         PropertyAccessor propertyAccessor = mock( PropertyAccessor.class );
         ConstraintIndexCreator creator = new ConstraintIndexCreator( () -> kernel, indexingService, propertyAccessor, false );
-        creator.createConstraintIndex( labelId, propertyKeyId );
->>>>>>> 354a4829
+        creator.createConstraintIndex( new UniquenessConstraint( descriptor ) );
 
         // when
         restartDb();
