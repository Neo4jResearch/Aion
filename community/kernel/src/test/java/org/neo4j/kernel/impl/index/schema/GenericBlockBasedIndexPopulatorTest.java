--- conflicted
+++ resolved
@@ -25,30 +25,21 @@
 
 import java.util.HashMap;
 
-<<<<<<< HEAD
 import org.neo4j.configuration.Config;
-=======
-import org.neo4j.collection.PrimitiveLongResourceIterator;
->>>>>>> f6aba212
 import org.neo4j.gis.spatial.index.curves.SpaceFillingCurveConfiguration;
 import org.neo4j.internal.kernel.api.IndexOrder;
 import org.neo4j.internal.kernel.api.IndexQuery;
-import org.neo4j.internal.schema.SchemaDescriptorFactory;
+import org.neo4j.internal.kernel.api.QueryContext;
 import org.neo4j.io.fs.FileSystemAbstraction;
 import org.neo4j.io.pagecache.PageCache;
 import org.neo4j.kernel.api.exceptions.index.IndexEntryConflictException;
 import org.neo4j.kernel.api.index.IndexDirectoryStructure;
-<<<<<<< HEAD
 import org.neo4j.kernel.api.index.IndexProviderDescriptor;
 import org.neo4j.kernel.api.index.IndexUpdater;
-=======
-import org.neo4j.kernel.api.index.IndexEntryUpdate;
-import org.neo4j.kernel.api.index.IndexUpdater;
-import org.neo4j.kernel.configuration.Config;
->>>>>>> f6aba212
 import org.neo4j.kernel.impl.index.schema.config.ConfiguredSpaceFillingCurveSettingsCache;
 import org.neo4j.kernel.impl.index.schema.config.IndexSpecificSpaceFillingCurveSettingsCache;
 import org.neo4j.kernel.impl.index.schema.config.SpaceFillingCurveSettingsFactory;
+import org.neo4j.storageengine.api.IndexEntryUpdate;
 import org.neo4j.storageengine.api.schema.SimpleNodeValueClient;
 import org.neo4j.test.rule.PageCacheAndDependenciesRule;
 import org.neo4j.values.storable.TextValue;
@@ -59,21 +50,15 @@
 import static org.junit.Assert.assertEquals;
 import static org.junit.Assert.assertFalse;
 import static org.junit.Assert.assertTrue;
-<<<<<<< HEAD
+import static org.junit.Assert.fail;
 import static org.neo4j.internal.kernel.api.QueryContext.NULL_CONTEXT;
-=======
-import static org.junit.Assert.fail;
->>>>>>> f6aba212
+import static org.neo4j.internal.schema.SchemaDescriptorFactory.forLabel;
 import static org.neo4j.kernel.api.index.IndexDirectoryStructure.directoriesByProvider;
 import static org.neo4j.kernel.api.index.IndexProvider.Monitor.EMPTY;
-import static org.neo4j.kernel.api.schema.SchemaDescriptorFactory.forLabel;
 import static org.neo4j.kernel.impl.api.index.PhaseTracker.nullInstance;
-<<<<<<< HEAD
+import static org.neo4j.kernel.impl.index.schema.IndexDescriptorFactory.forSchema;
+import static org.neo4j.kernel.impl.index.schema.IndexDescriptorFactory.uniqueForSchema;
 import static org.neo4j.storageengine.api.IndexEntryUpdate.add;
-=======
-import static org.neo4j.storageengine.api.schema.IndexDescriptorFactory.forSchema;
-import static org.neo4j.storageengine.api.schema.IndexDescriptorFactory.uniqueForSchema;
->>>>>>> f6aba212
 import static org.neo4j.values.storable.Values.stringValue;
 
 public class GenericBlockBasedIndexPopulatorTest
@@ -269,9 +254,11 @@
     {
         try ( NativeIndexReader<GenericKey,NativeIndexValue> reader = populator.newReader() )
         {
-            PrimitiveLongResourceIterator query = reader.query( IndexQuery.exact( INDEX_DESCRIPTOR.properties()[0], duplicate ) );
-            assertTrue( query.hasNext() );
-            long id = query.next();
+            SimpleNodeValueClient valueClient = new SimpleNodeValueClient();
+            IndexQuery.ExactPredicate exact = IndexQuery.exact( INDEX_DESCRIPTOR.properties()[0], duplicate );
+            reader.query( QueryContext.NULL_CONTEXT, valueClient, IndexOrder.NONE, false, exact );
+            assertTrue( valueClient.next() );
+            long id = valueClient.reference;
             assertEquals( expectedId, id );
         }
     }
@@ -308,12 +295,7 @@
         SpaceFillingCurveConfiguration configuration = SpaceFillingCurveSettingsFactory.getConfiguredSpaceFillingCurveConfiguration( config );
         PageCache pc = storage.pageCache();
         GenericBlockBasedIndexPopulator populator =
-<<<<<<< HEAD
-                new GenericBlockBasedIndexPopulator( pc, fs, indexFiles, layout, EMPTY, INDEX_DESCRIPTOR, spatialSettings, configuration, false );
-=======
-                new GenericBlockBasedIndexPopulator( storage.pageCache(), fs, indexFile, layout, EMPTY, indexDescriptor, spatialSettings, directoryStructure,
-                        configuration, dropAction, false );
->>>>>>> f6aba212
+                new GenericBlockBasedIndexPopulator( pc, fs, indexFiles, layout, EMPTY, indexDescriptor, spatialSettings, configuration, false );
         populator.create();
         return populator;
     }
