--- conflicted
+++ resolved
@@ -25,20 +25,17 @@
 
 import java.io.File;
 import java.io.IOException;
-<<<<<<< HEAD
 
 import org.neo4j.function.Consumer;
 import org.neo4j.helpers.Pair;
-=======
-import java.nio.ByteBuffer;
 import java.util.concurrent.atomic.AtomicBoolean;
 
->>>>>>> 7e5635cc
 import org.neo4j.helpers.collection.Visitor;
 import org.neo4j.io.fs.DefaultFileSystemAbstraction;
 import org.neo4j.io.fs.FileSystemAbstraction;
 import org.neo4j.kernel.impl.api.RecoveryLegacyIndexApplierLookup;
 import org.neo4j.kernel.impl.api.index.RecoveryIndexingUpdatesValidator;
+import org.neo4j.kernel.impl.store.NeoStores;
 import org.neo4j.kernel.impl.transaction.DeadSimpleLogVersionRepository;
 import org.neo4j.kernel.impl.transaction.DeadSimpleTransactionIdStore;
 import org.neo4j.kernel.impl.transaction.command.CommandHandler;
@@ -61,7 +58,6 @@
 import org.neo4j.kernel.impl.transaction.log.entry.LogEntryStart;
 import org.neo4j.kernel.impl.transaction.log.entry.LogEntryVersion;
 import org.neo4j.kernel.impl.transaction.log.entry.LogEntryWriter;
-import org.neo4j.kernel.impl.transaction.log.entry.LogHeaderWriter;
 import org.neo4j.kernel.impl.transaction.log.entry.OnePhaseCommit;
 import org.neo4j.kernel.impl.transaction.log.entry.VersionAwareLogEntryReader;
 import org.neo4j.kernel.impl.transaction.log.rotation.StoreFlusher;
@@ -72,14 +68,10 @@
 import org.neo4j.test.TargetDirectory;
 
 import static org.junit.Assert.assertEquals;
-<<<<<<< HEAD
 import static org.junit.Assert.assertNull;
 import static org.mockito.Matchers.any;
-=======
-import static org.junit.Assert.assertFalse;
 import static org.junit.Assert.assertTrue;
 import static org.junit.Assert.fail;
->>>>>>> 7e5635cc
 import static org.mockito.Mockito.inOrder;
 import static org.mockito.Mockito.mock;
 import static org.mockito.Mockito.times;
@@ -87,6 +79,7 @@
 
 import static org.neo4j.kernel.impl.transaction.log.LogVersionBridge.NO_MORE_CHANNELS;
 import static org.neo4j.kernel.impl.transaction.log.ReadAheadLogChannel.DEFAULT_READ_AHEAD_SIZE;
+import static org.neo4j.kernel.impl.transaction.log.entry.LogHeaderWriter.writeLogHeader;
 import static org.neo4j.kernel.impl.transaction.log.entry.LogVersions.CURRENT_LOG_VERSION;
 
 public class RecoveryTest
@@ -149,7 +142,6 @@
         final AtomicBoolean recoveryRequiredCalled = new AtomicBoolean();
         try
         {
-<<<<<<< HEAD
             RecoveryLabelScanWriterProvider provider = mock( RecoveryLabelScanWriterProvider.class );
             RecoveryLegacyIndexApplierLookup lookup = mock( RecoveryLegacyIndexApplierLookup.class );
             RecoveryIndexingUpdatesValidator validator = mock( RecoveryIndexingUpdatesValidator.class );
@@ -158,23 +150,9 @@
             final LogEntryReader<ReadableLogChannel> reader = new VersionAwareLogEntryReader<>(
                     LogEntryVersion.CURRENT.byteCode() );
             LatestCheckPointFinder finder = new LatestCheckPointFinder( logFiles, fs, reader );
-=======
-            life.add( new Recovery( new Recovery.SPI()
-            {
-                @Override
-                public void forceEverything()
-                {
-                }
-
-                @Override
-                public long getCurrentLogVersion()
-                {
-                    return logVersionRepository.getCurrentLogVersion();
-                }
->>>>>>> 7e5635cc
-
-            life.add( new Recovery( new DefaultRecoverySPI( provider, lookup, flusher, null, logFiles, fs,
-                    logVersionRepository, finder, validator )
+
+            life.add( new Recovery( new DefaultRecoverySPI( provider, lookup, flusher, mock( NeoStores.class ), null,
+                    logFiles, fs, logVersionRepository, finder, validator )
             {
                 @Override
                 public Visitor<LogVersionedStoreChannel,IOException> getRecoverer()
@@ -201,22 +179,12 @@
                     };
                 }
 
-<<<<<<< HEAD
+                @Override
+                public void recoveryRequired()
+                {
+                    recoveryRequiredCalled.set( true );
+                }
             }, monitor ) );
-=======
-                @Override
-                public PhysicalLogVersionedStoreChannel getLogFile( long recoveryVersion ) throws IOException
-                {
-                    return PhysicalLogFile.openForVersion( logFiles, fs, recoveryVersion );
-                }
-
-                @Override
-                public void recoveryRequired()
-                {
-                    assertFalse( recoveryRequiredCalled.getAndSet( true ) );
-                }
-            }, monitor ));
->>>>>>> 7e5635cc
 
             life.add( new PhysicalLogFile( fs, logFiles, 50, transactionIdStore, logVersionRepository,
                     mock( PhysicalLogFile.Monitor.class ), new TransactionMetadataCache( 10, 100 ) ) );
@@ -238,49 +206,51 @@
     @Test
     public void shouldSeeThatACleanDatabaseShouldNotRequireRecovery() throws Exception
     {
-        String name = "log";
-        File file = new File( directory.directory(), name + ".1" );
-        final int logVersion = 1;
-        writeSomeData( file, new Visitor<ByteBuffer, IOException>()
+        final PhysicalLogFiles logFiles = new PhysicalLogFiles( directory.directory(), "log", fs );
+        File file = logFiles.getLogFileForVersion( logVersion );
+
+        writeSomeData( file, new Visitor<Pair<LogEntryWriter, Consumer<LogPositionMarker>>,IOException>()
         {
             @Override
-            public boolean visit( ByteBuffer buffer ) throws IOException
-            {
-                writeLogHeader( buffer, logVersion, 3 );
-                buffer.position( LOG_HEADER_SIZE );
+            public boolean visit( Pair<LogEntryWriter,Consumer<LogPositionMarker>> pair ) throws IOException
+            {
+                LogEntryWriter writer = pair.first();
+                Consumer<LogPositionMarker> consumer = pair.other();
+                LogPositionMarker marker = new LogPositionMarker();
+
+                // last committed tx
+                consumer.accept( marker );
+                writer.writeStartEntry( 0, 1, 2l, 3l, new byte[0] );
+                writer.writeCommitEntry( 4l, 5l );
+
+                // check point
+                consumer.accept( marker );
+                writer.writeCheckPointEntry( marker.newPosition() );
+
                 return true;
             }
         } );
 
         LifeSupport life = new LifeSupport();
-        final PhysicalLogFiles logFiles = new PhysicalLogFiles( directory.directory(), name, fs );
         Recovery.Monitor monitor = mock( Recovery.Monitor.class );
-        final AtomicBoolean recoveryRequiredCalled = new AtomicBoolean();
         try
         {
-            life.add( new Recovery( new Recovery.SPI()
-            {
-                @Override
-                public void forceEverything()
-                {
-                }
-
-                @Override
-                public long getCurrentLogVersion()
-                {
-                    return logVersionRepository.getCurrentLogVersion();
-                }
-
+            RecoveryLabelScanWriterProvider provider = mock( RecoveryLabelScanWriterProvider.class );
+            RecoveryLegacyIndexApplierLookup lookup = mock( RecoveryLegacyIndexApplierLookup.class );
+            RecoveryIndexingUpdatesValidator validator = mock( RecoveryIndexingUpdatesValidator.class );
+
+            StoreFlusher flusher = mock( StoreFlusher.class );
+            final LogEntryReader<ReadableLogChannel> reader = new VersionAwareLogEntryReader<>(
+                    LogEntryVersion.CURRENT.byteCode() );
+            LatestCheckPointFinder finder = new LatestCheckPointFinder( logFiles, fs, reader );
+
+            life.add( new Recovery( new DefaultRecoverySPI( provider, lookup, flusher, mock( NeoStores.class ), null,
+                    logFiles, fs, logVersionRepository, finder, validator )
+            {
                 @Override
                 public Visitor<LogVersionedStoreChannel, IOException> getRecoverer()
                 {
                     throw new AssertionError( "Recovery should not be required" );
-                }
-
-                @Override
-                public PhysicalLogVersionedStoreChannel getLogFile( long recoveryVersion ) throws IOException
-                {
-                    return PhysicalLogFile.openForVersion( logFiles, fs, recoveryVersion );
                 }
 
                 @Override
@@ -310,7 +280,7 @@
                        new PhysicalLogVersionedStoreChannel( fs.open( file, "rw" ), logVersion, CURRENT_LOG_VERSION );
               final PhysicalWritableLogChannel writableLogChannel = new PhysicalWritableLogChannel( versionedStoreChannel ) )
         {
-            LogHeaderWriter.writeLogHeader( writableLogChannel, logVersion, 2l );
+            writeLogHeader( writableLogChannel, logVersion, 2l );
 
             Consumer<LogPositionMarker> consumer = new Consumer<LogPositionMarker>()
             {
