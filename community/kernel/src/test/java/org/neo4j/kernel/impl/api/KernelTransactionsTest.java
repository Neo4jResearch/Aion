/*
 * Copyright (c) 2002-2018 "Neo Technology,"
 * Network Engine for Objects in Lund AB [http://neotechnology.com]
 *
 * This file is part of Neo4j.
 *
 * Neo4j is free software: you can redistribute it and/or modify
 * it under the terms of the GNU General Public License as published by
 * the Free Software Foundation, either version 3 of the License, or
 * (at your option) any later version.
 *
 * This program is distributed in the hope that it will be useful,
 * but WITHOUT ANY WARRANTY; without even the implied warranty of
 * MERCHANTABILITY or FITNESS FOR A PARTICULAR PURPOSE.  See the
 * GNU General Public License for more details.
 *
 * You should have received a copy of the GNU General Public License
 * along with this program.  If not, see <http://www.gnu.org/licenses/>.
 */
package org.neo4j.kernel.impl.api;

import org.junit.Before;
import org.junit.Rule;
import org.junit.Test;
import org.junit.rules.ExpectedException;

import java.util.Collection;
import java.util.concurrent.ExecutionException;
import java.util.concurrent.Executors;
import java.util.concurrent.Future;
import java.util.concurrent.ThreadLocalRandom;
import java.util.concurrent.atomic.AtomicBoolean;
import java.util.concurrent.atomic.AtomicReference;
import java.util.concurrent.atomic.AtomicReferenceArray;

import org.neo4j.graphdb.DatabaseShutdownException;
import org.neo4j.graphdb.security.AuthorizationExpiredException;
<<<<<<< HEAD
import org.neo4j.internal.kernel.api.security.LoginContext;
=======
import org.neo4j.io.pagecache.tracing.cursor.context.EmptyVersionContextSupplier;
import org.neo4j.io.pagecache.tracing.cursor.context.VersionContextSupplier;
>>>>>>> 546c7446
import org.neo4j.kernel.AvailabilityGuard;
import org.neo4j.kernel.api.KernelTransaction;
import org.neo4j.kernel.api.KernelTransactionHandle;
import org.neo4j.kernel.api.exceptions.Status;
import org.neo4j.kernel.api.exceptions.TransactionFailureException;
import org.neo4j.kernel.api.explicitindex.AutoIndexing;
import org.neo4j.kernel.api.security.AnonymousContext;
import org.neo4j.kernel.impl.api.state.ConstraintIndexCreator;
import org.neo4j.kernel.impl.factory.AccessCapability;
import org.neo4j.kernel.impl.factory.CanWrite;
import org.neo4j.kernel.impl.index.ExplicitIndexStore;
import org.neo4j.kernel.impl.index.IndexConfigStore;
import org.neo4j.kernel.impl.locking.Locks;
import org.neo4j.kernel.impl.locking.SimpleStatementLocksFactory;
import org.neo4j.kernel.impl.locking.StatementLocksFactory;
import org.neo4j.kernel.impl.newapi.DefaultCursors;
import org.neo4j.kernel.impl.newapi.KernelToken;
import org.neo4j.kernel.impl.proc.Procedures;
import org.neo4j.kernel.impl.store.TransactionId;
import org.neo4j.kernel.impl.transaction.TransactionHeaderInformationFactory;
import org.neo4j.kernel.impl.transaction.TransactionMonitor;
import org.neo4j.kernel.impl.transaction.TransactionRepresentation;
import org.neo4j.kernel.impl.transaction.log.TransactionIdStore;
import org.neo4j.kernel.impl.transaction.tracing.CommitEvent;
import org.neo4j.kernel.lifecycle.LifeSupport;
import org.neo4j.kernel.monitoring.Monitors;
import org.neo4j.kernel.monitoring.tracing.Tracers;
import org.neo4j.logging.NullLog;
import org.neo4j.resources.CpuClock;
import org.neo4j.resources.HeapAllocation;
import org.neo4j.scheduler.JobScheduler;
import org.neo4j.storageengine.api.StorageCommand;
import org.neo4j.storageengine.api.StorageEngine;
import org.neo4j.storageengine.api.StorageStatement;
import org.neo4j.storageengine.api.StoreReadLayer;
import org.neo4j.storageengine.api.TransactionApplicationMode;
import org.neo4j.storageengine.api.lock.ResourceLocker;
import org.neo4j.storageengine.api.txstate.ReadableTransactionState;
import org.neo4j.test.OtherThreadExecutor;
import org.neo4j.test.Race;
import org.neo4j.test.rule.concurrent.OtherThreadRule;
import org.neo4j.time.Clocks;
import org.neo4j.time.SystemNanoClock;

import static java.util.concurrent.TimeUnit.MILLISECONDS;
import static java.util.concurrent.locks.LockSupport.parkNanos;
import static org.hamcrest.CoreMatchers.equalTo;
import static org.hamcrest.CoreMatchers.instanceOf;
import static org.hamcrest.CoreMatchers.is;
import static org.hamcrest.CoreMatchers.not;
import static org.hamcrest.Matchers.empty;
import static org.junit.Assert.assertEquals;
import static org.junit.Assert.assertFalse;
import static org.junit.Assert.assertNotNull;
import static org.junit.Assert.assertSame;
import static org.junit.Assert.assertThat;
import static org.junit.Assert.assertTrue;
import static org.junit.Assert.fail;
import static org.mockito.ArgumentMatchers.any;
import static org.mockito.ArgumentMatchers.anyCollection;
import static org.mockito.ArgumentMatchers.anyLong;
import static org.mockito.Mockito.doAnswer;
import static org.mockito.Mockito.mock;
import static org.mockito.Mockito.verify;
import static org.mockito.Mockito.when;
import static org.neo4j.helpers.collection.Iterators.asSet;
import static org.neo4j.internal.kernel.api.Transaction.Type.explicit;
import static org.neo4j.internal.kernel.api.security.LoginContext.AUTH_DISABLED;
import static org.neo4j.kernel.impl.transaction.TransactionHeaderInformationFactory.DEFAULT;
import static org.neo4j.test.assertion.Assert.assertException;

public class KernelTransactionsTest
{
    @Rule
    public final OtherThreadRule<Void> t2 = new OtherThreadRule<>( "T2-" + getClass().getName() );
    @Rule
    public final ExpectedException expectedException = ExpectedException.none();

    private static final long TEST_TIMEOUT = 10_000;
    private static final SystemNanoClock clock = Clocks.nanoClock();
    private static AvailabilityGuard availabilityGuard;

    @Before
    public void setUp()
    {
        availabilityGuard = new AvailabilityGuard( clock, NullLog.getInstance() );
    }

    @Test
    public void shouldListActiveTransactions() throws Throwable
    {
        // Given
        KernelTransactions transactions = newTestKernelTransactions();

        // When
        KernelTransaction first = getKernelTransaction( transactions );
        KernelTransaction second = getKernelTransaction( transactions );
        KernelTransaction third = getKernelTransaction( transactions );

        first.close();

        // Then
        assertThat( transactions.activeTransactions(), equalTo( asSet( newHandle( second ), newHandle( third ) ) ) );
    }

    @Test
    public void shouldDisposeTransactionsWhenAsked() throws Throwable
    {
        // Given
        KernelTransactions transactions = newKernelTransactions();

        transactions.disposeAll();

        KernelTransaction first = getKernelTransaction( transactions );
        KernelTransaction second = getKernelTransaction( transactions );
        KernelTransaction leftOpen = getKernelTransaction( transactions );
        first.close();
        second.close();

        // When
        transactions.disposeAll();

        // Then
        KernelTransaction postDispose = getKernelTransaction( transactions );
        assertThat( postDispose, not( equalTo( first ) ) );
        assertThat( postDispose, not( equalTo( second ) ) );

        assertTrue( leftOpen.getReasonIfTerminated() != null );
    }

    @Test
    public void shouldIncludeRandomBytesInAdditionalHeader() throws Throwable
    {
        // Given
        TransactionRepresentation[] transactionRepresentation = new TransactionRepresentation[1];

        KernelTransactions registry = newKernelTransactions( newRememberingCommitProcess( transactionRepresentation ) );

        // When
        try ( KernelTransaction transaction = getKernelTransaction( registry ) )
        {
            // Just pick anything that can flag that changes have been made to this transaction
            ((KernelTransactionImplementation) transaction).txState().nodeDoCreate( 0 );
            transaction.success();
        }

        // Then
        byte[] additionalHeader = transactionRepresentation[0].additionalHeader();
        assertNotNull( additionalHeader );
        assertTrue( additionalHeader.length > 0 );
    }

    @Test
    public void shouldReuseClosedTransactionObjects() throws Throwable
    {
        // GIVEN
        KernelTransactions transactions = newKernelTransactions();
        KernelTransaction a = getKernelTransaction( transactions );

        // WHEN
        a.close();
        KernelTransaction b = getKernelTransaction( transactions );

        // THEN
        assertSame( a, b );
    }

    @Test
    public void shouldTellWhenTransactionsFromSnapshotHaveBeenClosed() throws Throwable
    {
        // GIVEN
        KernelTransactions transactions = newKernelTransactions();
        KernelTransaction a = getKernelTransaction( transactions );
        KernelTransaction b = getKernelTransaction( transactions );
        KernelTransaction c = getKernelTransaction( transactions );
        KernelTransactionsSnapshot snapshot = transactions.get();
        assertFalse( snapshot.allClosed() );

        // WHEN a gets closed
        a.close();
        assertFalse( snapshot.allClosed() );

        // WHEN c gets closed and (test knowing too much) that instance getting reused in another transaction "d".
        c.close();
        KernelTransaction d = getKernelTransaction( transactions );
        assertFalse( snapshot.allClosed() );

        // WHEN b finally gets closed
        b.close();
        assertTrue( snapshot.allClosed() );
    }

    @Test
    public void shouldBeAbleToSnapshotDuringHeavyLoad() throws Throwable
    {
        // GIVEN
        final KernelTransactions transactions = newKernelTransactions();
        Race race = new Race();
        final int threads = 50;
        final AtomicBoolean end = new AtomicBoolean();
        final AtomicReferenceArray<KernelTransactionsSnapshot> snapshots = new AtomicReferenceArray<>( threads );

        // Representing "transaction" threads
        for ( int i = 0; i < threads; i++ )
        {
            final int threadIndex = i;
            race.addContestant( () ->
            {
                ThreadLocalRandom random = ThreadLocalRandom.current();
                while ( !end.get() )
                {
                    try ( KernelTransaction transaction = getKernelTransaction( transactions ) )
                    {
                        parkNanos( MILLISECONDS.toNanos( random.nextInt( 3 ) ) );
                        if ( snapshots.get( threadIndex ) == null )
                        {
                            snapshots.set( threadIndex, transactions.get() );
                            parkNanos( MILLISECONDS.toNanos( random.nextInt( 3 ) ) );
                        }
                    }
                    catch ( TransactionFailureException e )
                    {
                        throw new RuntimeException( e );
                    }
                }
            } );
        }

        // Just checks snapshots
        race.addContestant( () ->
        {
            ThreadLocalRandom random = ThreadLocalRandom.current();
            int snapshotsLeft = 1_000;
            while ( snapshotsLeft > 0 )
            {
                int threadIndex = random.nextInt( threads );
                KernelTransactionsSnapshot snapshot = snapshots.get( threadIndex );
                if ( snapshot != null && snapshot.allClosed() )
                {
                    snapshotsLeft--;
                    snapshots.set( threadIndex, null );
                }
            }

            // End condition of this test can be described as:
            //   when 1000 snapshots have been seen as closed.
            // setting this boolean to true will have all other threads end as well so that race.go() will end
            end.set( true );
        } );

        // WHEN
        race.go();
    }

    @Test
    public void transactionCloseRemovesTxFromActiveTransactions() throws Throwable
    {
        KernelTransactions kernelTransactions = newTestKernelTransactions();

        KernelTransaction tx1 = getKernelTransaction( kernelTransactions );
        KernelTransaction tx2 = getKernelTransaction( kernelTransactions );
        KernelTransaction tx3 = getKernelTransaction( kernelTransactions );

        tx1.close();
        tx3.close();

        assertEquals( asSet( newHandle( tx2 ) ), kernelTransactions.activeTransactions() );
    }

    @Test
    public void disposeAllMarksAllTransactionsForTermination() throws Throwable
    {
        KernelTransactions kernelTransactions = newKernelTransactions();

        KernelTransaction tx1 = getKernelTransaction( kernelTransactions );
        KernelTransaction tx2 = getKernelTransaction( kernelTransactions );
        KernelTransaction tx3 = getKernelTransaction( kernelTransactions );

        kernelTransactions.disposeAll();

        assertEquals( Status.General.DatabaseUnavailable, tx1.getReasonIfTerminated().get() );
        assertEquals( Status.General.DatabaseUnavailable, tx2.getReasonIfTerminated().get() );
        assertEquals( Status.General.DatabaseUnavailable, tx3.getReasonIfTerminated().get() );
    }

    @Test
    public void transactionClosesUnderlyingStoreStatementWhenDisposed() throws Throwable
    {
        StorageStatement storeStatement1 = mock( StorageStatement.class );
        StorageStatement storeStatement2 = mock( StorageStatement.class );
        StorageStatement storeStatement3 = mock( StorageStatement.class );

        KernelTransactions kernelTransactions = newKernelTransactions( mock( TransactionCommitProcess.class ),
                storeStatement1, storeStatement2, storeStatement3 );

        // start and close 3 transactions from different threads
        startAndCloseTransaction( kernelTransactions );
        Executors.newSingleThreadExecutor().submit( () -> startAndCloseTransaction( kernelTransactions ) ).get();
        Executors.newSingleThreadExecutor().submit( () -> startAndCloseTransaction( kernelTransactions ) ).get();

        kernelTransactions.disposeAll();

        verify( storeStatement1 ).close();
        verify( storeStatement2 ).close();
        verify( storeStatement3 ).close();
    }

    @Test
    public void threadThatBlocksNewTxsCantStartNewTxs() throws Throwable
    {
        KernelTransactions kernelTransactions = newKernelTransactions();
        kernelTransactions.blockNewTransactions();
        try
        {
            kernelTransactions.newInstance( KernelTransaction.Type.implicit, AnonymousContext.write(), 0L );
            fail( "Exception expected" );
        }
        catch ( Exception e )
        {
            assertThat( e, instanceOf( IllegalStateException.class ) );
        }
    }

    @Test( timeout = TEST_TIMEOUT )
    public void blockNewTransactions() throws Throwable
    {
        KernelTransactions kernelTransactions = newKernelTransactions();
        kernelTransactions.blockNewTransactions();

        Future<KernelTransaction> txOpener =
                t2.execute( state -> kernelTransactions.newInstance( explicit, AnonymousContext.write(), 0L ) );
        t2.get().waitUntilWaiting( location -> location.isAt( KernelTransactions.class, "newInstance" ) );

        assertNotDone( txOpener );

        kernelTransactions.unblockNewTransactions();
        assertNotNull( txOpener.get() );
    }

    @Test( timeout = TEST_TIMEOUT )
    public void unblockNewTransactionsFromWrongThreadThrows() throws Throwable
    {
        KernelTransactions kernelTransactions = newKernelTransactions();
        kernelTransactions.blockNewTransactions();

        Future<KernelTransaction> txOpener =
                t2.execute( state -> kernelTransactions.newInstance( explicit, AnonymousContext.write(), 0L ) );
        t2.get().waitUntilWaiting( location -> location.isAt( KernelTransactions.class, "newInstance" ) );

        assertNotDone( txOpener );

        Future<?> wrongUnblocker = unblockTxsInSeparateThread( kernelTransactions );

        try
        {
            wrongUnblocker.get();
        }
        catch ( Exception e )
        {
            assertThat( e, instanceOf( ExecutionException.class ) );
            assertThat( e.getCause(), instanceOf( IllegalStateException.class ) );
        }
        assertNotDone( txOpener );

        kernelTransactions.unblockNewTransactions();
        assertNotNull( txOpener.get() );
    }

    @Test
    public void shouldNotLeakTransactionOnSecurityContextFreezeFailure() throws Throwable
    {
        KernelTransactions kernelTransactions = newKernelTransactions();
        LoginContext loginContext = mock( LoginContext.class );
        when( loginContext.authorize( any() ) ).thenThrow( new AuthorizationExpiredException( "Freeze failed." ) );

        assertException(() -> kernelTransactions.newInstance(KernelTransaction.Type.explicit, loginContext, 0L),
                AuthorizationExpiredException.class, "Freeze failed.");

        assertThat("We should not have any transaction", kernelTransactions.activeTransactions(), is(empty()));
    }

    @Test
    public void exceptionWhenStartingNewTransactionOnShutdownInstance() throws Throwable
    {
        KernelTransactions kernelTransactions = newKernelTransactions();

        availabilityGuard.shutdown();

        expectedException.expect( DatabaseShutdownException.class );
        kernelTransactions.newInstance( KernelTransaction.Type.explicit, AUTH_DISABLED, 0L );
    }

    @Test
    public void exceptionWhenStartingNewTransactionOnStoppedKernelTransactions() throws Throwable
    {
        KernelTransactions kernelTransactions = newKernelTransactions();

        t2.execute( (OtherThreadExecutor.WorkerCommand<Void,Void>) state ->
        {
            stopKernelTransactions( kernelTransactions );
            return null;
        } ).get();

        expectedException.expect( IllegalStateException.class );
        kernelTransactions.newInstance( KernelTransaction.Type.explicit, AUTH_DISABLED, 0L );
    }

    @Test
    public void startNewTransactionOnRestartedKErnelTransactions() throws Throwable
    {
        KernelTransactions kernelTransactions = newKernelTransactions();

        kernelTransactions.stop();
        kernelTransactions.start();
        assertNotNull( "New transaction created by restarted kernel transactions component.",
                kernelTransactions.newInstance( KernelTransaction.Type.explicit, AUTH_DISABLED, 0L ) );
    }

    @Test
    public void incrementalUserTransactionId() throws Throwable
    {
        KernelTransactions kernelTransactions = newKernelTransactions();
        try ( KernelTransaction kernelTransaction = kernelTransactions
                .newInstance( KernelTransaction.Type.explicit, AnonymousContext.none(), 0L ) )
        {
            assertEquals( 1, kernelTransactions.activeTransactions().iterator().next().getUserTransactionId() );
        }

        try ( KernelTransaction kernelTransaction = kernelTransactions
                .newInstance( KernelTransaction.Type.explicit, AnonymousContext.none(), 0L ) )
        {
            assertEquals( 2, kernelTransactions.activeTransactions().iterator().next().getUserTransactionId() );
        }

        try ( KernelTransaction kernelTransaction = kernelTransactions
                .newInstance( KernelTransaction.Type.explicit, AnonymousContext.none(), 0L ) )
        {
            assertEquals( 3, kernelTransactions.activeTransactions().iterator().next().getUserTransactionId() );
        }
    }

    private void stopKernelTransactions( KernelTransactions kernelTransactions )
    {
        try
        {
            kernelTransactions.stop();
        }
        catch ( Throwable t )
        {
            throw new RuntimeException( t );
        }
    }

    private static void startAndCloseTransaction( KernelTransactions kernelTransactions )
    {
        try
        {
            kernelTransactions.newInstance( KernelTransaction.Type.explicit, AUTH_DISABLED, 0L ).close();
        }
        catch ( TransactionFailureException e )
        {
            throw new RuntimeException( e );
        }
    }

    private static KernelTransactions newKernelTransactions() throws Throwable
    {
        return newKernelTransactions( mock( TransactionCommitProcess.class ) );
    }

    private static KernelTransactions newTestKernelTransactions() throws Throwable
    {
        return newKernelTransactions( true, mock( TransactionCommitProcess.class ), mock( StorageStatement.class ) );
    }

    private static KernelTransactions newKernelTransactions( TransactionCommitProcess commitProcess ) throws Throwable
    {
        return newKernelTransactions( false, commitProcess, mock( StorageStatement.class ) );
    }

    private static KernelTransactions newKernelTransactions( TransactionCommitProcess commitProcess,
            StorageStatement firstStoreStatements, StorageStatement... otherStorageStatements ) throws Throwable
    {
        return newKernelTransactions( false, commitProcess, firstStoreStatements, otherStorageStatements );
    }

    private static KernelTransactions newKernelTransactions( boolean testKernelTransactions,
            TransactionCommitProcess commitProcess, StorageStatement firstStoreStatements,
            StorageStatement... otherStorageStatements ) throws Throwable
    {
        Locks locks = mock( Locks.class );
        when( locks.newClient() ).thenReturn( mock( Locks.Client.class ) );

        StoreReadLayer readLayer = mock( StoreReadLayer.class );
        when( readLayer.newStatement() ).thenReturn( firstStoreStatements, otherStorageStatements );

        StorageEngine storageEngine = mock( StorageEngine.class );
        when( storageEngine.storeReadLayer() ).thenReturn( readLayer );
        doAnswer( invocation ->
        {
            Collection<StorageCommand> argument = invocation.getArgument( 0 );
            argument.add( mock( StorageCommand.class ) );
            return null;
        } ).when( storageEngine ).createCommands(
                anyCollection(),
                any( ReadableTransactionState.class ),
                any( StorageStatement.class ),
                any( ResourceLocker.class ),
                anyLong() );

        return newKernelTransactions( locks, storageEngine, commitProcess, testKernelTransactions );
    }

    private static KernelTransactions newKernelTransactions( Locks locks, StorageEngine storageEngine,
            TransactionCommitProcess commitProcess, boolean testKernelTransactions )
    {
        LifeSupport life = new LifeSupport();
        life.start();

        TransactionIdStore transactionIdStore = mock( TransactionIdStore.class );
        when( transactionIdStore.getLastCommittedTransaction() ).thenReturn( new TransactionId( 0, 0, 0 ) );

        Tracers tracers = new Tracers( "null", NullLog.getInstance(), new Monitors(), mock( JobScheduler.class ),
                clock );
        StatementLocksFactory statementLocksFactory = new SimpleStatementLocksFactory( locks );

        StatementOperationParts statementOperations = mock( StatementOperationParts.class );
        KernelTransactions transactions;
        if ( testKernelTransactions )
        {
            transactions = createTestTransactions( storageEngine, commitProcess, transactionIdStore, tracers,
                    statementLocksFactory, statementOperations, clock, availabilityGuard );
        }
        else
        {
            transactions = createTransactions( storageEngine, commitProcess, transactionIdStore, tracers,
                    statementLocksFactory, statementOperations, clock, availabilityGuard );
        }
        transactions.start();
        return transactions;
    }

    private static KernelTransactions createTransactions( StorageEngine storageEngine,
            TransactionCommitProcess commitProcess, TransactionIdStore transactionIdStore, Tracers tracers,
            StatementLocksFactory statementLocksFactory, StatementOperationParts statementOperations,
            SystemNanoClock clock, AvailabilityGuard availabilityGuard )
    {
<<<<<<< HEAD
        return new KernelTransactions( statementLocksFactory, null, statementOperations, null, DEFAULT, commitProcess, null, null, new TransactionHooks(),
                mock( TransactionMonitor.class ), availabilityGuard, tracers, storageEngine, new Procedures(), transactionIdStore, clock,
                new AtomicReference<>( CpuClock.NOT_AVAILABLE ), new AtomicReference<>( HeapAllocation.NOT_AVAILABLE ), new CanWrite(),
                new KernelToken( storageEngine.storeReadLayer() ), new DefaultCursors(), AutoIndexing.UNSUPPORTED, mock( ExplicitIndexStore.class ) );
=======
        return new KernelTransactions( statementLocksFactory,
                null, statementOperations, null, DEFAULT,
                commitProcess, null, null, new TransactionHooks(), mock( TransactionMonitor.class ),
                availabilityGuard,
                tracers, storageEngine, new Procedures(), transactionIdStore, clock, new CanWrite(),
                EmptyVersionContextSupplier.EMPTY );
>>>>>>> 546c7446
    }

    private static TestKernelTransactions createTestTransactions( StorageEngine storageEngine,
            TransactionCommitProcess commitProcess, TransactionIdStore transactionIdStore, Tracers tracers,
            StatementLocksFactory statementLocksFactory, StatementOperationParts statementOperations,
            SystemNanoClock clock, AvailabilityGuard availabilityGuard )
    {
        return new TestKernelTransactions( statementLocksFactory, null, statementOperations,
                null, DEFAULT,
                commitProcess, null, null, new TransactionHooks(), mock( TransactionMonitor.class ),
                availabilityGuard, tracers, storageEngine, new Procedures(), transactionIdStore, clock,
<<<<<<< HEAD
                new CanWrite(), new KernelToken( storageEngine.storeReadLayer() ), new DefaultCursors(), AutoIndexing.UNSUPPORTED );
=======
                new CanWrite(), EmptyVersionContextSupplier.EMPTY );
>>>>>>> 546c7446
    }

    private static TransactionCommitProcess newRememberingCommitProcess( final TransactionRepresentation[] slot )
            throws TransactionFailureException
    {
        TransactionCommitProcess commitProcess = mock( TransactionCommitProcess.class );

        when( commitProcess.commit(
                any( TransactionToApply.class ), any( CommitEvent.class ),
                any( TransactionApplicationMode.class ) ) )
                .then( invocation ->
                {
                    slot[0] = ((TransactionToApply) invocation.getArgument( 0 )).transactionRepresentation();
                    return 1L;
                } );

        return commitProcess;
    }

    private static Future<?> unblockTxsInSeparateThread( final KernelTransactions kernelTransactions )
    {
        return Executors.newSingleThreadExecutor().submit( kernelTransactions::unblockNewTransactions );
    }

    private static void assertNotDone( Future<?> future )
    {
        assertFalse( future.isDone() );
    }

    private static KernelTransactionHandle newHandle( KernelTransaction tx )
    {
        return new TestKernelTransactionHandle( tx );
    }

    private KernelTransaction getKernelTransaction( KernelTransactions transactions )
    {
        return transactions.newInstance( KernelTransaction.Type.implicit, AnonymousContext.none(), 0L );
    }

    private static class TestKernelTransactions extends KernelTransactions
    {
        TestKernelTransactions( StatementLocksFactory statementLocksFactory,
                ConstraintIndexCreator constraintIndexCreator, StatementOperationParts statementOperations,
                SchemaWriteGuard schemaWriteGuard, TransactionHeaderInformationFactory txHeaderFactory,
                TransactionCommitProcess transactionCommitProcess, IndexConfigStore indexConfigStore,
                ExplicitIndexProviderLookup explicitIndexProviderLookup, TransactionHooks hooks,
                TransactionMonitor transactionMonitor, AvailabilityGuard availabilityGuard, Tracers tracers,
<<<<<<< HEAD
                StorageEngine storageEngine, Procedures procedures, TransactionIdStore transactionIdStore, SystemNanoClock clock,
                AccessCapability accessCapability, KernelToken token, DefaultCursors cursors, AutoIndexing autoIndexing )
        {
            super( statementLocksFactory, constraintIndexCreator, statementOperations, schemaWriteGuard, txHeaderFactory, transactionCommitProcess,
                    indexConfigStore, explicitIndexProviderLookup, hooks, transactionMonitor, availabilityGuard, tracers, storageEngine, procedures,
                    transactionIdStore, clock, new AtomicReference<>( CpuClock.NOT_AVAILABLE ), new AtomicReference<>( HeapAllocation.NOT_AVAILABLE ),
                    accessCapability, token, cursors, autoIndexing, mock( ExplicitIndexStore.class ) );
=======
                StorageEngine storageEngine, Procedures procedures, TransactionIdStore transactionIdStore, Clock clock,
                AccessCapability accessCapability, VersionContextSupplier versionContextSupplier )
        {
            super( statementLocksFactory, constraintIndexCreator, statementOperations, schemaWriteGuard,
                    txHeaderFactory, transactionCommitProcess, indexConfigStore, explicitIndexProviderLookup, hooks,
                    transactionMonitor, availabilityGuard, tracers, storageEngine, procedures, transactionIdStore,
                    clock,
                    accessCapability, versionContextSupplier );
>>>>>>> 546c7446
        }

        @Override
        KernelTransactionHandle createHandle( KernelTransactionImplementation tx )
        {
            return new TestKernelTransactionHandle( tx );
        }
    }
}<|MERGE_RESOLUTION|>--- conflicted
+++ resolved
@@ -35,12 +35,9 @@
 
 import org.neo4j.graphdb.DatabaseShutdownException;
 import org.neo4j.graphdb.security.AuthorizationExpiredException;
-<<<<<<< HEAD
 import org.neo4j.internal.kernel.api.security.LoginContext;
-=======
 import org.neo4j.io.pagecache.tracing.cursor.context.EmptyVersionContextSupplier;
 import org.neo4j.io.pagecache.tracing.cursor.context.VersionContextSupplier;
->>>>>>> 546c7446
 import org.neo4j.kernel.AvailabilityGuard;
 import org.neo4j.kernel.api.KernelTransaction;
 import org.neo4j.kernel.api.KernelTransactionHandle;
@@ -588,19 +585,11 @@
             StatementLocksFactory statementLocksFactory, StatementOperationParts statementOperations,
             SystemNanoClock clock, AvailabilityGuard availabilityGuard )
     {
-<<<<<<< HEAD
         return new KernelTransactions( statementLocksFactory, null, statementOperations, null, DEFAULT, commitProcess, null, null, new TransactionHooks(),
                 mock( TransactionMonitor.class ), availabilityGuard, tracers, storageEngine, new Procedures(), transactionIdStore, clock,
                 new AtomicReference<>( CpuClock.NOT_AVAILABLE ), new AtomicReference<>( HeapAllocation.NOT_AVAILABLE ), new CanWrite(),
-                new KernelToken( storageEngine.storeReadLayer() ), new DefaultCursors(), AutoIndexing.UNSUPPORTED, mock( ExplicitIndexStore.class ) );
-=======
-        return new KernelTransactions( statementLocksFactory,
-                null, statementOperations, null, DEFAULT,
-                commitProcess, null, null, new TransactionHooks(), mock( TransactionMonitor.class ),
-                availabilityGuard,
-                tracers, storageEngine, new Procedures(), transactionIdStore, clock, new CanWrite(),
-                EmptyVersionContextSupplier.EMPTY );
->>>>>>> 546c7446
+                new KernelToken( storageEngine.storeReadLayer() ), new DefaultCursors(), AutoIndexing.UNSUPPORTED,
+                mock( ExplicitIndexStore.class ), EmptyVersionContextSupplier.EMPTY );
     }
 
     private static TestKernelTransactions createTestTransactions( StorageEngine storageEngine,
@@ -612,11 +601,8 @@
                 null, DEFAULT,
                 commitProcess, null, null, new TransactionHooks(), mock( TransactionMonitor.class ),
                 availabilityGuard, tracers, storageEngine, new Procedures(), transactionIdStore, clock,
-<<<<<<< HEAD
-                new CanWrite(), new KernelToken( storageEngine.storeReadLayer() ), new DefaultCursors(), AutoIndexing.UNSUPPORTED );
-=======
-                new CanWrite(), EmptyVersionContextSupplier.EMPTY );
->>>>>>> 546c7446
+                new CanWrite(), new KernelToken( storageEngine.storeReadLayer() ), new DefaultCursors(),
+                        AutoIndexing.UNSUPPORTED, EmptyVersionContextSupplier.EMPTY );
     }
 
     private static TransactionCommitProcess newRememberingCommitProcess( final TransactionRepresentation[] slot )
@@ -664,24 +650,14 @@
                 TransactionCommitProcess transactionCommitProcess, IndexConfigStore indexConfigStore,
                 ExplicitIndexProviderLookup explicitIndexProviderLookup, TransactionHooks hooks,
                 TransactionMonitor transactionMonitor, AvailabilityGuard availabilityGuard, Tracers tracers,
-<<<<<<< HEAD
                 StorageEngine storageEngine, Procedures procedures, TransactionIdStore transactionIdStore, SystemNanoClock clock,
-                AccessCapability accessCapability, KernelToken token, DefaultCursors cursors, AutoIndexing autoIndexing )
+                AccessCapability accessCapability, KernelToken token, DefaultCursors cursors,
+                AutoIndexing autoIndexing, VersionContextSupplier versionContextSupplier  )
         {
             super( statementLocksFactory, constraintIndexCreator, statementOperations, schemaWriteGuard, txHeaderFactory, transactionCommitProcess,
                     indexConfigStore, explicitIndexProviderLookup, hooks, transactionMonitor, availabilityGuard, tracers, storageEngine, procedures,
                     transactionIdStore, clock, new AtomicReference<>( CpuClock.NOT_AVAILABLE ), new AtomicReference<>( HeapAllocation.NOT_AVAILABLE ),
-                    accessCapability, token, cursors, autoIndexing, mock( ExplicitIndexStore.class ) );
-=======
-                StorageEngine storageEngine, Procedures procedures, TransactionIdStore transactionIdStore, Clock clock,
-                AccessCapability accessCapability, VersionContextSupplier versionContextSupplier )
-        {
-            super( statementLocksFactory, constraintIndexCreator, statementOperations, schemaWriteGuard,
-                    txHeaderFactory, transactionCommitProcess, indexConfigStore, explicitIndexProviderLookup, hooks,
-                    transactionMonitor, availabilityGuard, tracers, storageEngine, procedures, transactionIdStore,
-                    clock,
-                    accessCapability, versionContextSupplier );
->>>>>>> 546c7446
+                    accessCapability, token, cursors, autoIndexing, mock( ExplicitIndexStore.class ), versionContextSupplier );
         }
 
         @Override
