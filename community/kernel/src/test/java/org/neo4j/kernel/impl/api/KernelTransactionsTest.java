/*
 * Copyright (c) 2002-2016 "Neo Technology,"
 * Network Engine for Objects in Lund AB [http://neotechnology.com]
 *
 * This file is part of Neo4j.
 *
 * Neo4j is free software: you can redistribute it and/or modify
 * it under the terms of the GNU General Public License as published by
 * the Free Software Foundation, either version 3 of the License, or
 * (at your option) any later version.
 *
 * This program is distributed in the hope that it will be useful,
 * but WITHOUT ANY WARRANTY; without even the implied warranty of
 * MERCHANTABILITY or FITNESS FOR A PARTICULAR PURPOSE.  See the
 * GNU General Public License for more details.
 *
 * You should have received a copy of the GNU General Public License
 * along with this program.  If not, see <http://www.gnu.org/licenses/>.
 */
package org.neo4j.kernel.impl.api;

import org.junit.Test;

import java.util.Collection;
import java.util.concurrent.Executors;

import java.util.concurrent.ThreadLocalRandom;
import java.util.concurrent.atomic.AtomicBoolean;
import java.util.concurrent.atomic.AtomicReferenceArray;

import org.neo4j.helpers.collection.Iterables;
import org.neo4j.kernel.api.KernelTransaction;
import org.neo4j.kernel.api.exceptions.TransactionFailureException;
import org.neo4j.kernel.api.security.AccessMode;
import org.neo4j.kernel.impl.locking.Locks;
import org.neo4j.kernel.impl.proc.Procedures;
import org.neo4j.kernel.impl.transaction.TransactionHeaderInformationFactory;
import org.neo4j.kernel.impl.transaction.TransactionMonitor;
import org.neo4j.kernel.impl.transaction.TransactionRepresentation;
import org.neo4j.kernel.impl.transaction.log.TransactionIdStore;
import org.neo4j.kernel.impl.transaction.tracing.CommitEvent;
import org.neo4j.kernel.impl.util.JobScheduler;
import org.neo4j.kernel.lifecycle.LifeSupport;
import org.neo4j.kernel.monitoring.Monitors;
import org.neo4j.kernel.monitoring.tracing.Tracers;
import org.neo4j.logging.NullLog;
<<<<<<< HEAD
import org.neo4j.storageengine.api.StorageCommand;
import org.neo4j.storageengine.api.StorageEngine;
import org.neo4j.storageengine.api.StorageStatement;
import org.neo4j.storageengine.api.StoreReadLayer;
import org.neo4j.storageengine.api.TransactionApplicationMode;
import org.neo4j.storageengine.api.lock.ResourceLocker;
import org.neo4j.storageengine.api.txstate.ReadableTransactionState;

import static org.hamcrest.CoreMatchers.equalTo;
import static org.hamcrest.CoreMatchers.not;
import static org.junit.Assert.assertEquals;
=======
import org.neo4j.test.Race;

import static org.hamcrest.CoreMatchers.equalTo;
import static org.hamcrest.CoreMatchers.not;
import static org.junit.Assert.assertFalse;
>>>>>>> ff10b409
import static org.junit.Assert.assertNotNull;
import static org.junit.Assert.assertSame;
import static org.junit.Assert.assertThat;
import static org.junit.Assert.assertTrue;
import static org.mockito.Matchers.any;
import static org.mockito.Matchers.anyCollection;
import static org.mockito.Matchers.anyLong;
import static org.mockito.Mockito.doAnswer;
import static org.mockito.Mockito.mock;
import static org.mockito.Mockito.verify;
import static org.mockito.Mockito.when;
<<<<<<< HEAD
import static org.neo4j.helpers.collection.Iterators.asSet;
=======

import static java.util.concurrent.TimeUnit.MILLISECONDS;
import static java.util.concurrent.locks.LockSupport.parkNanos;

import static org.neo4j.helpers.collection.IteratorUtil.asSet;
import static org.neo4j.helpers.collection.IteratorUtil.asUniqueSet;
>>>>>>> ff10b409

public class KernelTransactionsTest
{
    @Test
    public void shouldListActiveTransactions() throws Exception
    {
        // Given
        KernelTransactions registry = newKernelTransactions();

        // When
        KernelTransaction first = registry.newInstance( KernelTransaction.Type.implicit, AccessMode.Static.NONE );
        KernelTransaction second = registry.newInstance( KernelTransaction.Type.implicit, AccessMode.Static.NONE );
        KernelTransaction third = registry.newInstance( KernelTransaction.Type.implicit, AccessMode.Static.NONE );

        first.close();

        // Then
        assertThat( Iterables.asUniqueSet( registry.activeTransactions() ), equalTo( asSet( second, third ) ) );
    }

    @Test
    public void shouldDisposeTransactionsWhenAsked() throws Exception
    {
        // Given
        KernelTransactions registry = newKernelTransactions();

        registry.disposeAll();

        KernelTransaction first = registry.newInstance( KernelTransaction.Type.implicit, AccessMode.Static.NONE );
        KernelTransaction second = registry.newInstance( KernelTransaction.Type.implicit, AccessMode.Static.NONE );
        KernelTransaction leftOpen = registry.newInstance( KernelTransaction.Type.implicit, AccessMode.Static.NONE );
        first.close();
        second.close();

        // When
        registry.disposeAll();

        // Then
        KernelTransaction postDispose = registry.newInstance( KernelTransaction.Type.implicit, AccessMode.Static.NONE );
        assertThat( postDispose, not( equalTo( first ) ) );
        assertThat( postDispose, not( equalTo( second ) ) );

        assertTrue( leftOpen.shouldBeTerminated() );
    }

    @Test
    public void shouldIncludeRandomBytesInAdditionalHeader() throws Exception
    {
        // Given
        TransactionRepresentation[] transactionRepresentation = new TransactionRepresentation[1];

        KernelTransactions registry = newKernelTransactions( newRememberingCommitProcess( transactionRepresentation ) );

        // When
        try ( KernelTransaction transaction = registry.newInstance( KernelTransaction.Type.implicit, AccessMode.Static.NONE ) )
        {
            // Just pick anything that can flag that changes have been made to this transaction
            ((KernelTransactionImplementation) transaction).txState().nodeDoCreate( 0 );
            transaction.success();
        }

        // Then
        byte[] additionalHeader = transactionRepresentation[0].additionalHeader();
        assertNotNull( additionalHeader );
        assertTrue( additionalHeader.length > 0 );
    }

    @Test
<<<<<<< HEAD
    public void transactionCloseRemovesTxFromActiveTransactions() throws Exception
    {
        KernelTransactions kernelTransactions = newKernelTransactions();

        KernelTransaction tx1 = kernelTransactions.newInstance( KernelTransaction.Type.implicit, AccessMode.Static.NONE );
        KernelTransaction tx2 = kernelTransactions.newInstance( KernelTransaction.Type.implicit,AccessMode.Static.NONE );
        KernelTransaction tx3 = kernelTransactions.newInstance( KernelTransaction.Type.implicit,AccessMode.Static.NONE );

        tx1.close();
        tx3.close();

        assertEquals( asSet( tx2 ), kernelTransactions.activeTransactions() );
    }

    @Test
    public void transactionRemovesItselfFromActiveTransactions() throws Exception
    {
        KernelTransactions kernelTransactions = newKernelTransactions();

        KernelTransaction tx1 = kernelTransactions.newInstance( KernelTransaction.Type.implicit, AccessMode.Static.NONE );
        KernelTransaction tx2 = kernelTransactions.newInstance( KernelTransaction.Type.implicit, AccessMode.Static.NONE );
        KernelTransaction tx3 = kernelTransactions.newInstance( KernelTransaction.Type.implicit, AccessMode.Static.NONE );

        tx2.close();

        assertEquals( asSet( tx1, tx3 ), kernelTransactions.activeTransactions() );
    }

    @Test
    public void disposeAllMarksAllTransactionsForTermination() throws Exception
=======
    public void shouldReuseClosedTransactionObjects() throws Exception
    {
        // GIVEN
        KernelTransactions transactions = newKernelTransactions();
        KernelTransaction a = transactions.newInstance();

        // WHEN
        a.close();
        KernelTransaction b = transactions.newInstance();

        // THEN
        assertSame( a, b );
    }

    @Test
    public void shouldTellWhenTransactionsFromSnapshotHaveBeenClosed() throws Exception
    {
        // GIVEN
        KernelTransactions transactions = newKernelTransactions();
        KernelTransaction a = transactions.newInstance();
        KernelTransaction b = transactions.newInstance();
        KernelTransaction c = transactions.newInstance();
        KernelTransactionsSnapshot snapshot = transactions.get();
        assertFalse( snapshot.allClosed() );

        // WHEN a gets closed
        a.close();
        assertFalse( snapshot.allClosed() );

        // WHEN c gets closed and (test knowing too much) that instance getting reused in another transaction "d".
        c.close();
        KernelTransaction d = transactions.newInstance();
        assertFalse( snapshot.allClosed() );

        // WHEN b finally gets closed
        b.close();
        assertTrue( snapshot.allClosed() );
    }

    @Test
    public void shouldBeAbleToSnapshotDuringHeavyLoad() throws Throwable
    {
        // GIVEN
        final KernelTransactions transactions = newKernelTransactions();
        Race race = new Race();
        final int threads = 50;
        final AtomicBoolean end = new AtomicBoolean();
        final AtomicReferenceArray<KernelTransactionsSnapshot> snapshots = new AtomicReferenceArray<>( threads );

        // Representing "transaction" threads
        for ( int i = 0; i < threads; i++ )
        {
            final int threadIndex = i;
            race.addContestant( new Runnable()
            {
                @Override
                public void run()
                {
                    ThreadLocalRandom random = ThreadLocalRandom.current();
                    while ( !end.get() )
                    {
                        try ( KernelTransaction transaction = transactions.newInstance() )
                        {
                            parkNanos( MILLISECONDS.toNanos( random.nextInt( 3 ) ) );
                            if ( snapshots.get( threadIndex ) == null )
                            {
                                snapshots.set( threadIndex, transactions.get() );
                                parkNanos( MILLISECONDS.toNanos( random.nextInt( 3 ) ) );
                            }
                        }
                        catch ( TransactionFailureException e )
                        {
                            throw new RuntimeException( e );
                        }
                    }
                }
            } );
        }

        // Just checks snapshots
        race.addContestant( new Runnable()
        {
            @Override
            public void run()
            {
                ThreadLocalRandom random = ThreadLocalRandom.current();
                int snapshotsLeft = 1_000;
                while ( snapshotsLeft > 0 )
                {
                    int threadIndex = random.nextInt( threads );
                    KernelTransactionsSnapshot snapshot = snapshots.get( threadIndex );
                    if ( snapshot != null && snapshot.allClosed() )
                    {
                        snapshotsLeft--;
                        snapshots.set( threadIndex, null );
                    }
                }

                // End condition of this test can be described as:
                //   when 1000 snapshots have been seen as closed.
                // setting this boolean to true will have all other threads end as well so that race.go() will end
                end.set( true );
            }
        } );

        // WHEN
        race.go();
    }

    private static KernelTransactions newKernelTransactions()
>>>>>>> ff10b409
    {
        KernelTransactions kernelTransactions = newKernelTransactions();

        KernelTransaction tx1 = kernelTransactions.newInstance( KernelTransaction.Type.implicit, AccessMode.Static.NONE );
        KernelTransaction tx2 = kernelTransactions.newInstance( KernelTransaction.Type.implicit, AccessMode.Static.NONE );
        KernelTransaction tx3 = kernelTransactions.newInstance( KernelTransaction.Type.implicit, AccessMode.Static.NONE );

        kernelTransactions.disposeAll();

        assertTrue( tx1.shouldBeTerminated() );
        assertTrue( tx2.shouldBeTerminated() );
        assertTrue( tx3.shouldBeTerminated() );
    }

    @Test
    public void transactionClosesUnderlyingStoreStatementWhenDisposed() throws Exception
    {
        StorageStatement storeStatement1 = mock( StorageStatement.class );
        StorageStatement storeStatement2 = mock( StorageStatement.class );
        StorageStatement storeStatement3 = mock( StorageStatement.class );

        KernelTransactions kernelTransactions = newKernelTransactions( mock( TransactionCommitProcess.class ),
                storeStatement1, storeStatement2, storeStatement3 );

        // start and close 3 transactions from different threads
        startAndCloseTransaction( kernelTransactions );
        Executors.newSingleThreadExecutor().submit( () -> startAndCloseTransaction( kernelTransactions ) ).get();
        Executors.newSingleThreadExecutor().submit( () -> startAndCloseTransaction( kernelTransactions ) ).get();

        kernelTransactions.disposeAll();

        verify( storeStatement1 ).close();
        verify( storeStatement2 ).close();
        verify( storeStatement3 ).close();
    }

    private static void startAndCloseTransaction( KernelTransactions kernelTransactions )
    {
        try
        {
            kernelTransactions.newInstance( KernelTransaction.Type.explicit, AccessMode.Static.FULL ).close();
        }
        catch ( TransactionFailureException e )
        {
            throw new RuntimeException( e );
        }
    }

    private static KernelTransactions newKernelTransactions() throws Exception
    {
        return newKernelTransactions( mock( TransactionCommitProcess.class ) );
    }

    private static KernelTransactions newKernelTransactions( TransactionCommitProcess commitProcess ) throws Exception
    {
        return newKernelTransactions( commitProcess, mock( StorageStatement.class ) );
    }

    private static KernelTransactions newKernelTransactions( TransactionCommitProcess commitProcess,
            StorageStatement firstStoreStatements, StorageStatement... otherStorageStatements ) throws Exception
    {
        LifeSupport life = new LifeSupport();
        life.start();

        Locks locks = mock( Locks.class );
        when( locks.newClient() ).thenReturn( mock( Locks.Client.class ) );

        StoreReadLayer readLayer = mock( StoreReadLayer.class );
        when( readLayer.newStatement() ).thenReturn( firstStoreStatements, otherStorageStatements );

        StorageEngine storageEngine = mock( StorageEngine.class );
        when( storageEngine.storeReadLayer() ).thenReturn( readLayer );
        doAnswer( invocation -> {
            invocation.getArgumentAt( 0, Collection.class ).add( mock( StorageCommand.class ) );
            return null;
        } ).when( storageEngine ).createCommands(
                anyCollection(),
                any( ReadableTransactionState.class ),
                any( StorageStatement.class ),
                any( ResourceLocker.class ),
                anyLong() );

        Tracers tracers =
                new Tracers( "null", NullLog.getInstance(), mock( Monitors.class ), mock( JobScheduler.class ) );
        return new KernelTransactions( locks,
                null, null, null, TransactionHeaderInformationFactory.DEFAULT,
                commitProcess, null,
                null, new TransactionHooks(), mock( TransactionMonitor.class ), life,
                tracers, storageEngine, new Procedures(), mock( TransactionIdStore.class ) );
    }

    private static TransactionCommitProcess newRememberingCommitProcess( final TransactionRepresentation[] slot )
            throws TransactionFailureException

    {
        TransactionCommitProcess commitProcess = mock( TransactionCommitProcess.class );

        when( commitProcess.commit(
                any( TransactionToApply.class ), any( CommitEvent.class ),
                any( TransactionApplicationMode.class ) ) )
                .then( invocation -> {
                    slot[0] = ((TransactionToApply) invocation.getArguments()[0]).transactionRepresentation();
                    return 1L;
                } );

        return commitProcess;
    }
}<|MERGE_RESOLUTION|>--- conflicted
+++ resolved
@@ -44,7 +44,6 @@
 import org.neo4j.kernel.monitoring.Monitors;
 import org.neo4j.kernel.monitoring.tracing.Tracers;
 import org.neo4j.logging.NullLog;
-<<<<<<< HEAD
 import org.neo4j.storageengine.api.StorageCommand;
 import org.neo4j.storageengine.api.StorageEngine;
 import org.neo4j.storageengine.api.StorageStatement;
@@ -52,17 +51,12 @@
 import org.neo4j.storageengine.api.TransactionApplicationMode;
 import org.neo4j.storageengine.api.lock.ResourceLocker;
 import org.neo4j.storageengine.api.txstate.ReadableTransactionState;
+import org.neo4j.test.Race;
 
 import static org.hamcrest.CoreMatchers.equalTo;
 import static org.hamcrest.CoreMatchers.not;
 import static org.junit.Assert.assertEquals;
-=======
-import org.neo4j.test.Race;
-
-import static org.hamcrest.CoreMatchers.equalTo;
-import static org.hamcrest.CoreMatchers.not;
 import static org.junit.Assert.assertFalse;
->>>>>>> ff10b409
 import static org.junit.Assert.assertNotNull;
 import static org.junit.Assert.assertSame;
 import static org.junit.Assert.assertThat;
@@ -74,16 +68,10 @@
 import static org.mockito.Mockito.mock;
 import static org.mockito.Mockito.verify;
 import static org.mockito.Mockito.when;
-<<<<<<< HEAD
 import static org.neo4j.helpers.collection.Iterators.asSet;
-=======
 
 import static java.util.concurrent.TimeUnit.MILLISECONDS;
 import static java.util.concurrent.locks.LockSupport.parkNanos;
-
-import static org.neo4j.helpers.collection.IteratorUtil.asSet;
-import static org.neo4j.helpers.collection.IteratorUtil.asUniqueSet;
->>>>>>> ff10b409
 
 public class KernelTransactionsTest
 {
@@ -152,47 +140,15 @@
     }
 
     @Test
-<<<<<<< HEAD
-    public void transactionCloseRemovesTxFromActiveTransactions() throws Exception
-    {
-        KernelTransactions kernelTransactions = newKernelTransactions();
-
-        KernelTransaction tx1 = kernelTransactions.newInstance( KernelTransaction.Type.implicit, AccessMode.Static.NONE );
-        KernelTransaction tx2 = kernelTransactions.newInstance( KernelTransaction.Type.implicit,AccessMode.Static.NONE );
-        KernelTransaction tx3 = kernelTransactions.newInstance( KernelTransaction.Type.implicit,AccessMode.Static.NONE );
-
-        tx1.close();
-        tx3.close();
-
-        assertEquals( asSet( tx2 ), kernelTransactions.activeTransactions() );
-    }
-
-    @Test
-    public void transactionRemovesItselfFromActiveTransactions() throws Exception
-    {
-        KernelTransactions kernelTransactions = newKernelTransactions();
-
-        KernelTransaction tx1 = kernelTransactions.newInstance( KernelTransaction.Type.implicit, AccessMode.Static.NONE );
-        KernelTransaction tx2 = kernelTransactions.newInstance( KernelTransaction.Type.implicit, AccessMode.Static.NONE );
-        KernelTransaction tx3 = kernelTransactions.newInstance( KernelTransaction.Type.implicit, AccessMode.Static.NONE );
-
-        tx2.close();
-
-        assertEquals( asSet( tx1, tx3 ), kernelTransactions.activeTransactions() );
-    }
-
-    @Test
-    public void disposeAllMarksAllTransactionsForTermination() throws Exception
-=======
     public void shouldReuseClosedTransactionObjects() throws Exception
     {
         // GIVEN
         KernelTransactions transactions = newKernelTransactions();
-        KernelTransaction a = transactions.newInstance();
+        KernelTransaction a = transactions.newInstance( KernelTransaction.Type.implicit, AccessMode.Static.NONE );
 
         // WHEN
         a.close();
-        KernelTransaction b = transactions.newInstance();
+        KernelTransaction b = transactions.newInstance( KernelTransaction.Type.implicit, AccessMode.Static.NONE );
 
         // THEN
         assertSame( a, b );
@@ -203,9 +159,9 @@
     {
         // GIVEN
         KernelTransactions transactions = newKernelTransactions();
-        KernelTransaction a = transactions.newInstance();
-        KernelTransaction b = transactions.newInstance();
-        KernelTransaction c = transactions.newInstance();
+        KernelTransaction a = transactions.newInstance( KernelTransaction.Type.implicit, AccessMode.Static.NONE );
+        KernelTransaction b = transactions.newInstance( KernelTransaction.Type.implicit, AccessMode.Static.NONE );
+        KernelTransaction c = transactions.newInstance( KernelTransaction.Type.implicit, AccessMode.Static.NONE );
         KernelTransactionsSnapshot snapshot = transactions.get();
         assertFalse( snapshot.allClosed() );
 
@@ -215,7 +171,7 @@
 
         // WHEN c gets closed and (test knowing too much) that instance getting reused in another transaction "d".
         c.close();
-        KernelTransaction d = transactions.newInstance();
+        KernelTransaction d = transactions.newInstance( KernelTransaction.Type.implicit, AccessMode.Static.NONE );
         assertFalse( snapshot.allClosed() );
 
         // WHEN b finally gets closed
@@ -237,64 +193,83 @@
         for ( int i = 0; i < threads; i++ )
         {
             final int threadIndex = i;
-            race.addContestant( new Runnable()
-            {
-                @Override
-                public void run()
+            race.addContestant( () -> {
+                ThreadLocalRandom random = ThreadLocalRandom.current();
+                while ( !end.get() )
                 {
-                    ThreadLocalRandom random = ThreadLocalRandom.current();
-                    while ( !end.get() )
+                    try ( KernelTransaction transaction = transactions.newInstance( KernelTransaction.Type.implicit, AccessMode.Static.NONE ) )
                     {
-                        try ( KernelTransaction transaction = transactions.newInstance() )
+                        parkNanos( MILLISECONDS.toNanos( random.nextInt( 3 ) ) );
+                        if ( snapshots.get( threadIndex ) == null )
                         {
+                            snapshots.set( threadIndex, transactions.get() );
                             parkNanos( MILLISECONDS.toNanos( random.nextInt( 3 ) ) );
-                            if ( snapshots.get( threadIndex ) == null )
-                            {
-                                snapshots.set( threadIndex, transactions.get() );
-                                parkNanos( MILLISECONDS.toNanos( random.nextInt( 3 ) ) );
-                            }
                         }
-                        catch ( TransactionFailureException e )
-                        {
-                            throw new RuntimeException( e );
-                        }
+                    }
+                    catch ( TransactionFailureException e )
+                    {
+                        throw new RuntimeException( e );
                     }
                 }
             } );
         }
 
         // Just checks snapshots
-        race.addContestant( new Runnable()
-        {
-            @Override
-            public void run()
+        race.addContestant( () -> {
+            ThreadLocalRandom random = ThreadLocalRandom.current();
+            int snapshotsLeft = 1_000;
+            while ( snapshotsLeft > 0 )
             {
-                ThreadLocalRandom random = ThreadLocalRandom.current();
-                int snapshotsLeft = 1_000;
-                while ( snapshotsLeft > 0 )
+                int threadIndex = random.nextInt( threads );
+                KernelTransactionsSnapshot snapshot = snapshots.get( threadIndex );
+                if ( snapshot != null && snapshot.allClosed() )
                 {
-                    int threadIndex = random.nextInt( threads );
-                    KernelTransactionsSnapshot snapshot = snapshots.get( threadIndex );
-                    if ( snapshot != null && snapshot.allClosed() )
-                    {
-                        snapshotsLeft--;
-                        snapshots.set( threadIndex, null );
-                    }
+                    snapshotsLeft--;
+                    snapshots.set( threadIndex, null );
                 }
-
-                // End condition of this test can be described as:
-                //   when 1000 snapshots have been seen as closed.
-                // setting this boolean to true will have all other threads end as well so that race.go() will end
-                end.set( true );
             }
+
+            // End condition of this test can be described as:
+            //   when 1000 snapshots have been seen as closed.
+            // setting this boolean to true will have all other threads end as well so that race.go() will end
+            end.set( true );
         } );
 
         // WHEN
         race.go();
     }
 
-    private static KernelTransactions newKernelTransactions()
->>>>>>> ff10b409
+    @Test
+    public void transactionCloseRemovesTxFromActiveTransactions() throws Exception
+    {
+        KernelTransactions kernelTransactions = newKernelTransactions();
+
+        KernelTransaction tx1 = kernelTransactions.newInstance( KernelTransaction.Type.implicit, AccessMode.Static.NONE );
+        KernelTransaction tx2 = kernelTransactions.newInstance( KernelTransaction.Type.implicit,AccessMode.Static.NONE );
+        KernelTransaction tx3 = kernelTransactions.newInstance( KernelTransaction.Type.implicit,AccessMode.Static.NONE );
+
+        tx1.close();
+        tx3.close();
+
+        assertEquals( asSet( tx2 ), kernelTransactions.activeTransactions() );
+    }
+
+    @Test
+    public void transactionRemovesItselfFromActiveTransactions() throws Exception
+    {
+        KernelTransactions kernelTransactions = newKernelTransactions();
+
+        KernelTransaction tx1 = kernelTransactions.newInstance( KernelTransaction.Type.implicit, AccessMode.Static.NONE );
+        KernelTransaction tx2 = kernelTransactions.newInstance( KernelTransaction.Type.implicit, AccessMode.Static.NONE );
+        KernelTransaction tx3 = kernelTransactions.newInstance( KernelTransaction.Type.implicit, AccessMode.Static.NONE );
+
+        tx2.close();
+
+        assertEquals( asSet( tx1, tx3 ), kernelTransactions.activeTransactions() );
+    }
+
+    @Test
+    public void disposeAllMarksAllTransactionsForTermination() throws Exception
     {
         KernelTransactions kernelTransactions = newKernelTransactions();
 
