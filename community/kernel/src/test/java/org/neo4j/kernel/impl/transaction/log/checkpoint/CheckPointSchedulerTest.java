--- conflicted
+++ resolved
@@ -19,16 +19,9 @@
  */
 package org.neo4j.kernel.impl.transaction.log.checkpoint;
 
-<<<<<<< HEAD
 import org.junit.jupiter.api.AfterAll;
 import org.junit.jupiter.api.BeforeAll;
 import org.junit.jupiter.api.Test;
-=======
-import org.eclipse.collections.api.block.predicate.primitive.BooleanPredicate;
-import org.junit.AfterClass;
-import org.junit.BeforeClass;
-import org.junit.Test;
->>>>>>> 23a8b4f3
 
 import java.io.Flushable;
 import java.io.IOException;
@@ -201,11 +194,13 @@
             }
 
             @Override
-<<<<<<< HEAD
+            public long tryCheckPoint( TriggerInfo triggerInfo, BooleanSupplier timeout )
+            {
+                throw new RuntimeException( "this should have not been called" );
+            }
+
+            @Override
             public long tryCheckPointNoWait( TriggerInfo triggerInfo )
-=======
-            public long tryCheckPoint( TriggerInfo triggerInfo, BooleanSupplier timeout )
->>>>>>> 23a8b4f3
             {
                 throw new RuntimeException( "this should have not been called" );
             }
@@ -357,11 +352,13 @@
         }
 
         @Override
-<<<<<<< HEAD
+        public long tryCheckPoint( TriggerInfo triggerInfo, BooleanSupplier timeout )
+        {
+            throw new UnsupportedOperationException();
+        }
+
+        @Override
         public long tryCheckPointNoWait( TriggerInfo triggerInfo )
-=======
-        public long tryCheckPoint( TriggerInfo triggerInfo, BooleanSupplier timeout )
->>>>>>> 23a8b4f3
         {
             throw new UnsupportedOperationException();
         }
@@ -440,11 +437,13 @@
         }
 
         @Override
-<<<<<<< HEAD
+        public long tryCheckPoint( TriggerInfo triggerInfo, BooleanSupplier timeout )
+        {
+            throw new UnsupportedOperationException( "This should have not been called" );
+        }
+
+        @Override
         public long tryCheckPointNoWait( TriggerInfo triggerInfo )
-=======
-        public long tryCheckPoint( TriggerInfo triggerInfo, BooleanSupplier timeout )
->>>>>>> 23a8b4f3
         {
             throw new UnsupportedOperationException( "This should have not been called" );
         }
