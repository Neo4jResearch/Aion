--- conflicted
+++ resolved
@@ -86,7 +86,6 @@
 import org.neo4j.test.impl.EphemeralFileSystemAbstraction;
 
 import static org.junit.Assert.assertEquals;
-<<<<<<< HEAD
 import static org.junit.Assert.assertNotNull;
 import static org.junit.Assert.assertNull;
 import static org.junit.Assert.assertTrue;
@@ -95,11 +94,6 @@
 
 import static org.neo4j.kernel.impl.nioneo.xa.NeoStoreXaDataSource.LOGICAL_LOG_DEFAULT_NAME;
 import static org.neo4j.kernel.impl.util.StringLogger.DEV_NULL;
-=======
-import static org.junit.Assert.assertTrue;
-
-import static org.neo4j.kernel.impl.nioneo.xa.NeoStoreXaDataSource.LOGICAL_LOG_DEFAULT_NAME;
->>>>>>> 1492b144
 
 public class TestXa
 {
@@ -226,12 +220,7 @@
 
     private void truncateLogicalLog( int size ) throws IOException
     {
-<<<<<<< HEAD
-        FileChannel af = fileSystem.open( new File( logBaseFileName.getPath() + ".active" ), "r" );
-=======
-        char active = '1';
         StoreChannel af = fileSystem.open( new File( logBaseFileName.getPath() + ".active" ), "r" );
->>>>>>> 1492b144
         ByteBuffer buffer = ByteBuffer.allocate( 1024 );
         af.read( buffer );
         af.close();
@@ -273,13 +262,8 @@
         File currentLog = new File( logBaseFileName.getPath() + "." + active );
         StoreChannel source = fileSystem.open( currentLog, "r" );
         File currentLogBackup = new File( logBaseFileName.getPath() + ".bak." + active );
-<<<<<<< HEAD
-        FileChannel dest = fileSystem.open( currentLogBackup, "rw" );
+        StoreChannel dest = fileSystem.open( currentLogBackup, "rw" );
         int read;
-=======
-        StoreChannel dest = fileSystem.open( currentLogBackup, "rw" );
-        int read = -1;
->>>>>>> 1492b144
         do
         {
             read = source.read( buffer );
