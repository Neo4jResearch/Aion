--- conflicted
+++ resolved
@@ -1,4 +1,3 @@
-<<<<<<< HEAD
 2.0.0-M04
 ---------
 
@@ -28,12 +27,8 @@
 o Adds support for adding, listing, removing, and testing of labels
 o Adds support for creating, querying, and dropping label-based indexes
 
-1.9.3
------
-=======
 1.9.3 (2013-08-30)
 ------------------
->>>>>>> 8eece7ac
 o Remove hard dependency on Logback
 o Introduction of logical_log_rotation_threshold to control log rotation.
 o Autoconfigurator can handle cases where physical memory is less than the configured JVM heap
