/*
 * Copyright (c) 2002-2019 "Neo4j,"
 * Neo4j Sweden AB [http://neo4j.com]
 *
 * This file is part of Neo4j.
 *
 * Neo4j is free software: you can redistribute it and/or modify
 * it under the terms of the GNU General Public License as published by
 * the Free Software Foundation, either version 3 of the License, or
 * (at your option) any later version.
 *
 * This program is distributed in the hope that it will be useful,
 * but WITHOUT ANY WARRANTY; without even the implied warranty of
 * MERCHANTABILITY or FITNESS FOR A PARTICULAR PURPOSE.  See the
 * GNU General Public License for more details.
 *
 * You should have received a copy of the GNU General Public License
 * along with this program.  If not, see <http://www.gnu.org/licenses/>.
 */
package org.neo4j.kernel.impl.api.index;

import org.junit.jupiter.api.AfterEach;
import org.junit.jupiter.api.BeforeEach;
import org.junit.jupiter.api.Test;
import org.junit.jupiter.api.extension.ExtendWith;

import java.io.IOException;
<<<<<<< HEAD
=======
import java.util.Collections;
>>>>>>> 5af30740
import java.util.HashSet;
import java.util.Set;
import java.util.concurrent.ExecutorService;
import java.util.concurrent.Future;
import java.util.concurrent.Semaphore;

import org.neo4j.collection.Dependencies;
import org.neo4j.dbms.api.DatabaseManagementService;
import org.neo4j.dbms.database.SystemGraphInitializer;
import org.neo4j.graphdb.Label;
import org.neo4j.graphdb.Node;
import org.neo4j.graphdb.Transaction;
import org.neo4j.graphdb.schema.IndexDefinition;
import org.neo4j.graphdb.schema.Schema;
import org.neo4j.internal.kernel.api.IndexCapability;
import org.neo4j.internal.kernel.api.InternalIndexState;
import org.neo4j.internal.kernel.api.exceptions.schema.MisconfiguredIndexException;
import org.neo4j.internal.schema.LabelSchemaDescriptor;
import org.neo4j.internal.schema.SchemaDescriptor;
import org.neo4j.io.fs.EphemeralFileSystemAbstraction;
import org.neo4j.io.fs.FileSystemAbstraction;
import org.neo4j.io.pagecache.PageCache;
import org.neo4j.kernel.api.KernelTransaction;
import org.neo4j.kernel.api.index.IndexAccessor;
import org.neo4j.kernel.api.index.IndexPopulator;
import org.neo4j.kernel.api.index.IndexProvider;
import org.neo4j.kernel.api.index.IndexSample;
import org.neo4j.kernel.api.index.IndexUpdater;
import org.neo4j.kernel.extension.ExtensionFactory;
import org.neo4j.kernel.impl.api.index.sampling.IndexSamplingConfig;
import org.neo4j.kernel.impl.api.index.updater.SwallowingIndexUpdater;
import org.neo4j.kernel.impl.core.ThreadToStatementContextBridge;
import org.neo4j.kernel.impl.index.schema.CollectingIndexUpdater;
import org.neo4j.kernel.impl.index.schema.IndexDescriptor;
import org.neo4j.kernel.impl.index.schema.StoreIndexDescriptor;
import org.neo4j.kernel.impl.transaction.log.checkpoint.CheckPointer;
import org.neo4j.kernel.impl.transaction.log.checkpoint.SimpleTriggerInfo;
import org.neo4j.kernel.impl.transaction.log.rotation.LogRotation;
import org.neo4j.kernel.internal.GraphDatabaseAPI;
import org.neo4j.kernel.recovery.Recovery;
import org.neo4j.kernel.recovery.RecoveryMonitor;
import org.neo4j.monitoring.Monitors;
import org.neo4j.storageengine.api.IndexEntryUpdate;
import org.neo4j.storageengine.migration.StoreMigrationParticipant;
import org.neo4j.test.TestDatabaseManagementServiceBuilder;
import org.neo4j.test.extension.EphemeralFileSystemExtension;
import org.neo4j.test.extension.Inject;
import org.neo4j.test.extension.TestDirectoryExtension;
import org.neo4j.test.rule.TestDirectory;
import org.neo4j.values.storable.Values;

import static java.time.Duration.ofSeconds;
import static java.util.Collections.singletonList;
import static java.util.concurrent.Executors.newSingleThreadExecutor;
import static java.util.concurrent.TimeUnit.SECONDS;
import static org.hamcrest.MatcherAssert.assertThat;
import static org.junit.jupiter.api.Assertions.assertEquals;
import static org.junit.jupiter.api.Assertions.assertTimeoutPreemptively;
import static org.mockito.ArgumentMatchers.any;
import static org.mockito.Mockito.mock;
import static org.mockito.Mockito.never;
import static org.mockito.Mockito.times;
import static org.mockito.Mockito.verify;
import static org.mockito.Mockito.when;
import static org.neo4j.configuration.Config.defaults;
import static org.neo4j.configuration.GraphDatabaseSettings.DEFAULT_DATABASE_NAME;
import static org.neo4j.configuration.GraphDatabaseSettings.default_schema_provider;
import static org.neo4j.graphdb.Label.label;
import static org.neo4j.kernel.impl.api.index.SchemaIndexTestHelper.singleInstanceIndexProviderFactory;
import static org.neo4j.kernel.impl.api.index.TestIndexProviderDescriptor.PROVIDER_DESCRIPTOR;
import static org.neo4j.test.mockito.matcher.Neo4jMatchers.getIndexes;
import static org.neo4j.test.mockito.matcher.Neo4jMatchers.hasSize;
import static org.neo4j.test.mockito.matcher.Neo4jMatchers.haveState;
import static org.neo4j.test.mockito.matcher.Neo4jMatchers.inTx;

@ExtendWith( {EphemeralFileSystemExtension.class, TestDirectoryExtension.class} )
class IndexRecoveryIT
{
<<<<<<< HEAD
    @Inject
    private volatile EphemeralFileSystemAbstraction fs;
    @Inject
    private TestDirectory testDirectory;
    private GraphDatabaseAPI db;
    private final IndexProvider mockedIndexProvider = mock( IndexProvider.class );
    private final ExtensionFactory<?> mockedIndexProviderFactory =
            singleInstanceIndexProviderFactory( PROVIDER_DESCRIPTOR.getKey(), mockedIndexProvider );
    private final String key = "number_of_bananas_owned";
    private final Label myLabel = label( "MyLabel" );
    private final Monitors monitors = new Monitors();
    private DatabaseManagementService managementService;

    @BeforeEach
    void setUp() throws MisconfiguredIndexException
    {
        when( mockedIndexProvider.getProviderDescriptor() ).thenReturn( PROVIDER_DESCRIPTOR );
        when( mockedIndexProvider.storeMigrationParticipant( any( FileSystemAbstraction.class ), any( PageCache.class ), any() ) )
                .thenReturn( StoreMigrationParticipant.NOT_PARTICIPATING );
        when( mockedIndexProvider.getCapability( any() ) ).thenReturn( IndexCapability.NO_CAPABILITY );
        when( mockedIndexProvider.bless( any( IndexDescriptor.class ) ) ).thenCallRealMethod();
    }

    @AfterEach
    void after()
    {
        if ( db != null )
        {
            managementService.shutdown();
        }
=======
    @Test
    public void shouldBeAbleToRecoverInTheMiddleOfPopulatingAnIndex() throws Exception
    {
        // Given
        startDb();

        CountDownLatch latch = new CountDownLatch( 1 );
        when( mockedIndexProvider
                .getPopulator( any( StoreIndexDescriptor.class ), any( IndexSamplingConfig.class ), any() ) )
                .thenReturn( indexPopulatorWithControlledCompletionTiming( latch ) );
        createIndex( myLabel );

        // And Given
        Future<Void> killFuture = killDbInSeparateThread();
        latch.countDown();
        killFuture.get();

        // When
        when( mockedIndexProvider.getInitialState( any( StoreIndexDescriptor.class ) ) )
                .thenReturn( InternalIndexState.POPULATING );
        latch = new CountDownLatch( 1 );
        when( mockedIndexProvider
                .getPopulator( any( StoreIndexDescriptor.class ), any( IndexSamplingConfig.class ), any() ) )
                .thenReturn( indexPopulatorWithControlledCompletionTiming( latch ) );
        startDb();

        // Then
        assertThat( getIndexes( db, myLabel ), inTx( db, hasSize( 1 ) ) );
        assertThat( getIndexes( db, myLabel ), inTx( db, haveState( db, Schema.IndexState.POPULATING ) ) );
        verify( mockedIndexProvider, times( 2 ) ).getPopulator( any( StoreIndexDescriptor.class ), any( IndexSamplingConfig.class ), any() );
        verify( mockedIndexProvider, never() ).getOnlineAccessor( any( StoreIndexDescriptor.class ), any( IndexSamplingConfig.class ) );
        latch.countDown();
>>>>>>> 5af30740
    }

    @Test
    void shouldBeAbleToRecoverInTheMiddleOfPopulatingAnIndexWhereLogHasRotated()
    {
        assertTimeoutPreemptively( ofSeconds( 5 ), () ->
        {
            // Given
            startDb();

            Semaphore populationSemaphore = new Semaphore( 0 );
            when( mockedIndexProvider.getPopulator( any( StoreIndexDescriptor.class ), any( IndexSamplingConfig.class ) ) ).thenReturn(
                    indexPopulatorWithControlledCompletionTiming( populationSemaphore ) );
            createIndex( myLabel );

            // And Given
            Future<Void> killFuture = killDbInSeparateThread();
            rotateLogsAndCheckPoint();
            populationSemaphore.release();
            killFuture.get();

            when( mockedIndexProvider.getInitialState( any( StoreIndexDescriptor.class ) ) ).thenReturn( InternalIndexState.POPULATING );
            Semaphore recoverySemaphore = new Semaphore( 0 );
            try
            {
                when( mockedIndexProvider.getPopulator( any( StoreIndexDescriptor.class ), any( IndexSamplingConfig.class ) ) ).thenReturn(
                        indexPopulatorWithControlledCompletionTiming( recoverySemaphore ) );
                monitors.addMonitorListener( new MyRecoveryMonitor( recoverySemaphore ) );
                boolean recoveryRequired = Recovery.isRecoveryRequired( fs, testDirectory.databaseLayout(), defaults() );
                // When
                startDb();

                assertThat( getIndexes( db, myLabel ), inTx( db, hasSize( 1 ) ) );
                assertThat( getIndexes( db, myLabel ), inTx( db, haveState( db, Schema.IndexState.POPULATING ) ) );
                // in case if kill was not that fast and killed db after flush there will be no need to do recovery and
                // we will not gonna need to get index populators during recovery index service start
                verify( mockedIndexProvider, times( recoveryRequired ? 3 : 2 ) ).getPopulator( any( StoreIndexDescriptor.class ),
                        any( IndexSamplingConfig.class ) );
                verify( mockedIndexProvider, never() ).getOnlineAccessor( any( StoreIndexDescriptor.class ), any( IndexSamplingConfig.class ) );
            }
            finally
            {
                recoverySemaphore.release();
            }
        } );
    }

<<<<<<< HEAD
    @Test
    void shouldBeAbleToRecoverInTheMiddleOfPopulatingAnIndex()
    {
        assertTimeoutPreemptively( ofSeconds( 5 ), () ->
        {
            // Given
            Semaphore populationSemaphore = new Semaphore( 1 );
            try
            {
                startDb();

                when( mockedIndexProvider.getPopulator( any( StoreIndexDescriptor.class ), any( IndexSamplingConfig.class ) ) ).thenReturn(
                        indexPopulatorWithControlledCompletionTiming( populationSemaphore ) );
                createIndex( myLabel );
=======
        CountDownLatch latch = new CountDownLatch( 1 );
        when( mockedIndexProvider
                .getPopulator( any( StoreIndexDescriptor.class ), any( IndexSamplingConfig.class ), any() ) )
                .thenReturn( indexPopulatorWithControlledCompletionTiming( latch ) );
        createIndex( myLabel );
        rotateLogsAndCheckPoint();

        // And Given
        Future<Void> killFuture = killDbInSeparateThread();
        latch.countDown();
        killFuture.get();
        latch = new CountDownLatch( 1 );
        when( mockedIndexProvider
                .getPopulator( any( StoreIndexDescriptor.class ), any( IndexSamplingConfig.class ), any() ) )
                .thenReturn( indexPopulatorWithControlledCompletionTiming( latch ) );
        when( mockedIndexProvider.getInitialState( any( StoreIndexDescriptor.class ) ) )
                .thenReturn( InternalIndexState.POPULATING );
>>>>>>> 5af30740

                // And Given
                Future<Void> killFuture = killDbInSeparateThread();
                populationSemaphore.release();
                killFuture.get();
            }
            finally
            {
                populationSemaphore.release();
            }

<<<<<<< HEAD
            // When
            when( mockedIndexProvider.getInitialState( any( StoreIndexDescriptor.class ) ) ).thenReturn( InternalIndexState.POPULATING );
            populationSemaphore = new Semaphore( 1 );
            try
            {
                when( mockedIndexProvider.getPopulator( any( StoreIndexDescriptor.class ), any( IndexSamplingConfig.class ) ) ).thenReturn(
                        indexPopulatorWithControlledCompletionTiming( populationSemaphore ) );
                startDb();

                assertThat( getIndexes( db, myLabel ), inTx( db, hasSize( 1 ) ) );
                assertThat( getIndexes( db, myLabel ), inTx( db, haveState( db, Schema.IndexState.POPULATING ) ) );
                verify( mockedIndexProvider, times( 3 ) ).getPopulator( any( StoreIndexDescriptor.class ), any( IndexSamplingConfig.class ) );
                verify( mockedIndexProvider, never() ).getOnlineAccessor( any( StoreIndexDescriptor.class ), any( IndexSamplingConfig.class ) );
            }
            finally
            {
                populationSemaphore.release();
            }
        } );
=======
        // Then
        assertThat( getIndexes( db, myLabel ), inTx( db, hasSize( 1 ) ) );
        assertThat( getIndexes( db, myLabel ), inTx( db, haveState( db, Schema.IndexState.POPULATING ) ) );
        verify( mockedIndexProvider, times( 2 ) )
                .getPopulator( any( StoreIndexDescriptor.class ), any( IndexSamplingConfig.class ), any() );
        verify( mockedIndexProvider, never() ).getOnlineAccessor( any( StoreIndexDescriptor.class ), any( IndexSamplingConfig.class )
        );
        latch.countDown();
>>>>>>> 5af30740
    }

    @Test
    void shouldBeAbleToRecoverAndUpdateOnlineIndex() throws Exception
    {
        // Given
        startDb();

        IndexPopulator populator = mock( IndexPopulator.class );
        when( mockedIndexProvider
                .getPopulator( any( StoreIndexDescriptor.class ), any( IndexSamplingConfig.class ), any() ) )
                .thenReturn( populator );
        when( populator.sampleResult() ).thenReturn( new IndexSample() );
        IndexAccessor mockedAccessor = mock( IndexAccessor.class );
        when( mockedAccessor.newUpdater( any( IndexUpdateMode.class ) ) ).thenReturn( SwallowingIndexUpdater.INSTANCE );
        when( mockedIndexProvider.getOnlineAccessor( any( StoreIndexDescriptor.class ), any( IndexSamplingConfig.class ) ) ).thenReturn( mockedAccessor );
        createIndexAndAwaitPopulation( myLabel );
        // rotate logs
        rotateLogsAndCheckPoint();
        // make updates
        Set<IndexEntryUpdate<?>> expectedUpdates = createSomeBananas( myLabel );

        // And Given
        killDb();
        when( mockedIndexProvider.getInitialState( any( StoreIndexDescriptor.class )) )
                .thenReturn( InternalIndexState.ONLINE );
        GatheringIndexWriter writer = new GatheringIndexWriter();
        when( mockedIndexProvider.getOnlineAccessor( any( StoreIndexDescriptor.class ), any( IndexSamplingConfig.class ) ) ).thenReturn( writer );

        // When
        startDb();

        // Then
        assertThat( getIndexes( db, myLabel ), inTx( db, hasSize( 1 ) ) );
        assertThat( getIndexes( db, myLabel ), inTx( db, haveState( db, Schema.IndexState.ONLINE ) ) );
<<<<<<< HEAD
        verify( mockedIndexProvider )
                .getPopulator( any( StoreIndexDescriptor.class ), any( IndexSamplingConfig.class ) );
        int onlineAccessorInvocationCount = 3; // once when we create the index, and once when we restart the db
=======
        verify( mockedIndexProvider, times( 1 ) )
                .getPopulator( any( StoreIndexDescriptor.class ), any( IndexSamplingConfig.class ), any() );
        int onlineAccessorInvocationCount = 2; // once when we create the index, and once when we restart the db
>>>>>>> 5af30740
        verify( mockedIndexProvider, times( onlineAccessorInvocationCount ) )
                .getOnlineAccessor( any( StoreIndexDescriptor.class ), any( IndexSamplingConfig.class ) );
        assertEquals( expectedUpdates, writer.batchedUpdates );
    }

    @Test
    void shouldKeepFailedIndexesAsFailedAfterRestart() throws Exception
    {
        // Given
        IndexPopulator indexPopulator = mock( IndexPopulator.class );
        when( mockedIndexProvider.getPopulator( any( StoreIndexDescriptor.class ), any( IndexSamplingConfig.class ), any() ) )
                .thenReturn( indexPopulator );
        IndexAccessor indexAccessor = mock( IndexAccessor.class );
        when( mockedIndexProvider.getOnlineAccessor( any( StoreIndexDescriptor.class ), any( IndexSamplingConfig.class ) ) )
                .thenReturn( indexAccessor );
        startDb();
        createIndex( myLabel );
        rotateLogsAndCheckPoint();

        // And Given
        killDb();
        when( mockedIndexProvider.getInitialState( any( StoreIndexDescriptor.class ) ) ).thenReturn( InternalIndexState.FAILED );

        // When
        startDb();

        // Then
        assertThat( getIndexes( db, myLabel ), inTx( db, hasSize( 1 ) ) );
        assertThat( getIndexes( db, myLabel ), inTx( db, haveState( db, Schema.IndexState.FAILED ) ) );
<<<<<<< HEAD
        verify( mockedIndexProvider, times( 2 ) ).getPopulator( any( StoreIndexDescriptor.class ), any( IndexSamplingConfig.class ) );
=======
        verify( mockedIndexProvider, times( 2 ) )
                .getPopulator( any( StoreIndexDescriptor.class ), any( IndexSamplingConfig.class ), any() );
    }

    private GraphDatabaseAPI db;
    @Rule
    public EphemeralFileSystemRule fs = new EphemeralFileSystemRule();
    private final IndexProvider mockedIndexProvider = mock( IndexProvider.class );
    private final KernelExtensionFactory<?> mockedIndexProviderFactory =
            singleInstanceIndexProviderFactory( PROVIDER_DESCRIPTOR.getKey(),
                    mockedIndexProvider );
    private final String key = "number_of_bananas_owned";
    private final Label myLabel = label( "MyLabel" );

    @Before
    public void setUp() throws MisconfiguredIndexException
    {
        when( mockedIndexProvider.getProviderDescriptor() ).thenReturn( PROVIDER_DESCRIPTOR );
        when( mockedIndexProvider.storeMigrationParticipant( any( FileSystemAbstraction.class ), any( PageCache.class ) ) )
                .thenReturn( StoreMigrationParticipant.NOT_PARTICIPATING );
        when( mockedIndexProvider.bless( any( IndexDescriptor.class ) ) ).thenCallRealMethod();
>>>>>>> 5af30740
    }

    private void startDb()
    {
        if ( db != null )
        {
            managementService.shutdown();
        }

        Dependencies dependencies = new Dependencies();
        dependencies.satisfyDependencies( SystemGraphInitializer.NO_OP );   // disable system graph construction because it will interfere with some tests
        managementService = new TestDatabaseManagementServiceBuilder( testDirectory.storeDir() )
                .setFileSystem( fs )
                .setExtensions( singletonList( mockedIndexProviderFactory ) )
                .setExternalDependencies( dependencies )
                .setMonitors( monitors )
                .impermanent()
                .setConfig( default_schema_provider, PROVIDER_DESCRIPTOR.name() )
                .build();

        db = (GraphDatabaseAPI) managementService.database( DEFAULT_DATABASE_NAME );
    }

    private void killDb()
    {
        if ( db != null )
        {
            fs = fs.snapshot();
            managementService.shutdown();
        }
    }

    private Future<Void> killDbInSeparateThread()
    {
        ExecutorService executor = newSingleThreadExecutor();
        Future<Void> result = executor.submit( () ->
        {
            killDb();
            return null;
        } );
        executor.shutdown();
        return result;
    }

    private void rotateLogsAndCheckPoint() throws IOException
    {
        db.getDependencyResolver().resolveDependency( LogRotation.class ).rotateLogFile();
        db.getDependencyResolver().resolveDependency( CheckPointer.class ).forceCheckPoint( new SimpleTriggerInfo( "test" ) );
    }

    private void createIndexAndAwaitPopulation( Label label )
    {
        IndexDefinition index = createIndex( label );
        try ( Transaction tx = db.beginTx() )
        {
            db.schema().awaitIndexOnline( index, 10, SECONDS );
            tx.success();
        }
    }

    private IndexDefinition createIndex( Label label )
    {
        try ( Transaction tx = db.beginTx() )
        {
            IndexDefinition index = db.schema().indexFor( label ).on( key ).create();
            tx.success();
            return index;
        }
    }

    private Set<IndexEntryUpdate<?>> createSomeBananas( Label label )
    {
        Set<IndexEntryUpdate<?>> updates = new HashSet<>();
        try ( Transaction tx = db.beginTx() )
        {
            ThreadToStatementContextBridge ctxSupplier = db.getDependencyResolver().resolveDependency(
                    ThreadToStatementContextBridge.class );
            KernelTransaction ktx = ctxSupplier.getKernelTransactionBoundToThisThread( true );

            int labelId = ktx.tokenRead().nodeLabel( label.name() );
            int propertyKeyId = ktx.tokenRead().propertyKey( key );
            LabelSchemaDescriptor schemaDescriptor = SchemaDescriptor.forLabel( labelId, propertyKeyId );
            for ( int number : new int[]{4, 10} )
            {
                Node node = db.createNode( label );
                node.setProperty( key, number );
                updates.add( IndexEntryUpdate.add( node.getId(), schemaDescriptor, Values.of( number ) ) );
            }
            tx.success();
            return updates;
        }
    }

    public static class GatheringIndexWriter extends IndexAccessor.Adapter
    {
        private final Set<IndexEntryUpdate<?>> regularUpdates = new HashSet<>();
        private final Set<IndexEntryUpdate<?>> batchedUpdates = new HashSet<>();

        @Override
        public IndexUpdater newUpdater( final IndexUpdateMode mode )
        {
            return new CollectingIndexUpdater( updates ->
            {
                switch ( mode )
                {
                    case ONLINE:
                        regularUpdates.addAll( updates );
                        break;

                    case RECOVERY:
                        batchedUpdates.addAll( updates );
                        break;

                    default:
                        throw new UnsupportedOperationException(  );
                }
            } );
        }
    }

    private static IndexPopulator indexPopulatorWithControlledCompletionTiming( Semaphore semaphore )
    {
        return new IndexPopulator.Adapter()
        {
            @Override
            public void create()
            {
                try
                {
                    semaphore.acquire();
                }
                catch ( InterruptedException e )
                {
                    // fall through and return early
                }
                throw new RuntimeException( "this is expected" );
            }
        };
    }

    private static class MyRecoveryMonitor implements RecoveryMonitor
    {
        private final Semaphore recoverySemaphore;
        private int invocationCounter;

        MyRecoveryMonitor( Semaphore recoverySemaphore )
        {
            this.recoverySemaphore = recoverySemaphore;
        }

        @Override
        public void recoveryCompleted( int numberOfRecoveredTransactions, long recoveryTimeInMilliseconds )
        {
            // monitor invoked multiple times: first time for system db and second type for db we interested in.
            // and we will release semaphore only when default database recovery is completed.
            if ( invocationCounter > 0 )
            {
                recoverySemaphore.release();
            }
            invocationCounter++;
        }
    }
}<|MERGE_RESOLUTION|>--- conflicted
+++ resolved
@@ -25,10 +25,6 @@
 import org.junit.jupiter.api.extension.ExtendWith;
 
 import java.io.IOException;
-<<<<<<< HEAD
-=======
-import java.util.Collections;
->>>>>>> 5af30740
 import java.util.HashSet;
 import java.util.Set;
 import java.util.concurrent.ExecutorService;
@@ -107,7 +103,6 @@
 @ExtendWith( {EphemeralFileSystemExtension.class, TestDirectoryExtension.class} )
 class IndexRecoveryIT
 {
-<<<<<<< HEAD
     @Inject
     private volatile EphemeralFileSystemAbstraction fs;
     @Inject
@@ -138,40 +133,6 @@
         {
             managementService.shutdown();
         }
-=======
-    @Test
-    public void shouldBeAbleToRecoverInTheMiddleOfPopulatingAnIndex() throws Exception
-    {
-        // Given
-        startDb();
-
-        CountDownLatch latch = new CountDownLatch( 1 );
-        when( mockedIndexProvider
-                .getPopulator( any( StoreIndexDescriptor.class ), any( IndexSamplingConfig.class ), any() ) )
-                .thenReturn( indexPopulatorWithControlledCompletionTiming( latch ) );
-        createIndex( myLabel );
-
-        // And Given
-        Future<Void> killFuture = killDbInSeparateThread();
-        latch.countDown();
-        killFuture.get();
-
-        // When
-        when( mockedIndexProvider.getInitialState( any( StoreIndexDescriptor.class ) ) )
-                .thenReturn( InternalIndexState.POPULATING );
-        latch = new CountDownLatch( 1 );
-        when( mockedIndexProvider
-                .getPopulator( any( StoreIndexDescriptor.class ), any( IndexSamplingConfig.class ), any() ) )
-                .thenReturn( indexPopulatorWithControlledCompletionTiming( latch ) );
-        startDb();
-
-        // Then
-        assertThat( getIndexes( db, myLabel ), inTx( db, hasSize( 1 ) ) );
-        assertThat( getIndexes( db, myLabel ), inTx( db, haveState( db, Schema.IndexState.POPULATING ) ) );
-        verify( mockedIndexProvider, times( 2 ) ).getPopulator( any( StoreIndexDescriptor.class ), any( IndexSamplingConfig.class ), any() );
-        verify( mockedIndexProvider, never() ).getOnlineAccessor( any( StoreIndexDescriptor.class ), any( IndexSamplingConfig.class ) );
-        latch.countDown();
->>>>>>> 5af30740
     }
 
     @Test
@@ -183,7 +144,7 @@
             startDb();
 
             Semaphore populationSemaphore = new Semaphore( 0 );
-            when( mockedIndexProvider.getPopulator( any( StoreIndexDescriptor.class ), any( IndexSamplingConfig.class ) ) ).thenReturn(
+            when( mockedIndexProvider.getPopulator( any( StoreIndexDescriptor.class ), any( IndexSamplingConfig.class ), any() ) ).thenReturn(
                     indexPopulatorWithControlledCompletionTiming( populationSemaphore ) );
             createIndex( myLabel );
 
@@ -197,7 +158,7 @@
             Semaphore recoverySemaphore = new Semaphore( 0 );
             try
             {
-                when( mockedIndexProvider.getPopulator( any( StoreIndexDescriptor.class ), any( IndexSamplingConfig.class ) ) ).thenReturn(
+                when( mockedIndexProvider.getPopulator( any( StoreIndexDescriptor.class ), any( IndexSamplingConfig.class ), any() ) ).thenReturn(
                         indexPopulatorWithControlledCompletionTiming( recoverySemaphore ) );
                 monitors.addMonitorListener( new MyRecoveryMonitor( recoverySemaphore ) );
                 boolean recoveryRequired = Recovery.isRecoveryRequired( fs, testDirectory.databaseLayout(), defaults() );
@@ -209,7 +170,7 @@
                 // in case if kill was not that fast and killed db after flush there will be no need to do recovery and
                 // we will not gonna need to get index populators during recovery index service start
                 verify( mockedIndexProvider, times( recoveryRequired ? 3 : 2 ) ).getPopulator( any( StoreIndexDescriptor.class ),
-                        any( IndexSamplingConfig.class ) );
+                        any( IndexSamplingConfig.class ), any() );
                 verify( mockedIndexProvider, never() ).getOnlineAccessor( any( StoreIndexDescriptor.class ), any( IndexSamplingConfig.class ) );
             }
             finally
@@ -219,7 +180,6 @@
         } );
     }
 
-<<<<<<< HEAD
     @Test
     void shouldBeAbleToRecoverInTheMiddleOfPopulatingAnIndex()
     {
@@ -231,28 +191,9 @@
             {
                 startDb();
 
-                when( mockedIndexProvider.getPopulator( any( StoreIndexDescriptor.class ), any( IndexSamplingConfig.class ) ) ).thenReturn(
+                when( mockedIndexProvider.getPopulator( any( StoreIndexDescriptor.class ), any( IndexSamplingConfig.class ), any() ) ).thenReturn(
                         indexPopulatorWithControlledCompletionTiming( populationSemaphore ) );
                 createIndex( myLabel );
-=======
-        CountDownLatch latch = new CountDownLatch( 1 );
-        when( mockedIndexProvider
-                .getPopulator( any( StoreIndexDescriptor.class ), any( IndexSamplingConfig.class ), any() ) )
-                .thenReturn( indexPopulatorWithControlledCompletionTiming( latch ) );
-        createIndex( myLabel );
-        rotateLogsAndCheckPoint();
-
-        // And Given
-        Future<Void> killFuture = killDbInSeparateThread();
-        latch.countDown();
-        killFuture.get();
-        latch = new CountDownLatch( 1 );
-        when( mockedIndexProvider
-                .getPopulator( any( StoreIndexDescriptor.class ), any( IndexSamplingConfig.class ), any() ) )
-                .thenReturn( indexPopulatorWithControlledCompletionTiming( latch ) );
-        when( mockedIndexProvider.getInitialState( any( StoreIndexDescriptor.class ) ) )
-                .thenReturn( InternalIndexState.POPULATING );
->>>>>>> 5af30740
 
                 // And Given
                 Future<Void> killFuture = killDbInSeparateThread();
@@ -264,19 +205,18 @@
                 populationSemaphore.release();
             }
 
-<<<<<<< HEAD
             // When
             when( mockedIndexProvider.getInitialState( any( StoreIndexDescriptor.class ) ) ).thenReturn( InternalIndexState.POPULATING );
             populationSemaphore = new Semaphore( 1 );
             try
             {
-                when( mockedIndexProvider.getPopulator( any( StoreIndexDescriptor.class ), any( IndexSamplingConfig.class ) ) ).thenReturn(
+                when( mockedIndexProvider.getPopulator( any( StoreIndexDescriptor.class ), any( IndexSamplingConfig.class ), any() ) ).thenReturn(
                         indexPopulatorWithControlledCompletionTiming( populationSemaphore ) );
                 startDb();
 
                 assertThat( getIndexes( db, myLabel ), inTx( db, hasSize( 1 ) ) );
                 assertThat( getIndexes( db, myLabel ), inTx( db, haveState( db, Schema.IndexState.POPULATING ) ) );
-                verify( mockedIndexProvider, times( 3 ) ).getPopulator( any( StoreIndexDescriptor.class ), any( IndexSamplingConfig.class ) );
+                verify( mockedIndexProvider, times( 3 ) ).getPopulator( any( StoreIndexDescriptor.class ), any( IndexSamplingConfig.class ), any() );
                 verify( mockedIndexProvider, never() ).getOnlineAccessor( any( StoreIndexDescriptor.class ), any( IndexSamplingConfig.class ) );
             }
             finally
@@ -284,16 +224,6 @@
                 populationSemaphore.release();
             }
         } );
-=======
-        // Then
-        assertThat( getIndexes( db, myLabel ), inTx( db, hasSize( 1 ) ) );
-        assertThat( getIndexes( db, myLabel ), inTx( db, haveState( db, Schema.IndexState.POPULATING ) ) );
-        verify( mockedIndexProvider, times( 2 ) )
-                .getPopulator( any( StoreIndexDescriptor.class ), any( IndexSamplingConfig.class ), any() );
-        verify( mockedIndexProvider, never() ).getOnlineAccessor( any( StoreIndexDescriptor.class ), any( IndexSamplingConfig.class )
-        );
-        latch.countDown();
->>>>>>> 5af30740
     }
 
     @Test
@@ -329,15 +259,9 @@
         // Then
         assertThat( getIndexes( db, myLabel ), inTx( db, hasSize( 1 ) ) );
         assertThat( getIndexes( db, myLabel ), inTx( db, haveState( db, Schema.IndexState.ONLINE ) ) );
-<<<<<<< HEAD
         verify( mockedIndexProvider )
-                .getPopulator( any( StoreIndexDescriptor.class ), any( IndexSamplingConfig.class ) );
+                .getPopulator( any( StoreIndexDescriptor.class ), any( IndexSamplingConfig.class ), any() );
         int onlineAccessorInvocationCount = 3; // once when we create the index, and once when we restart the db
-=======
-        verify( mockedIndexProvider, times( 1 ) )
-                .getPopulator( any( StoreIndexDescriptor.class ), any( IndexSamplingConfig.class ), any() );
-        int onlineAccessorInvocationCount = 2; // once when we create the index, and once when we restart the db
->>>>>>> 5af30740
         verify( mockedIndexProvider, times( onlineAccessorInvocationCount ) )
                 .getOnlineAccessor( any( StoreIndexDescriptor.class ), any( IndexSamplingConfig.class ) );
         assertEquals( expectedUpdates, writer.batchedUpdates );
@@ -367,31 +291,7 @@
         // Then
         assertThat( getIndexes( db, myLabel ), inTx( db, hasSize( 1 ) ) );
         assertThat( getIndexes( db, myLabel ), inTx( db, haveState( db, Schema.IndexState.FAILED ) ) );
-<<<<<<< HEAD
-        verify( mockedIndexProvider, times( 2 ) ).getPopulator( any( StoreIndexDescriptor.class ), any( IndexSamplingConfig.class ) );
-=======
-        verify( mockedIndexProvider, times( 2 ) )
-                .getPopulator( any( StoreIndexDescriptor.class ), any( IndexSamplingConfig.class ), any() );
-    }
-
-    private GraphDatabaseAPI db;
-    @Rule
-    public EphemeralFileSystemRule fs = new EphemeralFileSystemRule();
-    private final IndexProvider mockedIndexProvider = mock( IndexProvider.class );
-    private final KernelExtensionFactory<?> mockedIndexProviderFactory =
-            singleInstanceIndexProviderFactory( PROVIDER_DESCRIPTOR.getKey(),
-                    mockedIndexProvider );
-    private final String key = "number_of_bananas_owned";
-    private final Label myLabel = label( "MyLabel" );
-
-    @Before
-    public void setUp() throws MisconfiguredIndexException
-    {
-        when( mockedIndexProvider.getProviderDescriptor() ).thenReturn( PROVIDER_DESCRIPTOR );
-        when( mockedIndexProvider.storeMigrationParticipant( any( FileSystemAbstraction.class ), any( PageCache.class ) ) )
-                .thenReturn( StoreMigrationParticipant.NOT_PARTICIPATING );
-        when( mockedIndexProvider.bless( any( IndexDescriptor.class ) ) ).thenCallRealMethod();
->>>>>>> 5af30740
+        verify( mockedIndexProvider, times( 2 ) ).getPopulator( any( StoreIndexDescriptor.class ), any( IndexSamplingConfig.class ), any() );
     }
 
     private void startDb()
