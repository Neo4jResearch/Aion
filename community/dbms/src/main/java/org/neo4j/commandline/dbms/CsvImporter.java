/*
 * Copyright (c) 2002-2019 "Neo4j,"
 * Neo4j Sweden AB [http://neo4j.com]
 *
 * This file is part of Neo4j.
 *
 * Neo4j is free software: you can redistribute it and/or modify
 * it under the terms of the GNU General Public License as published by
 * the Free Software Foundation, either version 3 of the License, or
 * (at your option) any later version.
 *
 * This program is distributed in the hope that it will be useful,
 * but WITHOUT ANY WARRANTY; without even the implied warranty of
 * MERCHANTABILITY or FITNESS FOR A PARTICULAR PURPOSE.  See the
 * GNU General Public License for more details.
 *
 * You should have received a copy of the GNU General Public License
 * along with this program.  If not, see <http://www.gnu.org/licenses/>.
 */
package org.neo4j.commandline.dbms;

import java.io.BufferedOutputStream;
import java.io.File;
import java.io.IOException;
import java.io.OutputStream;
import java.nio.charset.Charset;
import java.time.ZoneId;
import java.util.Collection;
import java.util.function.Supplier;

import org.neo4j.commandline.admin.IncorrectUsage;
import org.neo4j.commandline.admin.OutsideWorld;
import org.neo4j.commandline.dbms.config.WrappedBatchImporterConfigurationForNeo4jAdmin;
import org.neo4j.commandline.dbms.config.WrappedCsvInputConfigurationForNeo4jAdmin;
import org.neo4j.configuration.Config;
import org.neo4j.configuration.GraphDatabaseSettings;
import org.neo4j.helpers.Args;
import org.neo4j.internal.batchimport.Configuration;
import org.neo4j.internal.batchimport.input.BadCollector;
import org.neo4j.internal.batchimport.input.Collector;
import org.neo4j.internal.batchimport.input.IdType;
import org.neo4j.internal.batchimport.input.csv.CsvInput;
import org.neo4j.io.fs.FileSystemAbstraction;
import org.neo4j.io.layout.DatabaseLayout;
import org.neo4j.tooling.ImportTool;

import static java.nio.charset.Charset.defaultCharset;
import static org.neo4j.internal.batchimport.input.Collectors.badCollector;
import static org.neo4j.internal.batchimport.input.Collectors.collect;
import static org.neo4j.internal.batchimport.input.csv.DataFactories.defaultFormatNodeFileHeader;
import static org.neo4j.internal.batchimport.input.csv.DataFactories.defaultFormatRelationshipFileHeader;
import static org.neo4j.kernel.impl.util.Converters.withDefault;
import static org.neo4j.tooling.ImportTool.csvConfiguration;
import static org.neo4j.tooling.ImportTool.extractInputFiles;
import static org.neo4j.tooling.ImportTool.importConfiguration;
import static org.neo4j.tooling.ImportTool.nodeData;
import static org.neo4j.tooling.ImportTool.relationshipData;
import static org.neo4j.tooling.ImportTool.validateInputFiles;

class CsvImporter implements Importer
{
    private final Collection<Args.Option<File[]>> nodesFiles;
    private final Collection<Args.Option<File[]>> relationshipsFiles;
    private final IdType idType;
    private final Charset inputEncoding;
    private final Config databaseConfig;
    private final Args args;
    private final OutsideWorld outsideWorld;
    private final DatabaseLayout databaseLayout;
    private final String reportFileName;
    private final boolean ignoreBadRelationships;
    private final boolean ignoreDuplicateNodes;
    private final boolean ignoreExtraColumns;
    private final Boolean highIO;

    CsvImporter( Args args, Config databaseConfig, OutsideWorld outsideWorld, DatabaseLayout databaseLayout ) throws IncorrectUsage
    {
        this.args = args;
        this.outsideWorld = outsideWorld;
        this.databaseLayout = databaseLayout;
        nodesFiles = extractInputFiles( args, "nodes", outsideWorld.errorStream() );
        relationshipsFiles = extractInputFiles( args, "relationships", outsideWorld.errorStream() );
        reportFileName = args.interpretOption( "report-file", withDefault( ImportCommand.DEFAULT_REPORT_FILE_NAME ), s -> s );
        ignoreExtraColumns = args.getBoolean( "ignore-extra-columns", false );
        ignoreDuplicateNodes = args.getBoolean( "ignore-duplicate-nodes", false );
        ignoreBadRelationships = args.getBoolean( "ignore-missing-nodes", false );
        try
        {
            validateInputFiles( nodesFiles, relationshipsFiles );
        }
        catch ( IllegalArgumentException e )
        {
            throw new IncorrectUsage( e.getMessage() );
        }

        idType = args.interpretOption( "id-type", withDefault( IdType.STRING ),
                from -> IdType.valueOf( from.toUpperCase() ) );
        inputEncoding = Charset.forName( args.get( "input-encoding", defaultCharset().name() ) );
        highIO = args.getBoolean( "high-io", null, true ); // intentionally left as null if not specified
        this.databaseConfig = databaseConfig;
    }

    @Override
    public void doImport() throws IOException
    {
        FileSystemAbstraction fs = outsideWorld.fileSystem();
<<<<<<< HEAD
        File logsDir = databaseConfig.get( GraphDatabaseSettings.logs_directory );
=======
        File storeDir = databaseConfig.get( GraphDatabaseSettings.database_path );
>>>>>>> 2cfcfe93
        File reportFile = new File( reportFileName );

        OutputStream badOutput = new BufferedOutputStream( fs.openAsOutputStream( reportFile, false ) );
        try ( Collector badCollector = badCollector( badOutput, isIgnoringSomething() ? BadCollector.UNLIMITED_TOLERANCE : 0,
                collect( ignoreBadRelationships, ignoreDuplicateNodes, ignoreExtraColumns ) ) )
        {
            Configuration configuration =
                    new WrappedBatchImporterConfigurationForNeo4jAdmin( importConfiguration( null, false, databaseConfig, databaseLayout, highIO ) );

            // Extract the default time zone from the database configuration
            ZoneId dbTimeZone = databaseConfig.get( GraphDatabaseSettings.db_temporal_timezone );
            Supplier<ZoneId> defaultTimeZone = () -> dbTimeZone;

            CsvInput input = new CsvInput( nodeData( inputEncoding, nodesFiles ), defaultFormatNodeFileHeader( defaultTimeZone ),
                    relationshipData( inputEncoding, relationshipsFiles ), defaultFormatRelationshipFileHeader( defaultTimeZone ), idType,
                    new WrappedCsvInputConfigurationForNeo4jAdmin( csvConfiguration( args, false ) ),
                    new CsvInput.PrintingMonitor( outsideWorld.outStream() ) );

<<<<<<< HEAD
            ImportTool.doImport( outsideWorld.errorStream(), outsideWorld.errorStream(), outsideWorld.inStream(), databaseLayout, logsDir, reportFile, fs,
                    nodesFiles, relationshipsFiles, false, input, this.databaseConfig, badCollector, configuration, false );
        }
=======
        ImportTool.doImport( outsideWorld.errorStream(), outsideWorld.errorStream(), outsideWorld.inStream(), DatabaseLayout.of( storeDir ),
                reportFile, fs, nodesFiles, relationshipsFiles, false, input, this.databaseConfig, badOutput, configuration, false );
>>>>>>> 2cfcfe93
    }

    private boolean isIgnoringSomething()
    {
        return ignoreBadRelationships || ignoreDuplicateNodes || ignoreExtraColumns;
    }
}<|MERGE_RESOLUTION|>--- conflicted
+++ resolved
@@ -104,11 +104,6 @@
     public void doImport() throws IOException
     {
         FileSystemAbstraction fs = outsideWorld.fileSystem();
-<<<<<<< HEAD
-        File logsDir = databaseConfig.get( GraphDatabaseSettings.logs_directory );
-=======
-        File storeDir = databaseConfig.get( GraphDatabaseSettings.database_path );
->>>>>>> 2cfcfe93
         File reportFile = new File( reportFileName );
 
         OutputStream badOutput = new BufferedOutputStream( fs.openAsOutputStream( reportFile, false ) );
@@ -127,14 +122,9 @@
                     new WrappedCsvInputConfigurationForNeo4jAdmin( csvConfiguration( args, false ) ),
                     new CsvInput.PrintingMonitor( outsideWorld.outStream() ) );
 
-<<<<<<< HEAD
-            ImportTool.doImport( outsideWorld.errorStream(), outsideWorld.errorStream(), outsideWorld.inStream(), databaseLayout, logsDir, reportFile, fs,
+            ImportTool.doImport( outsideWorld.errorStream(), outsideWorld.errorStream(), outsideWorld.inStream(), databaseLayout, reportFile, fs,
                     nodesFiles, relationshipsFiles, false, input, this.databaseConfig, badCollector, configuration, false );
         }
-=======
-        ImportTool.doImport( outsideWorld.errorStream(), outsideWorld.errorStream(), outsideWorld.inStream(), DatabaseLayout.of( storeDir ),
-                reportFile, fs, nodesFiles, relationshipsFiles, false, input, this.databaseConfig, badOutput, configuration, false );
->>>>>>> 2cfcfe93
     }
 
     private boolean isIgnoringSomething()
