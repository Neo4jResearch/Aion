/**
 * Copyright (c) 2002-2014 "Neo Technology,"
 * Network Engine for Objects in Lund AB [http://neotechnology.com]
 *
 * This file is part of Neo4j.
 *
 * Neo4j is free software: you can redistribute it and/or modify
 * it under the terms of the GNU General Public License as published by
 * the Free Software Foundation, either version 3 of the License, or
 * (at your option) any later version.
 *
 * This program is distributed in the hope that it will be useful,
 * but WITHOUT ANY WARRANTY; without even the implied warranty of
 * MERCHANTABILITY or FITNESS FOR A PARTICULAR PURPOSE.  See the
 * GNU General Public License for more details.
 *
 * You should have received a copy of the GNU General Public License
 * along with this program.  If not, see <http://www.gnu.org/licenses/>.
 */
package org.neo4j.server;

import org.neo4j.kernel.GraphDatabaseAPI;
import org.neo4j.kernel.logging.Logging;
import org.neo4j.server.configuration.Configurator;
import org.neo4j.server.configuration.ServerConfigurator;
import org.neo4j.server.preflight.PreFlightTasks;

<<<<<<< HEAD
import static org.neo4j.server.database.WrappedDatabase.wrappedDatabase;

=======
/**
 * @deprecated This class is for internal use only and will be moved to an internal package in a future release.
 * Please use Neo4j Server and plugins or un-managed extensions for bespoke solutions.
 */
@Deprecated
>>>>>>> 5f5895da
public class WrappingNeoServer extends CommunityNeoServer
{
    private final GraphDatabaseAPI db;

    public WrappingNeoServer( GraphDatabaseAPI db )
    {
        this( db, new ServerConfigurator( db ) );
    }

    public WrappingNeoServer( GraphDatabaseAPI db, Configurator configurator )
    {
        super( configurator, wrappedDatabase( db ), db.getDependencyResolver().resolveDependency( Logging.class ) );
        this.db = db;
        this.configurator = configurator;
        init();
    }

    @Override
    protected PreFlightTasks createPreflightTasks()
    {
        return new PreFlightTasks( logging );
    }
}<|MERGE_RESOLUTION|>--- conflicted
+++ resolved
@@ -25,16 +25,13 @@
 import org.neo4j.server.configuration.ServerConfigurator;
 import org.neo4j.server.preflight.PreFlightTasks;
 
-<<<<<<< HEAD
 import static org.neo4j.server.database.WrappedDatabase.wrappedDatabase;
 
-=======
 /**
  * @deprecated This class is for internal use only and will be moved to an internal package in a future release.
  * Please use Neo4j Server and plugins or un-managed extensions for bespoke solutions.
  */
 @Deprecated
->>>>>>> 5f5895da
 public class WrappingNeoServer extends CommunityNeoServer
 {
     private final GraphDatabaseAPI db;
