--- conflicted
+++ resolved
@@ -28,10 +28,6 @@
 import org.junit.Test;
 
 import org.neo4j.kernel.logging.Logging;
-<<<<<<< HEAD
-import org.neo4j.server.helpers.CommunityServerBuilder;
-=======
->>>>>>> 16b3ad05
 import org.neo4j.server.helpers.ServerHelper;
 import org.neo4j.server.rest.JaxRsResponse;
 import org.neo4j.server.rest.RestRequest;
@@ -50,11 +46,7 @@
     @BeforeClass
     public static void setupServer() throws IOException
     {
-<<<<<<< HEAD
-        logging = CommunityServerBuilder.bufferingLogging();
-=======
         logging = new BufferingLogging();
->>>>>>> 16b3ad05
         server = ServerHelper.createNonPersistentServer( logging );
     }
 
