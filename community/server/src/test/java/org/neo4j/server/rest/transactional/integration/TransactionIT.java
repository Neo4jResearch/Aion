/**
 * Copyright (c) 2002-2015 "Neo Technology,"
 * Network Engine for Objects in Lund AB [http://neotechnology.com]
 *
 * This file is part of Neo4j.
 *
 * Neo4j is free software: you can redistribute it and/or modify
 * it under the terms of the GNU General Public License as published by
 * the Free Software Foundation, either version 3 of the License, or
 * (at your option) any later version.
 *
 * This program is distributed in the hope that it will be useful,
 * but WITHOUT ANY WARRANTY; without even the implied warranty of
 * MERCHANTABILITY or FITNESS FOR A PARTICULAR PURPOSE.  See the
 * GNU General Public License for more details.
 *
 * You should have received a copy of the GNU General Public License
 * along with this program.  If not, see <http://www.gnu.org/licenses/>.
 */
package org.neo4j.server.rest.transactional.integration;

import org.codehaus.jackson.JsonNode;
import org.junit.Test;

<<<<<<< HEAD
import java.io.InputStream;
import java.io.InputStreamReader;
import java.io.PrintStream;
import java.io.Reader;
import java.net.Socket;
import java.util.HashSet;
import java.util.Iterator;
import java.util.Set;
import java.util.concurrent.Callable;
import java.util.concurrent.CountDownLatch;
import java.util.concurrent.Executors;
import java.util.concurrent.Future;
=======
import java.io.PrintStream;
import java.util.HashSet;
import java.util.Iterator;
import java.util.Set;
>>>>>>> fc529ced

import org.neo4j.graphdb.Node;
import org.neo4j.graphdb.Transaction;
import org.neo4j.kernel.GraphDatabaseAPI;
import org.neo4j.kernel.api.exceptions.Status;
import org.neo4j.kernel.impl.transaction.TransactionCounters;
import org.neo4j.server.ServerTestUtils;
import org.neo4j.server.rest.AbstractRestFunctionalTestBase;
import org.neo4j.test.server.HTTP;
import org.neo4j.test.server.HTTP.Response;
import org.neo4j.tooling.GlobalGraphOperations;

import static org.hamcrest.CoreMatchers.equalTo;
import static org.hamcrest.CoreMatchers.is;
import static org.hamcrest.MatcherAssert.assertThat;
import static org.junit.Assert.assertEquals;
import static org.junit.Assert.assertTrue;
import static org.neo4j.helpers.collection.IteratorUtil.asSet;
import static org.neo4j.server.rest.domain.JsonHelper.jsonNode;
import static org.neo4j.server.rest.transactional.integration.TransactionMatchers.containsNoErrors;
import static org.neo4j.server.rest.transactional.integration.TransactionMatchers.hasErrors;
import static org.neo4j.server.rest.transactional.integration.TransactionMatchers.isValidRFCTimestamp;
import static org.neo4j.server.rest.transactional.integration.TransactionMatchers.matches;
import static org.neo4j.test.server.HTTP.RawPayload.quotedJson;
import static org.neo4j.test.server.HTTP.RawPayload.rawPayload;

public class TransactionIT extends AbstractRestFunctionalTestBase
{
    private final HTTP.Builder http = HTTP.withBaseUri( "http://localhost:7474" );

    @Test
    public void begin__execute__commit() throws Exception
    {
        long nodesInDatabaseBeforeTransaction = countNodes();

        // begin
        Response begin = http.POST( "/db/data/transaction" );

        assertThat( begin.status(), equalTo( 201 ) );
        assertHasTxLocation( begin );

        String commitResource = begin.stringFromContent( "commit" );
        assertThat( commitResource, matches( "http://localhost:\\d+/db/data/transaction/\\d+/commit" ) );
        assertThat( begin.get( "transaction" ).get( "expires" ).asText(), isValidRFCTimestamp() );

        // execute
        Response execute =
                http.POST( begin.location(), quotedJson( "{ 'statements': [ { 'statement': 'CREATE n' } ] }" ) );
        assertThat( execute.status(), equalTo( 200 ) );
        assertThat( execute.get( "transaction" ).get( "expires" ).asText(), isValidRFCTimestamp() );

        // commit
        Response commit = http.POST( commitResource );

        assertThat( commit.status(), equalTo( 200 ) );
        assertThat( countNodes(), equalTo( nodesInDatabaseBeforeTransaction + 1 ) );
    }

    @Test
    public void begin__execute__rollback() throws Exception
    {
        long nodesInDatabaseBeforeTransaction = countNodes();

        // begin
        Response begin = http.POST( "/db/data/transaction" );

        assertThat( begin.status(), equalTo( 201 ) );
        assertHasTxLocation( begin );

        // execute
         http.POST( begin.location(), quotedJson( "{ 'statements': [ { 'statement': 'CREATE n' } ] }" ) );

        // rollback
        Response commit = http.DELETE( begin.location() );

        assertThat( commit.status(), equalTo( 200 ) );
        assertThat( countNodes(), equalTo( nodesInDatabaseBeforeTransaction ) );
    }

    @Test
    public void begin__execute_and_commit() throws Exception
    {
        long nodesInDatabaseBeforeTransaction = countNodes();

        // begin
        Response begin = http.POST( "/db/data/transaction" );

        assertThat( begin.status(), equalTo( 201 ) );
        assertHasTxLocation( begin );

        String commitResource = begin.stringFromContent( "commit" );
        assertThat( commitResource, equalTo( begin.location() + "/commit" ) );

        // execute and commit
        Response commit = http.POST( commitResource, quotedJson( "{ 'statements': [ { 'statement': 'CREATE n' } ] }"
        ) );

        assertThat( commit, containsNoErrors() );
        assertThat( commit.status(), equalTo( 200 ) );
        assertThat( countNodes(), equalTo( nodesInDatabaseBeforeTransaction + 1 ) );
    }

    @Test
    public void begin_and_execute__commit() throws Exception
    {
        long nodesInDatabaseBeforeTransaction = countNodes();

        // begin and execute
        Response begin = http.POST( "/db/data/transaction", quotedJson( "{ 'statements': [ { 'statement': 'CREATE n' " +
                "} ] }" ) );

        String commitResource = begin.stringFromContent( "commit" );

        // commit
        Response commit = http.POST( commitResource );

        assertThat( commit.status(), equalTo( 200 ) );
        assertThat( countNodes(), equalTo( nodesInDatabaseBeforeTransaction + 1 ) );
    }

    @Test
    public void begin_and_execute__commit_with_badly_escaped_statement() throws Exception
    {
        long nodesInDatabaseBeforeTransaction = countNodes();
        String json = "{ \"statements\": [ { \"statement\": \"LOAD CSV WITH HEADERS FROM " +
                "\\\"xx file://C:/countries.csvxxx\\\\\" as csvLine MERGE (c:Country { Code: csvLine.Code })\" } ] }";

        // begin and execute
        Response begin = http.POST( "/db/data/transaction", quotedJson( json ) );

        String commitResource = begin.stringFromContent( "commit" );

        // commit
        Response commit = http.POST( commitResource );

        assertThat( begin.status(), equalTo( 201 ) );
        assertThat( begin, hasErrors( Status.Request.InvalidFormat ) );
        assertThat( commit.status(), equalTo( 200 ) );
        assertThat( commit, containsNoErrors() );

        assertThat( countNodes(), equalTo( nodesInDatabaseBeforeTransaction ) );
    }

    @Test
    public void begin__execute__commit__execute() throws Exception
    {
        // begin
        Response begin = http.POST( "/db/data/transaction" );
        String commitResource = begin.stringFromContent( "commit" );

        // execute
        http.POST( begin.location(), quotedJson( "{ 'statements': [ { 'statement': 'CREATE n' } ] }" ) );

        // commit
        http.POST( commitResource );

        // execute
        Response execute2 = http.POST( begin.location(), quotedJson( "{ 'statements': [ { 'statement': 'CREATE n' } ]" +
                " }" ) );

        assertThat( execute2.status(), equalTo( 404 ) );
        assertThat( execute2, hasErrors( Status.Transaction.UnknownId ) );
    }

    @Test
    public void begin_and_execute_and_commit() throws Exception
    {
        long nodesInDatabaseBeforeTransaction = countNodes();

        // begin and execute and commit
        Response begin = http.POST( "/db/data/transaction/commit", quotedJson( "{ 'statements': [ { 'statement': " +
                "'CREATE n' } ] }" ) );

        assertThat( begin.status(), equalTo( 200 ) );
        assertThat( countNodes(), equalTo( nodesInDatabaseBeforeTransaction + 1 ) );
    }

    @Test
    public void returned_rest_urls_must_be_useable() throws Exception
    {
        // begin and execute and commit "resultDataContents":["REST"]
        HTTP.RawPayload payload = quotedJson( "{ 'statements': [ { 'statement': 'CREATE (n {a: 1}) return n', " +
                                              "'resultDataContents' : ['REST'] } ] }" );
        Response begin = http.POST( "/db/data/transaction/commit", payload );

        assertThat( begin.status(), equalTo( 200 ) );
        JsonNode results = begin.get( "results" );
        JsonNode result = results.get( 0 );
        JsonNode data = result.get( "data" );
        JsonNode firstDataSegment = data.get( 0 );
        JsonNode restData = firstDataSegment.get( "rest" );
        JsonNode firstRestSegment = restData.get( 0 );
        String propertiesUri = firstRestSegment.get( "properties" ).asText();

        Response propertiesResponse = http.GET( propertiesUri );
        assertThat( propertiesResponse.status(), is( 200 ) );
    }

    @Test
    public void begin_and_execute_and_commit_with_badly_escaped_statement() throws Exception
    {
        long nodesInDatabaseBeforeTransaction = countNodes();
        String json = "{ \"statements\": [ { \"statement\": \"LOAD CSV WITH HEADERS FROM " +
                "\\\"xx file://C:/countries.csvxxx\\\\\" as csvLine MERGE (c:Country { Code: csvLine.Code })\" } ] }";
        // begin and execute and commit
        Response begin = http.POST( "/db/data/transaction/commit", quotedJson( json ) );

        assertThat( begin.status(), equalTo( 200 ) );
        assertThat( begin, hasErrors( Status.Request.InvalidFormat ) );
        assertThat( countNodes(), equalTo( nodesInDatabaseBeforeTransaction ) );
    }


    @Test
    public void begin_and_execute_periodic_commit_and_commit() throws Exception
    {
        ServerTestUtils.withCSVFile( 1, new ServerTestUtils.BlockWithCSVFileURL()
        {
            @Override
            public void execute( String url )
            {
                long nodesInDatabaseBeforeTransaction = countNodes();

                // begin and execute and commit
                Response response = http.POST(
                        "/db/data/transaction/commit",
                        quotedJson( "{ 'statements': [ { 'statement': 'USING PERIODIC COMMIT LOAD CSV FROM \\\"" +
                                url + "\\\" AS line CREATE ()' } ] }" )
                );

                assertThat( response.status(), equalTo( 200 ) );
                assertThat( response, containsNoErrors() );
                assertThat( countNodes(), equalTo( nodesInDatabaseBeforeTransaction + 1 ) );
            }
        } );
    }

    @Test
    public void begin_and_execute_periodic_commit_that_returns_data_and_commit() throws Exception
    {
        ServerTestUtils.withCSVFile( 1, new ServerTestUtils.BlockWithCSVFileURL()
        {
            @Override
            public void execute( String url ) throws Exception
            {
                long nodesInDatabaseBeforeTransaction = countNodes();

                // begin and execute and commit
                Response response = http.POST(
                        "/db/data/transaction/commit",
                        quotedJson( "{ 'statements': [ { 'statement': 'USING PERIODIC COMMIT LOAD CSV FROM \\\"" +
                                url + "\\\" AS line CREATE (n {id: 23}) RETURN n' } ] }" )
                );

                assertThat( response.status(), equalTo( 200 ) );

                assertThat( response, containsNoErrors() );

                JsonNode columns = response.get( "results" ).get( 0 ).get( "columns" );
                assertThat( columns.toString(), equalTo( "[\"n\"]" ) );

                assertThat( countNodes(), equalTo( nodesInDatabaseBeforeTransaction + 1 ) );
            }
        } );
    }

    @Test
    public void begin_and_execute_cypher_21_periodic_commit_that_returns_data_and_commit() throws Exception
    {
        ServerTestUtils.withCSVFile( 1, new ServerTestUtils.BlockWithCSVFileURL() {
            @Override
            public void execute( String url ) throws Exception
            {
                long nodesInDatabaseBeforeTransaction = countNodes();

                // begin and execute and commit
                Response response = http.POST(
                        "/db/data/transaction/commit",
                        quotedJson( "{ 'statements': [ { 'statement': 'CYPHER 2.1 USING PERIODIC COMMIT LOAD CSV FROM \\\"" + url + "\\\" AS line CREATE (n {id: 23}) RETURN n' } ] }" )
                );

                assertThat( response.status(), equalTo( 200 ) );

                assertThat( response, containsNoErrors() );

                JsonNode columns = response.get( "results" ).get( 0 ).get( "columns" );
                assertThat(columns.toString(), equalTo("[\"n\"]"));

                assertThat(countNodes(), equalTo(nodesInDatabaseBeforeTransaction + 1));
            }
        } );
    }

    @Test
    public void begin_and_execute_periodic_commit_followed_by_another_statement_and_commit() throws Exception
    {
        ServerTestUtils.withCSVFile( 1, new ServerTestUtils.BlockWithCSVFileURL()
        {
            @Override
            public void execute( String url )
            {
                // begin and execute and commit
                Response response = http.POST(
                        "/db/data/transaction/commit",
                        quotedJson( "{ 'statements': [ { 'statement': 'USING PERIODIC COMMIT LOAD CSV FROM \\\"" +
                                url + "\\\" AS line CREATE (n {id: 23}) RETURN n' }, { 'statement': 'RETURN 1' } ] }" )
                );

                assertThat( response.status(), equalTo( 200 ) );
                assertThat( response, hasErrors( Status.Statement.InvalidSemantics ) );
            }
        } );
    }

    @Test
    public void begin_and_execute_invalid_query_and_commit() throws Exception
    {
        // begin and execute and commit
        Response response = http.POST(
                "/db/data/transaction/commit",
                quotedJson( "{ 'statements': [ { 'statement': 'MATCH n RETURN m' } ] }" )
        );

        assertThat( response.status(), equalTo( 200 ) );
        assertThat( response, hasErrors( Status.Statement.InvalidSyntax ) );
    }

    @Test
    public void begin_and_execute_multiple_periodic_commit_last_and_commit() throws Exception
    {
        ServerTestUtils.withCSVFile( 1, new ServerTestUtils.BlockWithCSVFileURL()
        {
            @Override
            public void execute( String url )
            {
                // begin and execute and commit
                Response response = http.POST(
                        "/db/data/transaction/commit",
                        quotedJson( "{ 'statements': [ { 'statement': 'CREATE ()' }, " +
                                "{ 'statement': 'USING PERIODIC COMMIT LOAD CSV FROM \\\"" + url + "\\\" AS line " +
                                "CREATE ()' } ] }" )
                );

                assertThat( response, hasErrors( Status.Statement.InvalidSemantics ) );
            }
        } );
    }

    @Test
    public void begin__execute__execute_and_periodic_commit() throws Exception
    {
        ServerTestUtils.withCSVFile( 1, new ServerTestUtils.BlockWithCSVFileURL()
        {
            @Override
            public void execute( String url )
            {
                // begin
                Response begin = http.POST( "/db/data/transaction" );

                // execute
                http.POST( begin.location(), quotedJson( "{ 'statements': [ { 'statement': 'CREATE ()' } ] }" ) );

                // execute
                Response response = http.POST( begin.location(), quotedJson( "{ 'statements': [ { 'statement': 'USING" +
                        " PERIODIC COMMIT LOAD CSV FROM \\\"" + url + "\\\" AS line CREATE ()' } ] }" ) );

                assertThat( response, hasErrors( Status.Statement.InvalidSemantics ) );
            }
        } );
    }

    @Test
    public void begin_and_execute_periodic_commit__commit() throws Exception
    {
        ServerTestUtils.withCSVFile( 1, new ServerTestUtils.BlockWithCSVFileURL()
        {
            @Override
            public void execute( String url )
            {
                // begin and execute
                Response begin = http.POST(
                        "/db/data/transaction",
                        quotedJson( "{ 'statements': [ { 'statement': 'USING PERIODIC COMMIT LOAD CSV FROM \\\"" +
                                url + "\\\" AS line CREATE ()' } ] }" )
                );

                assertThat( begin, hasErrors( Status.Statement.InvalidSemantics ) );
            }
        } );
    }

    @Test
    public void begin__execute_multiple__commit() throws Exception
    {
        long nodesInDatabaseBeforeTransaction = countNodes();

        // begin
        Response begin = http.POST( "/db/data/transaction" );

        String commitResource = begin.stringFromContent( "commit" );

        // execute
        http.POST( begin.location(), quotedJson( "{ 'statements': [ { 'statement': 'CREATE n' }, " +
                "{ 'statement': 'CREATE n' } ] }" ) );

        // commit
        Response commit = http.POST( commitResource );
        assertThat( commit, containsNoErrors() );
        assertThat( countNodes(), equalTo( nodesInDatabaseBeforeTransaction + 2 ) );
    }

    @Test
    public void begin__execute__execute__commit() throws Exception
    {
        long nodesInDatabaseBeforeTransaction = countNodes();

        // begin
        Response begin = http.POST( "/db/data/transaction" );

        String commitResource = begin.stringFromContent( "commit" );

        // execute
        http.POST( begin.location(), quotedJson( "{ 'statements': [ { 'statement': 'CREATE n' } ]" +
                " }" ) );

        // execute
        http.POST( begin.location(), quotedJson( "{ 'statements': [ { 'statement': 'CREATE n' } ]" +
                " }" ) );

        // commit
        http.POST( commitResource );

        assertThat( countNodes(), equalTo( nodesInDatabaseBeforeTransaction + 2 ) );
    }

    @Test
    public void begin_create_two_nodes_delete_one() throws Exception
    {
        /*
         * This issue was reported from the community. It resulted in a refactoring of the interaction
         * between TxManager and TransactionContexts.
         */

        // GIVEN
        long nodesInDatabaseBeforeTransaction = countNodes();
        Response response = http.POST( "/db/data/transaction/commit",
                rawPayload( "{ \"statements\" : [{\"statement\" : \"CREATE (n0:DecibelEntity :AlbumGroup{DecibelID : " +
                        "'34a2201b-f4a9-420f-87ae-00a9c691cc5c', Title : 'Dance With Me', " +
                        "ArtistString : 'Ra Ra Riot', MainArtistAlias : 'Ra Ra Riot', " +
                        "OriginalReleaseDate : '2013-01-08', IsCanon : 'False'}) return id(n0)\"}, " +
                        "{\"statement\" : \"CREATE (n1:DecibelEntity :AlbumRelease{DecibelID : " +
                        "'9ed529fa-7c19-11e2-be78-bcaec5bea3c3', Title : 'Dance With Me', " +
                        "ArtistString : 'Ra Ra Riot', MainArtistAlias : 'Ra Ra Riot', LabelName : 'Barsuk Records', " +
                        "FormatNames : 'File', TrackCount : '3', MediaCount : '1', Duration : '460.000000', " +
                        "ReleaseDate : '2013-01-08', ReleaseYear : '2013', ReleaseRegion : 'USA', " +
                        "Cline : 'Barsuk Records', Pline : 'Barsuk Records', CYear : '2013', PYear : '2013', " +
                        "ParentalAdvisory : 'False', IsLimitedEdition : 'False'}) return id(n1)\"}]}" ) );
        assertEquals( 200, response.status() );
        JsonNode everything = jsonNode( response.rawContent() );
        JsonNode result = everything.get( "results" ).get( 0 );
        long id = result.get( "data" ).get( 0 ).get( "row" ).get( 0 ).getLongValue();

        // WHEN
        http.POST( "/db/data/cypher", rawPayload( "{\"query\":\"match n where id(n) = " + id + " delete n\"}" ) );

        // THEN
        assertThat( countNodes(), equalTo( nodesInDatabaseBeforeTransaction + 1 ) );
    }

    @Test
    public void begin__rollback__commit() throws Exception
    {
        // begin
        Response begin = http.POST( "/db/data/transaction" );

        assertThat( begin.status(), equalTo( 201 ) );
        assertHasTxLocation( begin );
        String commitResource = begin.stringFromContent( "commit" );

        // terminate
        Response interrupt = http.DELETE( begin.location() );
        assertThat( interrupt.status(), equalTo( 200 ) );

        // commit
        Response commit = http.POST( commitResource );

        assertThat( commit.status(), equalTo( 404 ) );
    }

    @Test
    public void begin__rollback__execute() throws Exception
    {
        // begin
        Response begin = http.POST( "/db/data/transaction" );

        assertThat( begin.status(), equalTo( 201 ) );
        assertHasTxLocation( begin );

        // terminate
        Response interrupt = http.DELETE( begin.location() );
        assertThat( interrupt.status(), equalTo( 200 ) );

        // execute
        Response execute =
                http.POST( begin.location(), quotedJson( "{ 'statements': [ { 'statement': 'CREATE n' } ] }" ) );

        assertThat( execute.status(), equalTo( 404 ) );
    }

    @Test
    public void begin__execute__rollback_concurrently() throws Exception
    {
        // begin
        final Response begin = http.POST( "/db/data/transaction" );
        assertThat( begin.status(), equalTo( 201 ) );
        assertHasTxLocation( begin );

        // execute
        final String executeResource = begin.location();
        final String statement =
                "WITH range(0, 100000) AS r UNWIND r AS i CREATE (n {number: i}) RETURN count(n)";

        final CountDownLatch latch = new CountDownLatch( 1 );

        final Future<Response> executeFuture = Executors.newSingleThreadExecutor().submit( new Callable<Response>()
        {
            public Response call()
            {
                latch.countDown();
                Response response = http.POST( executeResource, quotedJson( "{ 'statements': [ { 'statement': '" +
                        statement + "' } ] }" ) );
                assertThat( response.status(), equalTo( 200 ) );
                return response;

            }
        } );

        // terminate
        final Future<Response> interruptFuture = Executors.newSingleThreadExecutor().submit( new Callable<Response>()
        {
            public Response call()
            {
                try
                {
                    latch.await();
                    Thread.sleep( 100 );
                }
                catch ( InterruptedException ignored )
                {
                    // go
                }
                Response response = http.DELETE( begin.location() );
                assertThat( response.status(), equalTo( 200 ) );
                return response;
            }
        } );

        interruptFuture.get();
        Response execute = executeFuture.get();
        assertThat( execute, hasErrors( Status.Statement.ExecutionFailure ) );

        Response execute2 =
                http.POST( begin.location(), quotedJson( "{ 'statements': [ { 'statement': 'CREATE n' } ] }" ) );
        assertThat( execute2.status(), equalTo( 404 ) );
        assertThat( execute2, hasErrors( Status.Transaction.UnknownId ) );
    }

    @Test
    public void executing_single_statement_in_new_transaction_and_failing_to_read_the_output_should_interrupt()
            throws Exception
    {
        // given
        cleanDatabase();
        TransactionCounters txMonitor = ((GraphDatabaseAPI) graphdb()).getDependencyResolver().resolveDependency(
                TransactionCounters.class );
        long initialTerminations = txMonitor.getNumberOfTerminatedTransactions();

        // when sending a request and aborting in the middle of receiving the result
        Socket socket = new Socket( "localhost", 7474 );
        PrintStream out = new PrintStream( socket.getOutputStream() );

        String output = quotedJson(
                "{ 'statements': [ { 'statement': 'WITH * UNWIND range(0, 9999) AS i CREATE (n {i: i}) RETURN n' } ] " +
                        "}" ).get();
        out.print( "POST /db/data/transaction/commit HTTP/1.1\r\n" );
        out.print( "Host: localhost:7474\r\n" );
        out.print( "Content-type: application/json; charset=utf-8\r\n" );
        out.print( "Content-length: " + output.getBytes().length + "\r\n" );
        out.print( "\r\n" );
        out.print( output );
        out.print( "\r\n" );

        InputStream inputStream = socket.getInputStream();
        Reader reader = new InputStreamReader( inputStream );

        int numRead = 0;
        while ( numRead < 300 )
        {
            numRead += reader.read( new char[300] );
        }
        socket.close();

        try ( Transaction ignored = graphdb().beginTx() )
        {
            assertEquals( 0, countNodes() );
        }

        // then soon the transaction should have been terminated
        long endTime = System.currentTimeMillis() + 5000;
        long additionalTerminations = 0;

        while ( true )
        {
            additionalTerminations = txMonitor.getNumberOfTerminatedTransactions() - initialTerminations;

            if ( additionalTerminations > 0 || System.currentTimeMillis() > endTime )
            {
                break;
            }

            Thread.sleep( 100 );
        }

        assertEquals( 1, additionalTerminations );
    }

    @Test
    public void should_include_graph_format_when_requested() throws Exception
    {
        // given
        http.POST( "/db/data/transaction/commit", singleStatement( "CREATE (n:Foo:Bar)" ) );

        // when
        Response response = http.POST( "/db/data/transaction/commit", quotedJson(
                "{ 'statements': [ { 'statement': 'MATCH (n:Foo) RETURN n', 'resultDataContents':['row'," +
                        "'graph'] } ] }" ) );

        // then
        assertThat( response.status(), equalTo( 200 ) );
        JsonNode data = response.get( "results" ).get( 0 ).get( "data" );
        assertTrue( "data is a list", data.isArray() );
        assertEquals( "one entry", 1, data.size() );
        JsonNode entry = data.get( 0 );
        assertTrue( "entry has row", entry.has( "row" ) );
        assertTrue( "entry has graph", entry.has( "graph" ) );
        JsonNode nodes = entry.get( "graph" ).get( "nodes" ), rels = entry.get( "graph" ).get( "relationships" );
        assertTrue( "nodes is a list", nodes.isArray() );
        assertTrue( "relationships is a list", rels.isArray() );
        assertEquals( "one node", 1, nodes.size() );
        assertEquals( "no relationships", 0, rels.size() );
        Set<String> labels = new HashSet<>();
        for ( JsonNode node : nodes.get( 0 ).get( "labels" ) )
        {
            labels.add( node.getTextValue() );
        }
        assertEquals( "labels", asSet( "Foo", "Bar" ), labels );
    }

    @Test
    public void should_serialize_collect_correctly() throws Exception
    {
        // given
        http.POST( "/db/data/transaction/commit", singleStatement( "CREATE (n:Foo)" ) );

        // when
        Response response = http.POST( "/db/data/transaction/commit", quotedJson(
                "{ 'statements': [ { 'statement': 'MATCH (n:Foo) RETURN COLLECT(n)' } ] }" ) );

        // then
        assertThat( response.status(), equalTo( 200 ) );

        JsonNode data = response.get( "results" ).get( 0 );
        assertThat( data.get( "columns" ).get( 0 ).asText(), equalTo( "COLLECT(n)" ) );
        assertThat( data.get( "data" ).get( 0 ).get( "row" ).size(), equalTo( 1 ) );
        assertThat( data.get( "data" ).get( 0 ).get( "row" ).get( 0 ).get( 0 ).size(), equalTo( 0 ) );

        assertThat( response.get( "errors" ).size(), equalTo( 0 ) );
    }

    @Test
    public void shouldSerializeMapsCorrectlyInRowsFormat() throws Exception
    {
        Response response = http.POST( "/db/data/transaction/commit", quotedJson(
                "{ 'statements': [ { 'statement': 'RETURN {one:{two:[true, {three: 42}]}}' } ] }" ) );

        // then
        assertThat( response.status(), equalTo( 200 ) );

        JsonNode data = response.get( "results" ).get( 0 );
        JsonNode row = data.get( "data" ).get( 0 ).get( "row" );
        assertThat( row.size(), equalTo( 1 ) );
        JsonNode firstCell = row.get( 0 );
        assertThat( firstCell.get( "one" ).get( "two" ).size(), is( 2 ) );
        assertThat( firstCell.get( "one" ).get( "two" ).get( 0 ).asBoolean(), is( true ) );
        assertThat( firstCell.get( "one" ).get( "two" ).get( 1 ).get( "three" ).asInt(), is( 42 ) );

        assertThat( response.get( "errors" ).size(), equalTo( 0 ) );
    }

    @Test
    public void shouldSerializeMapsCorrectlyInRestFormat() throws Exception
    {
        Response response = http.POST( "/db/data/transaction/commit", quotedJson( "{ 'statements': [ { 'statement': " +
                "'RETURN {one:{two:[true, {three: 42}]}}', 'resultDataContents':['rest'] } ] }" ) );

        // then
        assertThat( response.status(), equalTo( 200 ) );

        JsonNode data = response.get( "results" ).get( 0 );
        JsonNode rest = data.get( "data" ).get( 0 ).get( "rest" );
        assertThat( rest.size(), equalTo( 1 ) );
        JsonNode firstCell = rest.get( 0 );
        assertThat( firstCell.get( "one" ).get( "two" ).size(), is( 2 ) );
        assertThat( firstCell.get( "one" ).get( "two" ).get( 0 ).asBoolean(), is( true ) );
        assertThat( firstCell.get( "one" ).get( "two" ).get( 1 ).get( "three" ).asInt(), is( 42 ) );

        assertThat( response.get( "errors" ).size(), equalTo( 0 ) );
    }

    static PrintStream out = System.err;
    @Test
    public void rest_format_nodes_should_have_sensible_uris() throws Throwable
    {
        // when
        Response rs = http.POST( "/db/data/transaction/commit", quotedJson(
            "{ 'statements': [ { 'statement': 'CREATE (n:Foo:Bar) RETURN n', 'resultDataContents':['rest'] } ] }"
        ));

        // then
        JsonNode restNode = rs.get( "results" ).get(0).get( "data" ).get( 0 ).get( "rest" ).get(0);

        assertPath( restNode.get("labels"), "/node/\\d+/labels" );
        assertPath( restNode.get("outgoing_relationships"), "/node/\\d+/relationships/out" );
        assertPath( restNode.get( "traverse" ), "/node/\\d+/traverse/\\{returnType\\}" );
        assertPath( restNode.get( "all_typed_relationships" ),
                "/node/\\d+/relationships/all/\\{-list\\|&\\|types\\}" );
        assertPath( restNode.get( "self" ), "/node/\\d+" );
        assertPath( restNode.get( "property" ), "/node/\\d+/properties/\\{key\\}" );
        assertPath( restNode.get( "properties" ), "/node/\\d+/properties" );
        assertPath( restNode.get( "outgoing_typed_relationships" ),
                "/node/\\d+/relationships/out/\\{-list\\|&\\|types\\}");
        assertPath( restNode.get( "incoming_relationships" ), "/node/\\d+/relationships/in" );
        assertPath( restNode.get( "create_relationship" ), "/node/\\d+/relationships" );
        assertPath( restNode.get( "paged_traverse" ), "/node/\\d+/paged/traverse/\\{returnType\\}\\{\\?pageSize," +
                                                      "leaseTime\\}");
        assertPath( restNode.get( "all_relationships" ), "/node/\\d+/relationships/all" );
        assertPath( restNode.get( "incoming_typed_relationships" ),
                "/node/\\d+/relationships/in/\\{-list\\|&\\|types\\}");
    }

    private void assertPath( JsonNode jsonURIString, String path )
    {
        assertTrue("Expected a uri matching 'http://localhost:\\d+/db/data" + path + "', " +
                   "but got '" + jsonURIString.asText() + "'.",
                   jsonURIString.asText().matches( "http://localhost:\\d+/db/data" + path ));
    }


    private HTTP.RawPayload singleStatement( String statement )
    {
        return rawPayload( "{\"statements\":[{\"statement\":\"" + statement + "\"}]}" );
    }

    private long countNodes()
    {
        try ( Transaction transaction = graphdb().beginTx() )
        {
            long count = 0;
            for ( Iterator<Node> allNodes = GlobalGraphOperations.at( graphdb() ).getAllNodes().iterator();
                  allNodes.hasNext(); allNodes.next() )
            {
                count++;
            }
            transaction.failure();
            return count;
        }
    }

    private void assertHasTxLocation( Response begin )
    {
        assertThat( begin.location(), matches( "http://localhost:\\d+/db/data/transaction/\\d+" ) );
    }
}<|MERGE_RESOLUTION|>--- conflicted
+++ resolved
@@ -22,7 +22,6 @@
 import org.codehaus.jackson.JsonNode;
 import org.junit.Test;
 
-<<<<<<< HEAD
 import java.io.InputStream;
 import java.io.InputStreamReader;
 import java.io.PrintStream;
@@ -35,12 +34,6 @@
 import java.util.concurrent.CountDownLatch;
 import java.util.concurrent.Executors;
 import java.util.concurrent.Future;
-=======
-import java.io.PrintStream;
-import java.util.HashSet;
-import java.util.Iterator;
-import java.util.Set;
->>>>>>> fc529ced
 
 import org.neo4j.graphdb.Node;
 import org.neo4j.graphdb.Transaction;
@@ -58,6 +51,7 @@
 import static org.hamcrest.MatcherAssert.assertThat;
 import static org.junit.Assert.assertEquals;
 import static org.junit.Assert.assertTrue;
+
 import static org.neo4j.helpers.collection.IteratorUtil.asSet;
 import static org.neo4j.server.rest.domain.JsonHelper.jsonNode;
 import static org.neo4j.server.rest.transactional.integration.TransactionMatchers.containsNoErrors;
@@ -567,6 +561,7 @@
 
         final Future<Response> executeFuture = Executors.newSingleThreadExecutor().submit( new Callable<Response>()
         {
+            @Override
             public Response call()
             {
                 latch.countDown();
@@ -581,6 +576,7 @@
         // terminate
         final Future<Response> interruptFuture = Executors.newSingleThreadExecutor().submit( new Callable<Response>()
         {
+            @Override
             public Response call()
             {
                 try
