/*
 * Copyright (c) 2002-2015 "Neo Technology,"
 * Network Engine for Objects in Lund AB [http://neotechnology.com]
 *
 * This file is part of Neo4j.
 *
 * Neo4j is free software: you can redistribute it and/or modify
 * it under the terms of the GNU General Public License as published by
 * the Free Software Foundation, either version 3 of the License, or
 * (at your option) any later version.
 *
 * This program is distributed in the hope that it will be useful,
 * but WITHOUT ANY WARRANTY; without even the implied warranty of
 * MERCHANTABILITY or FITNESS FOR A PARTICULAR PURPOSE.  See the
 * GNU General Public License for more details.
 *
 * You should have received a copy of the GNU General Public License
 * along with this program.  If not, see <http://www.gnu.org/licenses/>.
 */
package org.neo4j.graphalgo.impl.util;

<<<<<<< HEAD
import java.util.Map;

=======
import org.junit.Assert;
>>>>>>> dc2aa480
import org.junit.Test;
import org.mockito.Mockito;
import org.mockito.invocation.InvocationOnMock;
import org.mockito.stubbing.Answer;

import java.util.List;

import org.neo4j.graphdb.Node;
import org.neo4j.graphdb.Path;
import org.neo4j.graphdb.Relationship;
import org.neo4j.helpers.collection.Iterables;
import org.neo4j.kernel.impl.core.NodeProxy;
import org.neo4j.kernel.impl.core.RelationshipProxy;

import static org.hamcrest.CoreMatchers.equalTo;
import static org.hamcrest.CoreMatchers.not;
import static org.junit.Assert.assertEquals;
import static org.junit.Assert.assertThat;
import static org.mockito.Mockito.mock;
import static org.mockito.Mockito.when;

public class PathImplTest
{

    private NodeProxy.NodeActions nodeActions = mock( NodeProxy.NodeActions.class );
    private RelationshipProxy.RelationshipActions relationshipActions = mock( RelationshipProxy.RelationshipActions.class );

    @Test
    public void pathsWithTheSameContentsShouldBeEqual() throws Exception
    {

        Node node = createNode( 1337l );
        Relationship relationship = createRelationship( 1337l, 7331l );

        // Given
        Path firstPath = new PathImpl.Builder( node ).push( relationship ).build();
        Path secondPath = new PathImpl.Builder( node ).push( relationship ).build();

        // When Then
        assertEquals( firstPath, secondPath );
        assertEquals( secondPath, firstPath );
    }

    @Test
    public void pathsWithDifferentLengthAreNotEqual() throws Exception
    {
        Node node = createNode( 1337l );
        Relationship relationship = createRelationship( 1337l, 7331l );

        // Given
        Path firstPath = new PathImpl.Builder( node ).push( relationship ).build();
        Path secondPath = new PathImpl.Builder( node ).push( relationship ).push( createRelationship( 1337l, 7331l ) ).build();

        // When Then
        assertThat( firstPath, not( equalTo( secondPath ) ) );
        assertThat( secondPath, not( equalTo( firstPath ) ) );
    }

    @Test
    public void testPathReverseNodes()
    {
        when( relationshipActions.newNodeProxy( Mockito.anyLong() ) ).thenAnswer( new NodeProxyAnswer() );

        Path path = new PathImpl.Builder( createNodeProxy( 1 ) )
                                .push( createRelationshipProxy( 1, 2 ) )
                                .push( createRelationshipProxy( 2, 3 ) )
                                .build( new PathImpl.Builder( createNodeProxy( 3 ) ) );

        Iterable<Node> nodes = path.reverseNodes();
        List<Node> nodeList = Iterables.toList( nodes );

<<<<<<< HEAD
        @Override
        public Map<String, Object> getProperties( String... keys )
        {
            return null;
        }

        @Override
        public Map<String, Object> getAllProperties()
        {
            return null;
        }
=======
        Assert.assertEquals( 3, nodeList.size() );
        Assert.assertEquals( 3, nodeList.get( 0 ).getId() );
        Assert.assertEquals( 2, nodeList.get( 1 ).getId() );
        Assert.assertEquals( 1, nodeList.get( 2 ).getId() );
>>>>>>> dc2aa480
    }

    @Test
    public void testPathNodes()
    {
        when( relationshipActions.newNodeProxy( Mockito.anyLong() ) ).thenAnswer( new NodeProxyAnswer() );

        Path path = new PathImpl.Builder( createNodeProxy( 1 ) )
                .push( createRelationshipProxy( 1, 2 ) )
                .push( createRelationshipProxy( 2, 3 ) )
                .build( new PathImpl.Builder( createNodeProxy( 3 ) ) );

        Iterable<Node> nodes = path.nodes();
        List<Node> nodeList = Iterables.toList( nodes );

        Assert.assertEquals( 3, nodeList.size() );
        Assert.assertEquals( 1, nodeList.get( 0 ).getId() );
        Assert.assertEquals( 2, nodeList.get( 1 ).getId() );
        Assert.assertEquals( 3, nodeList.get( 2 ).getId() );
    }

    private RelationshipProxy createRelationshipProxy( int startNodeId, int endNodeId )
    {
        return new RelationshipProxy( relationshipActions, 1l, startNodeId, 1, endNodeId );
    }

    private NodeProxy createNodeProxy( int nodeId )
    {
        return new NodeProxy( nodeActions, nodeId );
    }

    private Node createNode( long nodeId )
    {
        Node node = mock( Node.class );
        when( node.getId() ).thenReturn( nodeId );
        return node;
    }

    private Relationship createRelationship( long startNodeId, long endNodeId )
    {
        Relationship relationship = mock( Relationship.class );
        Node startNode = createNode( startNodeId );
        Node endNode = createNode( endNodeId );
        when( relationship.getStartNode() ).thenReturn( startNode );
        when( relationship.getEndNode() ).thenReturn( endNode );
        return relationship;
    }

    private class NodeProxyAnswer implements Answer<NodeProxy>
    {
        @Override
        public NodeProxy answer( InvocationOnMock invocation ) throws Throwable
        {
            return createNodeProxy( ((Number) invocation.getArguments()[0]).intValue() );
        }
    }
}<|MERGE_RESOLUTION|>--- conflicted
+++ resolved
@@ -19,12 +19,7 @@
  */
 package org.neo4j.graphalgo.impl.util;
 
-<<<<<<< HEAD
-import java.util.Map;
-
-=======
 import org.junit.Assert;
->>>>>>> dc2aa480
 import org.junit.Test;
 import org.mockito.Mockito;
 import org.mockito.invocation.InvocationOnMock;
@@ -96,24 +91,10 @@
         Iterable<Node> nodes = path.reverseNodes();
         List<Node> nodeList = Iterables.toList( nodes );
 
-<<<<<<< HEAD
-        @Override
-        public Map<String, Object> getProperties( String... keys )
-        {
-            return null;
-        }
-
-        @Override
-        public Map<String, Object> getAllProperties()
-        {
-            return null;
-        }
-=======
         Assert.assertEquals( 3, nodeList.size() );
         Assert.assertEquals( 3, nodeList.get( 0 ).getId() );
         Assert.assertEquals( 2, nodeList.get( 1 ).getId() );
         Assert.assertEquals( 1, nodeList.get( 2 ).getId() );
->>>>>>> dc2aa480
     }
 
     @Test
