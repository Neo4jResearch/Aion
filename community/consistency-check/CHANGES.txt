<<<<<<< HEAD
2.3.0-M02
---------
o Consistency Checker now has an additional check for node label id arrays that are not sorted
=======
2.2.3
-----
o Fixes an issue where not all relationship references where consistency checked.
o Added additional consistency check for labels verifying that label ids stored in
  node records are sorted.
>>>>>>> 09f1d6cd

2.2.0
-----
o Made more configurable - can now enable/disable all parts of the process

2.2.0-RC1
---------
o Better explanation of empty token name

2.2.0-M04
---------
o Fixes an issue where two different values in a constraint index would be wrongly reported as duplicates

2.2.0-M03
---------
o Better error messages from ConsistencyChecker when printing properties containing arrays

2.1.8
-----
o Fixes an issue where the consistency checker would report very large indexed
  long valued properties as duplicates, even though they were distinct.
o Add a "consistency_check_graph" setting (for the "-config" properties file)
  that allows you to turn off consistency checking of the store files, and only
  check the indexes and the schema.

2.1.6
-----
o Fixes bug that could lead to false positives when checking for property
  owners

2.1.5
-----
o Added a consistency check for duplicate property names in a given
  node/relationship's property chain

2.1.4
-----
o Consistency checker package is now part of the community bundle
o Fixes incorrect reports for deleted properties

2.1.2
-----
o Consistency checks on non-constraint indexes is significantly
  faster

1.9.M02 (2012-11-30)
--------------------
o Write out log file if inconsistencies are found.
o Improved configuration for memory mapping with MOST_FREQUENTLY_USED window pool.
o Consistency checker defaults to using the 'most frequently used' implementation when
  on Windows to avoid memory (un)mapping problems

1.9.M01 (2012-10-23)
--------------------
o Initial release (extracted from backup module).
o Added new consistency check implementation with better performance thanks to
  better usage of mapped memory.
o Consistency check can now accept tuning parameters to make best use of available resources.
o New WindowPool implementation for exclusive use underneath the consistency check.<|MERGE_RESOLUTION|>--- conflicted
+++ resolved
@@ -1,14 +1,12 @@
-<<<<<<< HEAD
 2.3.0-M02
 ---------
 o Consistency Checker now has an additional check for node label id arrays that are not sorted
-=======
+
 2.2.3
 -----
 o Fixes an issue where not all relationship references where consistency checked.
 o Added additional consistency check for labels verifying that label ids stored in
   node records are sorted.
->>>>>>> 09f1d6cd
 
 2.2.0
 -----
