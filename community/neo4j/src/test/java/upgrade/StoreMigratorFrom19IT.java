--- conflicted
+++ resolved
@@ -138,77 +138,6 @@
     }
 
     @Test
-<<<<<<< HEAD
-=======
-    public void shouldRewriteTransactionLogsDuringMigration() throws Throwable
-    {
-        // Given
-        StoreUpgrader upgrader = new StoreUpgrader( ALLOW_UPGRADE, fs, StoreUpgrader.NO_MONITOR );
-        upgrader.addParticipant( new StoreMigrator( monitor, fs ) );
-        File legacyStoreDir = find19FormatStoreDirectory( storeDir );
-
-        // When
-        upgrader.migrateIfNeeded( legacyStoreDir );
-
-        // Then
-        File[] transactionLogs = findAllMatchingFiles( legacyStoreDir, "nioneo_logical\\.log\\.v.*" );
-        assertThat( transactionLogs, arrayWithSize( 1 ) );
-
-        List<LogEntry> logEntries = readTransactionLogEntriesFrom( fs, transactionLogs[0] );
-        assertThat( logEntries, not( emptyCollectionOf( LogEntry.class ) ) );
-
-        assertThat( logEntries.get( 0 ), instanceOf( LogEntry.Start.class ) );
-
-        assertThat( logEntries.get( 1 ), instanceOf( LogEntry.Command.class ) );
-        assertThat( ((LogEntry.Command) logEntries.get( 1 )).getXaCommand(), instanceOf( Command.NodeCommand
-                .class ) );
-
-        assertThat( ((LogEntry.Command) logEntries.get( logEntries.size() - 3 )).getXaCommand(),
-                instanceOf( Command.PropertyCommand.class ) );
-
-        assertThat( logEntries.get( logEntries.size() - 2 ), instanceOf( LogEntry.OnePhaseCommit.class ) );
-
-        assertThat( logEntries.get( logEntries.size() - 1 ), instanceOf( LogEntry.Done.class ) );
-    }
-
-    @Test
-    public void shouldRewriteLuceneLogsDuringMigration() throws Throwable
-    {
-        // Given
-        StoreUpgrader upgrader = new StoreUpgrader( ALLOW_UPGRADE, fs, StoreUpgrader.NO_MONITOR );
-        upgrader.addParticipant( new StoreMigrator( monitor, fs ) );
-        File legacyStoreDir = find19FormatStoreDirectory( storeDir );
-
-        // When
-        upgrader.migrateIfNeeded( legacyStoreDir );
-
-        // Then
-        File indexDir = new File( legacyStoreDir, "index" );
-        File[] luceneLogs = findAllMatchingFiles( indexDir, "lucene\\.log\\.v.*" );
-        assertThat( luceneLogs, arrayWithSize( 1 ) );
-
-        List<LogEntry> logEntries = readLuceneLogEntriesFrom( fs, luceneLogs[0] );
-        assertThat( logEntries, hasSize( 12 ) );
-
-        LogEntry log1 = logEntries.get( 0 );
-        assertThat( log1, instanceOf( LogEntry.Start.class ) );
-        assertThat( ((LogEntry.Start) log1).getMasterId(), equalTo( -1 ) );
-        assertThat( ((LogEntry.Start) log1).getLocalId(), equalTo( -1 ) );
-
-        LogEntry log2 = logEntries.get( 1 );
-        assertThat( log2, instanceOf( LogEntry.Command.class ) );
-        LogEntry.Command log2Cmd = (LogEntry.Command) log2;
-        assertThat( log2Cmd.getXaCommand().getClass().getSimpleName(), equalTo( "CreateIndexCommand" ) );
-
-        assertThat( logEntries.get( logEntries.size() - 3 ), instanceOf( LogEntry.Command.class ) );
-
-        assertThat( logEntries.get( logEntries.size() - 2 ), instanceOf( LogEntry.OnePhaseCommit.class ) );
-
-        assertThat( logEntries.get( logEntries.size() - 1 ), instanceOf( LogEntry.Done.class ) );
-    }
-
-    @Test
->>>>>>> 548ab77f
     public void shouldDeduplicateUniquePropertyIndexKeys() throws Exception
     {
         // GIVEN
@@ -276,19 +205,11 @@
 
     private static void verifyNeoStore( NeoStore neoStore )
     {
-<<<<<<< HEAD
-        assertEquals( 1405267948320l, neoStore.getCreationTime() );
-        assertEquals( -460827792522586619l, neoStore.getRandomNumber() );
-        assertEquals( 15l, neoStore.getCurrentLogVersion() );
-        assertEquals( ALL_STORES_VERSION, versionLongToString( neoStore.getStoreVersion() ) );
-        assertEquals( 1004L + 3, neoStore.getLastCommittedTransactionId() ); // prior verifications add 3 transactions
-=======
         assertEquals( 1409818980890L, neoStore.getCreationTime() );
         assertEquals( 7528833218632030901L, neoStore.getRandomNumber() );
-        assertEquals( 2L, neoStore.getVersion() );
+        assertEquals( 2L, neoStore.getCurrentLogVersion() );
         assertEquals( ALL_STORES_VERSION, versionLongToString( neoStore.getStoreVersion() ) );
-        assertEquals( 8L + 3, neoStore.getLastCommittedTx() ); // prior verifications add 3 transactions
->>>>>>> 548ab77f
+        assertEquals( 8L + 3, neoStore.getLastCommittedTransactionId() ); // prior verifications add 3 transactions
     }
 
     private StoreUpgrader upgrader( StoreMigrator storeMigrator )
