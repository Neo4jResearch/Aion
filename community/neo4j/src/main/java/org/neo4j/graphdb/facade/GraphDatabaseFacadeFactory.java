/*
 * Copyright (c) 2002-2018 "Neo4j,"
 * Neo4j Sweden AB [http://neo4j.com]
 *
 * This file is part of Neo4j.
 *
 * Neo4j is free software: you can redistribute it and/or modify
 * it under the terms of the GNU General Public License as published by
 * the Free Software Foundation, either version 3 of the License, or
 * (at your option) any later version.
 *
 * This program is distributed in the hope that it will be useful,
 * but WITHOUT ANY WARRANTY; without even the implied warranty of
 * MERCHANTABILITY or FITNESS FOR A PARTICULAR PURPOSE.  See the
 * GNU General Public License for more details.
 *
 * You should have received a copy of the GNU General Public License
 * along with this program.  If not, see <http://www.gnu.org/licenses/>.
 */
package org.neo4j.graphdb.facade;

import java.io.File;
import java.util.Map;
import java.util.function.Function;

import org.neo4j.bolt.BoltServer;
import org.neo4j.dbms.database.DatabaseManager;
import org.neo4j.exceptions.KernelException;
import org.neo4j.graphdb.DependencyResolver;
import org.neo4j.graphdb.Node;
import org.neo4j.graphdb.Path;
import org.neo4j.graphdb.Relationship;
import org.neo4j.graphdb.factory.GraphDatabaseSettings;
import org.neo4j.graphdb.factory.module.DatabaseModule;
import org.neo4j.graphdb.factory.module.PlatformModule;
import org.neo4j.graphdb.factory.module.edition.AbstractEditionModule;
import org.neo4j.graphdb.security.URLAccessRule;
import org.neo4j.graphdb.spatial.Geometry;
import org.neo4j.graphdb.spatial.Point;
import org.neo4j.helpers.collection.Pair;
import org.neo4j.internal.DataCollectorManager;
import org.neo4j.internal.kernel.api.security.SecurityContext;
import org.neo4j.kernel.api.KernelTransaction;
import org.neo4j.kernel.api.security.provider.SecurityProvider;
import org.neo4j.kernel.availability.StartupWaiter;
import org.neo4j.kernel.builtinprocs.SpecialBuiltInProcedures;
import org.neo4j.kernel.configuration.Config;
import org.neo4j.kernel.extension.KernelExtensionFactory;
import org.neo4j.kernel.impl.api.dbms.NonTransactionalDbmsOperations;
import org.neo4j.kernel.impl.cache.VmPauseMonitorComponent;
import org.neo4j.kernel.impl.factory.DatabaseInfo;
import org.neo4j.kernel.impl.factory.GraphDatabaseFacade;
import org.neo4j.kernel.impl.pagecache.PublishPageCacheTracerMetricsAfterStart;
import org.neo4j.kernel.impl.proc.ProcedureConfig;
import org.neo4j.kernel.impl.proc.ProcedureTransactionProvider;
import org.neo4j.kernel.impl.proc.Procedures;
import org.neo4j.kernel.impl.proc.TerminationGuardProvider;
import org.neo4j.kernel.impl.query.QueryEngineProvider;
import org.neo4j.kernel.internal.GraphDatabaseAPI;
import org.neo4j.kernel.internal.Version;
import org.neo4j.kernel.monitoring.Monitors;
import org.neo4j.logging.Log;
import org.neo4j.logging.LogProvider;
import org.neo4j.logging.Logger;
import org.neo4j.procedure.ProcedureTransaction;
import org.neo4j.scheduler.DeferredExecutor;
import org.neo4j.scheduler.Group;

import static org.neo4j.internal.kernel.api.procs.Neo4jTypes.NTGeometry;
import static org.neo4j.internal.kernel.api.procs.Neo4jTypes.NTNode;
import static org.neo4j.internal.kernel.api.procs.Neo4jTypes.NTPath;
import static org.neo4j.internal.kernel.api.procs.Neo4jTypes.NTPoint;
import static org.neo4j.internal.kernel.api.procs.Neo4jTypes.NTRelationship;
import static org.neo4j.kernel.api.proc.Context.DATABASE_API;
import static org.neo4j.kernel.api.proc.Context.DEPENDENCY_RESOLVER;
import static org.neo4j.kernel.api.proc.Context.KERNEL_TRANSACTION;
import static org.neo4j.kernel.api.proc.Context.SECURITY_CONTEXT;

/**
 * This is the main factory for creating database instances. It delegates creation to three different modules
 * ({@link PlatformModule}, {@link AbstractEditionModule}, and {@link DatabaseModule}),
 * which create all the specific services needed to run a graph database.
 * <p>
 * To create test versions of databases, override an edition factory (e.g. {@link org.neo4j.kernel.impl.factory
 * .CommunityFacadeFactory}), and replace modules
 * with custom versions that instantiate alternative services.
 */
public class GraphDatabaseFacadeFactory
{
    public interface Dependencies
    {
        /**
         * Allowed to be null. Null means that no external {@link org.neo4j.kernel.monitoring.Monitors} was created,
         * let the
         * database create its own monitors instance.
         */
        Monitors monitors();

        LogProvider userLogProvider();

        Iterable<Class<?>> settingsClasses();

        Iterable<KernelExtensionFactory<?>> kernelExtensions();

        Map<String,URLAccessRule> urlAccessRules();

        Iterable<QueryEngineProvider> executionEngines();

        /**
         * Collection of command executors to start running once the db is started
         */
        Iterable<Pair<DeferredExecutor,Group>> deferredExecutors();
    }

    protected final DatabaseInfo databaseInfo;
    private final Function<PlatformModule,AbstractEditionModule> editionFactory;

    public GraphDatabaseFacadeFactory( DatabaseInfo databaseInfo,
            Function<PlatformModule,AbstractEditionModule> editionFactory )
    {
        this.databaseInfo = databaseInfo;
        this.editionFactory = editionFactory;
    }

    /**
     * Instantiate a graph database given configuration and dependencies.
     *
     * @param storeDir the directory where the Neo4j data store is located
     * @param config configuration
     * @param dependencies the dependencies required to construct the {@link GraphDatabaseFacade}
     * @return the newly constructed {@link GraphDatabaseFacade}
     */
    public GraphDatabaseFacade newFacade( File storeDir, Config config, final Dependencies dependencies )
    {
        return initFacade( storeDir, config, dependencies, new GraphDatabaseFacade() );
    }

    /**
     * Instantiate a graph database given configuration, dependencies, and a custom implementation of {@link org
     * .neo4j.kernel.impl.factory.GraphDatabaseFacade}.
     *
     * @param storeDir the directory where the Neo4j data store is located
     * @param params configuration parameters
     * @param dependencies the dependencies required to construct the {@link GraphDatabaseFacade}
     * @param graphDatabaseFacade the already created facade which needs initialisation
     * @return the initialised {@link GraphDatabaseFacade}
     */
    public GraphDatabaseFacade initFacade( File storeDir, Map<String,String> params, final Dependencies dependencies,
            final GraphDatabaseFacade graphDatabaseFacade )
    {
        return initFacade( storeDir, Config.defaults( params ), dependencies, graphDatabaseFacade );
    }

    /**
     * Instantiate a graph database given configuration, dependencies, and a custom implementation of {@link org
     * .neo4j.kernel.impl.factory.GraphDatabaseFacade}.
     *
     * @param storeDir the directory where the Neo4j data store is located
     * @param config configuration
     * @param dependencies the dependencies required to construct the {@link GraphDatabaseFacade}
     * @param graphDatabaseFacade the already created facade which needs initialisation
     * @return the initialised {@link GraphDatabaseFacade}
     */
    public GraphDatabaseFacade initFacade( File storeDir, Config config, final Dependencies dependencies,
            final GraphDatabaseFacade graphDatabaseFacade )
    {
        PlatformModule platform = createPlatform( storeDir, config, dependencies );
        AbstractEditionModule edition = editionFactory.apply( platform );

        platform.life.add( new VmPauseMonitorComponent( config, platform.logService.getInternalLog( VmPauseMonitorComponent.class ), platform.jobScheduler ) );

        Procedures procedures = setupProcedures( platform, edition, graphDatabaseFacade );
        platform.dependencies.satisfyDependency( new NonTransactionalDbmsOperations( procedures ) );

        Logger logger = platform.logService.getInternalLog( getClass() ).infoLogger();
        DatabaseManager databaseManager = createAndInitializeDatabaseManager( platform, edition, graphDatabaseFacade, procedures, logger );

<<<<<<< HEAD
        DataCollectorManager dataCollectorManager = new DataCollectorManager( databaseManager, procedures, config );
=======
        DataCollectorManager dataCollectorManager =
                new DataCollectorManager( platform.dataSourceManager,
                                          platform.jobScheduler,
                                          procedures,
                                          platform.monitors );
>>>>>>> fb5dd69f
        platform.life.add( dataCollectorManager );

        edition.createSecurityModule( platform, procedures );
        SecurityProvider securityProvider = edition.getSecurityProvider();
        platform.dependencies.satisfyDependencies( securityProvider.authManager() );
        platform.dependencies.satisfyDependencies( securityProvider.userManagerSupplier() );

        platform.life.add( platform.globalKernelExtensions );
        platform.life.add( createBoltServer( platform, edition, databaseManager ) );
        platform.dependencies.satisfyDependency( edition.globalTransactionCounter() );
        platform.life.add( new PublishPageCacheTracerMetricsAfterStart( platform.tracers.pageCursorTracerSupplier ) );
        platform.life.add(
                new StartupWaiter( edition.getGlobalAvailabilityGuard( platform.clock, platform.logService, platform.config ),
                        edition.getTransactionStartTimeout() ) );
        platform.dependencies.satisfyDependency( edition.getSchemaWriteGuard() );

        RuntimeException error = null;
        GraphDatabaseFacade databaseFacade = null;
        try
        {
            edition.createDatabases( databaseManager, config );
            platform.life.start();
            String activeDatabase = config.get( GraphDatabaseSettings.active_database );
            databaseFacade = databaseManager.getDatabaseContext( activeDatabase ).orElseThrow( () -> new IllegalStateException(
                    String.format( "Database %s not found. Please check the logs for startup errors.", activeDatabase ) ) ).getDatabaseFacade();

        }
        catch ( final Throwable throwable )
        {
            error = new RuntimeException( "Error starting " + getClass().getName() + ", " +
                    platform.storeLayout.storeDirectory(), throwable );
        }
        finally
        {
            if ( error != null )
            {
                try
                {
                    graphDatabaseFacade.shutdown();
                }
                catch ( Throwable shutdownError )
                {
                    error.addSuppressed( shutdownError );
                }
            }
        }

        if ( error != null )
        {
            logger.log( "Failed to start database", error );
            throw error;
        }

        return databaseFacade;
    }

    /**
     * Create the platform module. Override to replace with custom module.
     */
    protected PlatformModule createPlatform( File storeDir, Config config, final Dependencies dependencies )
    {
        return new PlatformModule( storeDir, config, databaseInfo, dependencies );
    }

    private static Procedures setupProcedures( PlatformModule platform, AbstractEditionModule editionModule, GraphDatabaseFacade facade )
    {
        File pluginDir = platform.config.get( GraphDatabaseSettings.plugin_dir );
        Log internalLog = platform.logService.getInternalLog( Procedures.class );

        ProcedureConfig procedureConfig = new ProcedureConfig( platform.config );
        Procedures procedures =
                new Procedures( facade, new SpecialBuiltInProcedures( Version.getNeo4jVersion(), platform.databaseInfo.edition.toString() ), pluginDir,
                        internalLog, procedureConfig );
        platform.life.add( procedures );
        platform.dependencies.satisfyDependency( procedures );

        procedures.registerType( Node.class, NTNode );
        procedures.registerType( Relationship.class, NTRelationship );
        procedures.registerType( Path.class, NTPath );
        procedures.registerType( Geometry.class, NTGeometry );
        procedures.registerType( Point.class, NTPoint );

        // Register injected public API components
        Log proceduresLog = platform.logService.getUserLog( Procedures.class );
        procedures.registerComponent( Log.class, ctx -> proceduresLog, true );

        procedures.registerComponent( ProcedureTransaction.class, new ProcedureTransactionProvider(), true );
        procedures.registerComponent( org.neo4j.procedure.TerminationGuard.class, new TerminationGuardProvider(), true );

        // Below components are not public API, but are made available for internal
        // procedures to call, and to provide temporary workarounds for the following
        // patterns:
        //  - Batch-transaction imports (GDAPI, needs to be real and passed to background processing threads)
        //  - Group-transaction writes (same pattern as above, but rather than splitting large transactions,
        //                              combine lots of small ones)
        //  - Bleeding-edge performance (KernelTransaction, to bypass overhead of working with Core API)
        procedures.registerComponent( DependencyResolver.class, ctx -> ctx.get( DEPENDENCY_RESOLVER ), false );
        procedures.registerComponent( KernelTransaction.class, ctx -> ctx.get( KERNEL_TRANSACTION ), false );
        procedures.registerComponent( GraphDatabaseAPI.class, ctx -> ctx.get( DATABASE_API ), false );

        // Security procedures
        procedures.registerComponent( SecurityContext.class, ctx -> ctx.get( SECURITY_CONTEXT ), true );

        // Edition procedures
        try
        {
            editionModule.registerProcedures( procedures, procedureConfig );
        }
        catch ( KernelException e )
        {
            internalLog.error( "Failed to register built-in edition procedures at start up: " + e.getMessage() );
        }

        return procedures;
    }

    private static BoltServer createBoltServer( PlatformModule platform, AbstractEditionModule edition, DatabaseManager databaseManager )
    {
        return new BoltServer( databaseManager, platform.jobScheduler,
                platform.connectorPortRegister, edition.getConnectionTracker(), platform.usageData, platform.config, platform.clock, platform.monitors,
                platform.logService, platform.dependencies );
    }

    private static DatabaseManager createAndInitializeDatabaseManager( PlatformModule platform, AbstractEditionModule edition,
            GraphDatabaseFacade facade, Procedures procedures, Logger logger )
    {
        DatabaseManager databaseManager = edition.createDatabaseManager( facade, platform, edition, procedures, logger );
        if ( !edition.handlesDatabaseManagerLifecycle() )
        {
            // only add database manager to the lifecycle when edition doesn't manage it already
            platform.life.add( databaseManager );
        }
        platform.dependencies.satisfyDependency( databaseManager );
        return databaseManager;
    }
}<|MERGE_RESOLUTION|>--- conflicted
+++ resolved
@@ -175,15 +175,12 @@
         Logger logger = platform.logService.getInternalLog( getClass() ).infoLogger();
         DatabaseManager databaseManager = createAndInitializeDatabaseManager( platform, edition, graphDatabaseFacade, procedures, logger );
 
-<<<<<<< HEAD
-        DataCollectorManager dataCollectorManager = new DataCollectorManager( databaseManager, procedures, config );
-=======
         DataCollectorManager dataCollectorManager =
-                new DataCollectorManager( platform.dataSourceManager,
+                new DataCollectorManager( databaseManager,
                                           platform.jobScheduler,
                                           procedures,
+                                          config,
                                           platform.monitors );
->>>>>>> fb5dd69f
         platform.life.add( dataCollectorManager );
 
         edition.createSecurityModule( platform, procedures );
