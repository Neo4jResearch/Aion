--- conflicted
+++ resolved
@@ -264,24 +264,14 @@
                             // if we acquired a transaction and a failure occurred, then simply close the transaction
                             if ( !isPeriodicCommit )
                             {
-<<<<<<< HEAD
                                 if ( failed )
                                 {
                                     closeTransaction( ctx, false );
                                 }
-=======
-                                BoltResultHandle resultHandle = executeQuery( ctx, spi, statement, params, noop() );
-                                ctx.currentResultHandle = resultHandle;
-                                ctx.currentResult = resultHandle.start();
-                                ctx.currentTransaction = spi.beginTransaction( ctx.securityContext );
-                                return AUTO_COMMIT;
->>>>>>> aa3f0fe5
                             }
                             else
                             {
-                                // Periodic commit will change the current transaction, so
-                                // we can't trust this to point to the actual current transaction;
-                                ctx.currentTransaction = null;
+                                ctx.currentTransaction = spi.beginTransaction( ctx.loginContext );
                             }
                         }
                     }
