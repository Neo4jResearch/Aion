/*
 * Copyright (c) 2002-2016 "Neo Technology,"
 * Network Engine for Objects in Lund AB [http://neotechnology.com]
 *
 * This file is part of Neo4j.
 *
 * Neo4j is free software: you can redistribute it and/or modify
 * it under the terms of the GNU Affero General Public License as
 * published by the Free Software Foundation, either version 3 of the
 * License, or (at your option) any later version.
 *
 * This program is distributed in the hope that it will be useful,
 * but WITHOUT ANY WARRANTY; without even the implied warranty of
 * MERCHANTABILITY or FITNESS FOR A PARTICULAR PURPOSE.  See the
 * GNU Affero General Public License for more details.
 *
 * You should have received a copy of the GNU Affero General Public License
 * along with this program. If not, see <http://www.gnu.org/licenses/>.
 */
package org.neo4j.ha;

import org.junit.Before;
import org.junit.Rule;
import org.junit.Test;
import org.junit.rules.ExpectedException;
import org.junit.rules.RuleChain;

import java.util.concurrent.Callable;
import java.util.concurrent.ExecutionException;
import java.util.concurrent.Future;

import org.neo4j.graphdb.ConstraintViolationException;
import org.neo4j.graphdb.GraphDatabaseService;
import org.neo4j.graphdb.Label;
import org.neo4j.graphdb.Lock;
import org.neo4j.graphdb.Node;
import org.neo4j.graphdb.NotFoundException;
import org.neo4j.graphdb.NotInTransactionException;
import org.neo4j.graphdb.Transaction;
import org.neo4j.graphdb.TransactionFailureException;
import org.neo4j.graphdb.TransientTransactionFailureException;
import org.neo4j.kernel.DeadlockDetectedException;
import org.neo4j.kernel.ha.HaSettings;
import org.neo4j.kernel.ha.HighlyAvailableGraphDatabase;
import org.neo4j.kernel.impl.MyRelTypes;
import org.neo4j.kernel.impl.ha.ClusterManager;
import org.neo4j.test.OtherThreadExecutor;
import org.neo4j.test.OtherThreadExecutor.WorkerCommand;
import org.neo4j.test.ha.ClusterRule;
import org.neo4j.test.rule.dump.DumpProcessInformationRule;

import static java.lang.System.currentTimeMillis;
import static java.util.concurrent.TimeUnit.MINUTES;
import static org.hamcrest.core.IsInstanceOf.instanceOf;
import static org.junit.Assert.assertEquals;
import static org.junit.Assert.assertFalse;
import static org.junit.Assert.assertThat;
import static org.junit.Assert.fail;
import static org.neo4j.helpers.collection.Iterables.first;
import static org.neo4j.kernel.impl.ha.ClusterManager.allSeesAllAsAvailable;
import static org.neo4j.kernel.impl.ha.ClusterManager.masterAvailable;
import static org.neo4j.test.rule.dump.DumpProcessInformationRule.localVm;

public class TransactionConstraintsIT
{
    private static final int SLAVE_ONLY_ID = 1;

    @Rule
    public final ClusterRule clusterRule =
            new ClusterRule( getClass() ).withSharedSetting( HaSettings.pull_interval, "0" )
                    .withInstanceSetting( HaSettings.slave_only,
                            ( serverId ) -> serverId == SLAVE_ONLY_ID ? "true" : "false" );

    private DumpProcessInformationRule dumpInfo = new DumpProcessInformationRule( 1, MINUTES, localVm( System.out ) );
    private ExpectedException exception = ExpectedException.none();

    @Rule
    public RuleChain ruleChain = RuleChain.outerRule( dumpInfo ).around( exception );

    protected ClusterManager.ManagedCluster cluster;

    @Before
    public void setup() throws Exception
    {
        cluster = clusterRule.startCluster();
    }

    private static final String PROPERTY_KEY = "name";
    private static final String PROPERTY_VALUE = "yo";
    private static final Label LABEL = Label.label( "Person" );

    @Test
    public void startTxAsSlaveAndFinishItAfterHavingSwitchedToMasterShouldNotSucceed() throws Exception
    {
        // GIVEN
        GraphDatabaseService db = cluster.getAnySlave( getSlaveOnlySlave() );

        // WHEN
        Transaction tx = db.beginTx();
        try
        {
            db.createNode().setProperty( "name", "slave" );
            tx.success();
        }
        finally
        {
            HighlyAvailableGraphDatabase oldMaster = cluster.getMaster();
            cluster.shutdown( oldMaster );
            // Wait for new master
            cluster.await( masterAvailable( oldMaster ) );
            assertFinishGetsTransactionFailure( tx );
        }

        // THEN
        assertEquals( db, cluster.getMaster() );
        // to prevent a deadlock scenario which occurs if this test exists (and @After starts)
        // before the db has recovered from its KERNEL_PANIC
        awaitFullyOperational( db );
    }

    @Test
    public void startTxAsSlaveAndFinishItAfterAnotherMasterBeingAvailableShouldNotSucceed() throws Exception
    {
        // GIVEN
        HighlyAvailableGraphDatabase db = getSlaveOnlySlave();
        HighlyAvailableGraphDatabase oldMaster;

        // WHEN
        Transaction tx = db.beginTx();
        try
        {
            db.createNode().setProperty( "name", "slave" );
            tx.success();
        }
        finally
        {
            oldMaster = cluster.getMaster();
            cluster.shutdown( oldMaster );
            // Wait for new master
            cluster.await( masterAvailable( oldMaster ) );
            // THEN
            assertFinishGetsTransactionFailure( tx );
        }

        assertFalse( db.isMaster() );
        assertFalse( oldMaster.isMaster() );
        // to prevent a deadlock scenario which occurs if this test exists (and @After starts)
        // before the db has recovered from its KERNEL_PANIC
        awaitFullyOperational( db );
    }

    private HighlyAvailableGraphDatabase getSlaveOnlySlave()
    {
        HighlyAvailableGraphDatabase db = first( cluster.getAllMembers() );
        assertEquals( SLAVE_ONLY_ID, cluster.getServerId( db ).toIntegerIndex() );
        assertFalse( db.isMaster() );
        return db;
    }

    @Test
    public void slaveShouldNotBeAbleToProduceAnInvalidTransaction() throws Exception
    {
        // GIVEN
        HighlyAvailableGraphDatabase aSlave = cluster.getAnySlave();
        Node node = createMiniTree( aSlave );

        Transaction tx = aSlave.beginTx();
        // Deleting this node isn't allowed since it still has relationships
        node.delete();
        tx.success();

        // EXPECT
        exception.expect( ConstraintViolationException.class );

        // WHEN
        tx.close();
    }

    @Test
    public void masterShouldNotBeAbleToProduceAnInvalidTransaction() throws Exception
    {
        // GIVEN
        HighlyAvailableGraphDatabase master = cluster.getMaster();
        Node node = createMiniTree( master );

        Transaction tx = master.beginTx();
        // Deleting this node isn't allowed since it still has relationships
        node.delete();
        tx.success();

        // EXPECT
        exception.expect( ConstraintViolationException.class );

        // WHEN
        tx.close();
    }

    @Test
    public void writeOperationOnSlaveHasToBePerformedWithinTransaction() throws Exception
    {
        // GIVEN
        HighlyAvailableGraphDatabase aSlave = cluster.getAnySlave();

        // WHEN
        try
        {
            aSlave.createNode();
            fail( "Shouldn't be able to do a write operation outside a transaction" );
        }
        catch ( NotInTransactionException e )
        {
            // THEN
        }
    }

    @Test
    public void writeOperationOnMasterHasToBePerformedWithinTransaction() throws Exception
    {
        // GIVEN
        HighlyAvailableGraphDatabase master = cluster.getMaster();

        // WHEN
        try
        {
            master.createNode();
            fail( "Shouldn't be able to do a write operation outside a transaction" );
        }
        catch ( NotInTransactionException e )
        {
            // THEN
        }
    }

    @Test
    public void slaveShouldNotBeAbleToModifyNodeDeletedOnMaster() throws Exception
    {
        // GIVEN
        // -- node created on slave
        HighlyAvailableGraphDatabase aSlave = cluster.getAnySlave();
        Node node = createNode( aSlave, PROPERTY_VALUE );
        // -- that node delete on master, but the slave doesn't see it yet
        deleteNode( cluster.getMaster(), node.getId() );

        // WHEN
        try ( Transaction slaveTransaction = aSlave.beginTx() )
        {
            node.setProperty( "name", "test" );
            fail( "Shouldn't be able to modify a node deleted on master" );
        }
        catch ( NotFoundException e )
        {
            // THEN
            // -- the transactions gotten back in the response should delete that node
        }
    }

    @Test
    public void deadlockDetectionInvolvingTwoSlaves() throws Exception
    {
        HighlyAvailableGraphDatabase slave1 = cluster.getAnySlave();
        deadlockDetectionBetween( slave1, cluster.getAnySlave( slave1 ) );
    }

    @Test
    public void deadlockDetectionInvolvingSlaveAndMaster() throws Exception
    {
        deadlockDetectionBetween( cluster.getAnySlave(), cluster.getMaster() );
    }

    private void deadlockDetectionBetween( HighlyAvailableGraphDatabase slave1,
            final HighlyAvailableGraphDatabase slave2 ) throws Exception
    {
        // GIVEN
        // -- two members acquiring a read lock on the same entity
        final Node commonNode;
        try ( Transaction tx = slave1.beginTx() )
        {
            commonNode = slave1.createNode();
            tx.success();
        }

        OtherThreadExecutor<HighlyAvailableGraphDatabase> thread2 = new OtherThreadExecutor<>( "T2", slave2 );
        Transaction tx1 = slave1.beginTx();
        Transaction tx2 = thread2.execute( new BeginTx() );
        tx1.acquireReadLock( commonNode );
        thread2.execute( state -> tx2.acquireReadLock( commonNode ) );
        // -- and one of them wanting (and awaiting) to upgrade its read lock to a write lock
        Future<Lock> writeLockFuture = thread2.executeDontWait( state ->
        {
            try ( Transaction ignored = tx2 ) // Close transaction no matter what happens
            {
                return tx2.acquireWriteLock( commonNode );
            }
        } );

        for ( int i = 0; i < 10; i++ )
        {
            thread2.waitUntilThreadState( Thread.State.TIMED_WAITING, Thread.State.WAITING );
            Thread.sleep( 2 );
        }

        try ( Transaction ignored = tx1 ) // Close transaction no matter what happens
        {
            // WHEN
            tx1.acquireWriteLock( commonNode );

            // -- Deadlock detection is non-deterministic, so either the slave or the master will detect it
            writeLockFuture.get();
            fail( "Deadlock exception should have been thrown" );
        }
        catch ( DeadlockDetectedException e )
        {
            // THEN -- deadlock should be avoided with this exception
        }
        catch ( ExecutionException e )
        {
            // OR -- the tx2 thread fails with executionexception, caused by deadlock on its end
            assertThat( e.getCause(), instanceOf( DeadlockDetectedException.class ) );
        }

        thread2.close();
    }

    @Test
    public void createdSchemaConstraintsMustBeRetainedAcrossModeSwitches() throws Throwable
    {
        // GIVEN
        // -- a node with a label and a property, and a constraint on those
        HighlyAvailableGraphDatabase master = cluster.getMaster();
        createConstraint( master, LABEL, PROPERTY_KEY );
        createNode( master, PROPERTY_VALUE, LABEL ).getId();

        // WHEN
        cluster.sync();
        ClusterManager.RepairKit originalMasterRepairKit = cluster.fail( master );
        cluster.await( masterAvailable( master ) );
        takeTheLeadInAnEventualMasterSwitch( cluster.getMaster() );
        cluster.sync();

        originalMasterRepairKit.repair();
        cluster.await( allSeesAllAsAvailable() );
        cluster.sync();

        // THEN the constraints should still be in place and enforced
        int i = 0;
        for ( HighlyAvailableGraphDatabase instance : cluster.getAllMembers() )
        {
            try
            {
                createNode( instance, PROPERTY_VALUE, LABEL );
                fail( "Node with " + PROPERTY_VALUE + " should already exist" );
            }
            catch ( ConstraintViolationException e )
            {
                // Good, this node should already exist
            }
            for ( int p = 0; p < i - 1; p++ )
            {
                try
                {
                    createNode( instance, PROPERTY_VALUE + String.valueOf( p ), LABEL );
                    fail( "Node with " + PROPERTY_VALUE + String.valueOf( p ) + " should already exist" );
                }
                catch ( ConstraintViolationException e )
                {
                    // Good
                }
            }

            createNode( instance, PROPERTY_VALUE + String.valueOf( i ), LABEL );
            i++;
        }
    }

    private void takeTheLeadInAnEventualMasterSwitch( GraphDatabaseService db )
    {
        createNode( db, PROPERTY_VALUE );
    }

    private Node createNode( GraphDatabaseService db, Object propertyValue, Label... labels )
    {
        try ( Transaction tx = db.beginTx() )
        {
            Node node = db.createNode();
            for ( Label label : labels )
            {
                node.addLabel( label );
            }
            node.setProperty( PROPERTY_KEY, propertyValue );
            tx.success();
            return node;
        }
    }

    private void createConstraint( HighlyAvailableGraphDatabase db, Label label, String propertyName )
    {
        try ( Transaction tx = db.beginTx() )
        {
            db.schema().constraintFor( label ).assertPropertyIsUnique( propertyName ).create();
            tx.success();
        }
    }

    private Node createMiniTree( GraphDatabaseService db )
    {
        try ( Transaction tx = db.beginTx() )
        {
            Node root = db.createNode();
            root.createRelationshipTo( db.createNode(), MyRelTypes.TEST );
            root.createRelationshipTo( db.createNode(), MyRelTypes.TEST );
            tx.success();
            return root;
        }
    }

    private void deleteNode( HighlyAvailableGraphDatabase db, long id )
    {
        try ( Transaction tx = db.beginTx() )
        {
            db.getNodeById( id ).delete();
            tx.success();
        }
    }

    private void assertFinishGetsTransactionFailure( Transaction tx )
    {
        try
        {
            tx.close();
            fail( "Transaction shouldn't be able to finish" );
        }
        catch ( TransientTransactionFailureException | TransactionFailureException e )
        {   // Good
        }
    }

<<<<<<< HEAD
    private static class AcquireReadLockOnReferenceNode implements WorkerCommand<HighlyAvailableGraphDatabase,Lock>
    {
        private final Transaction tx;
        private final Node commonNode;

        public AcquireReadLockOnReferenceNode( Transaction tx, Node commonNode )
        {
            this.tx = tx;
            this.commonNode = commonNode;
        }

        @Override
        public Lock doWork( HighlyAvailableGraphDatabase state )
        {
            return tx.acquireReadLock( commonNode );
        }
    }

    private static class AcquireWriteLock implements WorkerCommand<HighlyAvailableGraphDatabase,Lock>
    {
        private final Transaction tx;
        private final Callable<Node> callable;

        public AcquireWriteLock( Transaction tx, Callable<Node> callable )
        {
            this.tx = tx;
            this.callable = callable;
        }

        @Override
        public Lock doWork( HighlyAvailableGraphDatabase state ) throws Exception
        {
            return tx.acquireWriteLock( callable.call() );
        }
    }
=======
    @Rule
    public DumpProcessInformationRule dumpInfo = new DumpProcessInformationRule( 1, MINUTES, localVm( System.out ) );
>>>>>>> 84a4f36d

    private void awaitFullyOperational( GraphDatabaseService db ) throws InterruptedException
    {
        long endTime = currentTimeMillis() + MINUTES.toMillis( 1 );
        for ( int i = 0; currentTimeMillis() < endTime; i++ )
        {
            try
            {
                doABogusTransaction( db );
                break;
            }
            catch ( Exception e )
            {
                if ( i > 0 && i % 10 == 0 )
                {
                    e.printStackTrace();
                }
                Thread.sleep( 1000 );
            }
        }
    }

    private void doABogusTransaction( GraphDatabaseService db ) throws Exception
    {
        try ( Transaction ignore = db.beginTx() )
        {
            db.createNode();
        }
    }
}<|MERGE_RESOLUTION|>--- conflicted
+++ resolved
@@ -25,7 +25,6 @@
 import org.junit.rules.ExpectedException;
 import org.junit.rules.RuleChain;
 
-import java.util.concurrent.Callable;
 import java.util.concurrent.ExecutionException;
 import java.util.concurrent.Future;
 
@@ -45,7 +44,6 @@
 import org.neo4j.kernel.impl.MyRelTypes;
 import org.neo4j.kernel.impl.ha.ClusterManager;
 import org.neo4j.test.OtherThreadExecutor;
-import org.neo4j.test.OtherThreadExecutor.WorkerCommand;
 import org.neo4j.test.ha.ClusterRule;
 import org.neo4j.test.rule.dump.DumpProcessInformationRule;
 
@@ -434,47 +432,6 @@
         }
     }
 
-<<<<<<< HEAD
-    private static class AcquireReadLockOnReferenceNode implements WorkerCommand<HighlyAvailableGraphDatabase,Lock>
-    {
-        private final Transaction tx;
-        private final Node commonNode;
-
-        public AcquireReadLockOnReferenceNode( Transaction tx, Node commonNode )
-        {
-            this.tx = tx;
-            this.commonNode = commonNode;
-        }
-
-        @Override
-        public Lock doWork( HighlyAvailableGraphDatabase state )
-        {
-            return tx.acquireReadLock( commonNode );
-        }
-    }
-
-    private static class AcquireWriteLock implements WorkerCommand<HighlyAvailableGraphDatabase,Lock>
-    {
-        private final Transaction tx;
-        private final Callable<Node> callable;
-
-        public AcquireWriteLock( Transaction tx, Callable<Node> callable )
-        {
-            this.tx = tx;
-            this.callable = callable;
-        }
-
-        @Override
-        public Lock doWork( HighlyAvailableGraphDatabase state ) throws Exception
-        {
-            return tx.acquireWriteLock( callable.call() );
-        }
-    }
-=======
-    @Rule
-    public DumpProcessInformationRule dumpInfo = new DumpProcessInformationRule( 1, MINUTES, localVm( System.out ) );
->>>>>>> 84a4f36d
-
     private void awaitFullyOperational( GraphDatabaseService db ) throws InterruptedException
     {
         long endTime = currentTimeMillis() + MINUTES.toMillis( 1 );
