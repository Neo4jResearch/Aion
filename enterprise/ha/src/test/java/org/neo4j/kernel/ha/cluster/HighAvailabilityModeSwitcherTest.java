--- conflicted
+++ resolved
@@ -19,20 +19,10 @@
  */
 package org.neo4j.kernel.ha.cluster;
 
-import static org.mockito.Matchers.any;
-import static org.mockito.Matchers.anyString;
-import static org.mockito.Matchers.eq;
-import static org.mockito.Mockito.doReturn;
-import static org.mockito.Mockito.mock;
-import static org.mockito.Mockito.times;
-import static org.mockito.Mockito.verify;
-import static org.mockito.Mockito.verifyZeroInteractions;
-import static org.mockito.Mockito.when;
-import static org.mockito.Mockito.reset;
-import static org.mockito.Mockito.inOrder;
-import static org.mockito.Mockito.doAnswer;
-import static org.neo4j.kernel.ha.cluster.HighAvailabilityMemberState.PENDING;
-import static org.neo4j.kernel.ha.cluster.HighAvailabilityMemberState.TO_SLAVE;
+import org.junit.Test;
+import org.mockito.InOrder;
+import org.mockito.invocation.InvocationOnMock;
+import org.mockito.stubbing.Answer;
 
 import java.net.URI;
 import java.util.concurrent.CountDownLatch;
@@ -40,10 +30,6 @@
 import java.util.concurrent.ScheduledExecutorService;
 import java.util.concurrent.atomic.AtomicBoolean;
 
-import org.junit.Test;
-import org.mockito.invocation.InvocationOnMock;
-import org.mockito.stubbing.Answer;
-import org.mockito.InOrder;
 import org.neo4j.cluster.InstanceId;
 import org.neo4j.cluster.member.ClusterMemberAvailability;
 import org.neo4j.cluster.protocol.election.Election;
@@ -55,6 +41,21 @@
 import org.neo4j.kernel.logging.ConsoleLogger;
 import org.neo4j.kernel.logging.DevNullLoggingService;
 import org.neo4j.kernel.logging.Logging;
+
+import static org.mockito.Matchers.any;
+import static org.mockito.Matchers.anyString;
+import static org.mockito.Matchers.eq;
+import static org.mockito.Mockito.doAnswer;
+import static org.mockito.Mockito.doReturn;
+import static org.mockito.Mockito.inOrder;
+import static org.mockito.Mockito.mock;
+import static org.mockito.Mockito.reset;
+import static org.mockito.Mockito.times;
+import static org.mockito.Mockito.verify;
+import static org.mockito.Mockito.verifyZeroInteractions;
+import static org.mockito.Mockito.when;
+import static org.neo4j.kernel.ha.cluster.HighAvailabilityMemberState.PENDING;
+import static org.neo4j.kernel.ha.cluster.HighAvailabilityMemberState.TO_SLAVE;
 
 public class HighAvailabilityModeSwitcherTest
 {
@@ -250,13 +251,6 @@
         verify( msgLog, times( 1 ) ).error( anyString() );
     }
 
-<<<<<<< HEAD
-    private static DependencyResolver dependencyResolverMock()
-    {
-        DependencyResolver resolver = mock( DependencyResolver.class );
-        when( resolver.resolveDependency( eq( StoreId.class ) ) ).thenReturn( StoreId.DEFAULT );
-        return resolver;
-=======
     @Test
     public void shouldPerformForcedElections()
     {
@@ -265,7 +259,8 @@
         Election election = mock( Election.class );
 
         HighAvailabilityModeSwitcher modeSwitcher = new HighAvailabilityModeSwitcher( mock( SwitchToSlave.class ),
-                mock( SwitchToMaster.class ), election, memberAvailability, StringLogger.DEV_NULL );
+                mock( SwitchToMaster.class ), election, memberAvailability, dependencyResolverMock(),
+                new DevNullLoggingService() );
 
         // When
         modeSwitcher.forceElections();
@@ -285,7 +280,8 @@
         Election election = mock( Election.class );
 
         HighAvailabilityModeSwitcher modeSwitcher = new HighAvailabilityModeSwitcher( mock( SwitchToSlave.class ),
-                mock( SwitchToMaster.class ), election, memberAvailability, StringLogger.DEV_NULL );
+                mock( SwitchToMaster.class ), election, memberAvailability, dependencyResolverMock(),
+                new DevNullLoggingService() );
 
         // When: reelections are forced multiple times
         modeSwitcher.forceElections();
@@ -312,7 +308,8 @@
         final CountDownLatch modeSwitchHappened = new CountDownLatch( 1 );
 
         HighAvailabilityModeSwitcher modeSwitcher = new HighAvailabilityModeSwitcher( switchToSlave,
-                mock( SwitchToMaster.class ), election, memberAvailability, StringLogger.DEV_NULL )
+                mock( SwitchToMaster.class ), election, memberAvailability, dependencyResolverMock(),
+                new DevNullLoggingService() )
         {
             @Override
             ScheduledExecutorService createExecutor()
@@ -351,6 +348,12 @@
         inOrder.verify( memberAvailability ).memberIsUnavailable( HighAvailabilityModeSwitcher.SLAVE );
         inOrder.verify( election ).performRoleElections();
         inOrder.verifyNoMoreInteractions();
->>>>>>> db77491f
+    }
+
+    private static DependencyResolver dependencyResolverMock()
+    {
+        DependencyResolver resolver = mock( DependencyResolver.class );
+        when( resolver.resolveDependency( eq( StoreId.class ) ) ).thenReturn( StoreId.DEFAULT );
+        return resolver;
     }
 }