/**
 * Copyright (c) 2002-2014 "Neo Technology,"
 * Network Engine for Objects in Lund AB [http://neotechnology.com]
 *
 * This file is part of Neo4j.
 *
 * Neo4j is free software: you can redistribute it and/or modify
 * it under the terms of the GNU Affero General Public License as
 * published by the Free Software Foundation, either version 3 of the
 * License, or (at your option) any later version.
 *
 * This program is distributed in the hope that it will be useful,
 * but WITHOUT ANY WARRANTY; without even the implied warranty of
 * MERCHANTABILITY or FITNESS FOR A PARTICULAR PURPOSE.  See the
 * GNU Affero General Public License for more details.
 *
 * You should have received a copy of the GNU Affero General Public License
 * along with this program. If not, see <http://www.gnu.org/licenses/>.
 */
package org.neo4j.kernel.ha;

import static org.junit.Assert.assertTrue;
import static org.neo4j.helpers.collection.MapUtil.stringMap;
import static org.neo4j.kernel.impl.nioneo.xa.NeoStoreXaDataSource.DEFAULT_DATA_SOURCE_NAME;
import static org.neo4j.test.ha.ClusterManager.allSeesAllAsAvailable;
import static org.neo4j.test.ha.ClusterManager.clusterOfSize;
import static org.neo4j.test.ha.ClusterManager.masterAvailable;
import static org.neo4j.test.ha.ClusterManager.masterSeesSlavesAsAvailable;

import java.util.ArrayList;
import java.util.Collections;
import java.util.Comparator;
import java.util.Iterator;
import java.util.List;

import org.junit.After;
import org.junit.Before;
import org.junit.Rule;
import org.junit.Test;
import org.junit.rules.TestName;
<<<<<<< HEAD
=======
import org.neo4j.cluster.InstanceId;
>>>>>>> b20292e5
import org.neo4j.graphdb.Transaction;
import org.neo4j.graphdb.factory.GraphDatabaseBuilder;
import org.neo4j.kernel.GraphDatabaseAPI;
import org.neo4j.kernel.impl.transaction.XaDataSourceManager;
import org.neo4j.kernel.lifecycle.LifeSupport;
import org.neo4j.test.TargetDirectory;
import org.neo4j.test.ha.ClusterManager;
import org.neo4j.test.ha.ClusterManager.ManagedCluster;

<<<<<<< HEAD
import static org.junit.Assert.*;
import static org.neo4j.helpers.collection.MapUtil.stringMap;
import static org.neo4j.kernel.impl.nioneo.xa.NeoStoreXaDataSource.DEFAULT_DATA_SOURCE_NAME;
import static org.neo4j.test.ha.ClusterManager.allSeesAllAsAvailable;
import static org.neo4j.test.ha.ClusterManager.clusterOfSize;
import static org.neo4j.test.ha.ClusterManager.masterAvailable;
import static org.neo4j.test.ha.ClusterManager.masterSeesSlavesAsAvailable;

=======
>>>>>>> b20292e5
public class TxPushStrategyConfigIT
{
    @Test
    public void shouldPushToSlavesInDescendingOrder() throws Exception
    {
        startCluster( 4, 2, "fixed" );
        
        for ( int i = 0; i < 5; i++ )
        {
            createTransactionOnMaster();
            assertLastTransactions( lastTx( THIRD_SLAVE, 2 + i ) );
            assertLastTransactions( lastTx( SECOND_SLAVE, 2 + i ) );
            assertLastTransactions( lastTx( FIRST_SLAVE, 1 ) );
        }
    }

    @Test
    public void twoRoundRobin() throws Exception
    {
        startCluster( 5, 2, "round_robin" );

        createTransactionOnMaster();
        assertLastTransactions( lastTx( FIRST_SLAVE, 2 ), lastTx( SECOND_SLAVE, 2 ), lastTx( THIRD_SLAVE, 1 ),
                lastTx( FOURTH_SLAVE, 1 ) );

        createTransactionOnMaster();
        assertLastTransactions( lastTx( FIRST_SLAVE, 2 ), lastTx( SECOND_SLAVE, 3 ), lastTx( THIRD_SLAVE, 3 ), lastTx( FOURTH_SLAVE, 1 ) );

        createTransactionOnMaster();
        assertLastTransactions( lastTx( FIRST_SLAVE, 2 ), lastTx( SECOND_SLAVE, 3 ), lastTx( THIRD_SLAVE, 4 ), lastTx( FOURTH_SLAVE, 4 ) );

        createTransactionOnMaster();
        assertLastTransactions( lastTx( FIRST_SLAVE, 5 ), lastTx( SECOND_SLAVE, 3 ), lastTx( THIRD_SLAVE, 4 ), lastTx( FOURTH_SLAVE, 5 ) );
    }

    @Test
    public void shouldPushToOneLessSlaveOnSlaveCommit() throws Exception
    {
        startCluster( 4, 2, "fixed" );

<<<<<<< HEAD
        createTransactionOn( FIRST_SLAVE );
        assertLastTransactions( lastTx( MASTER, 2 ), lastTx( FIRST_SLAVE, 2 ), lastTx( SECOND_SLAVE, 1 ), lastTx( THIRD_SLAVE, 2 ) );

        createTransactionOn( SECOND_SLAVE );
        assertLastTransactions( lastTx( MASTER, 3 ), lastTx( FIRST_SLAVE, 2 ), lastTx( SECOND_SLAVE, 3 ), lastTx( THIRD_SLAVE, 3 ) );

        createTransactionOn( THIRD_SLAVE );
        assertLastTransactions( lastTx( MASTER, 4 ), lastTx( FIRST_SLAVE, 2 ), lastTx( SECOND_SLAVE, 4 ), lastTx( THIRD_SLAVE, 4 ) );
=======
        createTransactionOn( new InstanceId( 2 ) );
        assertLastTransactions( lastTx( 4, 2 ), lastTx( 3, 1 ), lastTx( 2, 2 ), lastTx( 1, 2 ) );

        createTransactionOn( new InstanceId( 3 ) );
        assertLastTransactions( lastTx( 4, 3 ), lastTx( 3, 3 ), lastTx( 2, 2 ), lastTx( 1, 3 ) );

        createTransactionOn( new InstanceId( 4 ) );
        assertLastTransactions( lastTx( 4, 4 ), lastTx( 3, 4 ), lastTx( 2, 2 ), lastTx( 1, 4 ) );
>>>>>>> b20292e5
    }

    @Test
    public void slavesListGetsUpdatedWhenSlaveLeavesNicely() throws Exception
    {
        startCluster( 3, 1, "fixed" );

        cluster.shutdown( cluster.getAnySlave() );
        cluster.await( masterSeesSlavesAsAvailable( 1 ) );
    }

    @Test
    public void slaveListIsCorrectAfterMasterSwitch() throws Exception
    {
        startCluster( 3, 1, "fixed" );
        cluster.shutdown( cluster.getMaster() );
        cluster.await( masterAvailable() );
        HighlyAvailableGraphDatabase newMaster = cluster.getMaster();
        cluster.await( masterSeesSlavesAsAvailable( 1 ) );
        createTransaction( newMaster );
        assertLastTransactions( lastTx( FIRST_SLAVE, 2 ), lastTx( SECOND_SLAVE, 2 ) );
    }

    @Test
    public void slavesListGetsUpdatedWhenSlaveRageQuits() throws Throwable
    {
        startCluster( 3, 1, "fixed" );
        cluster.fail( cluster.getAnySlave() );

        cluster.await( masterSeesSlavesAsAvailable( 1 ) );
    }

    private final LifeSupport life = new LifeSupport();
    private ManagedCluster cluster;
    private TargetDirectory dir;

    @Rule
    public TestName name = new TestName();
<<<<<<< HEAD

    /**
     * These are _indexes_ of cluster members in machineIds
     */
    private static int MASTER = 1;
    private static int FIRST_SLAVE = 2;
    private static int SECOND_SLAVE = 3;
    private static int THIRD_SLAVE = 4;
    private static int FOURTH_SLAVE = 5;
    private int[] machineIds;
=======
    private InstanceId[] machineIds;
>>>>>>> b20292e5

    @Before
    public void before() throws Exception
    {
        dir = TargetDirectory.forTest( getClass() );
    }

    @After
    public void after() throws Exception
    {
        life.shutdown();
    }

    private void startCluster( int memberCount, final int pushFactor, final String pushStrategy )
    {
        ClusterManager clusterManager = life.add( new ClusterManager( clusterOfSize( memberCount ), dir.cleanDirectory(
                name.getMethodName() ), stringMap() )
        {
            @Override
            protected void config( GraphDatabaseBuilder builder, String clusterName, InstanceId serverId )
            {
                builder.setConfig( HaSettings.tx_push_factor, "" + pushFactor );
                builder.setConfig( HaSettings.tx_push_strategy, pushStrategy );
            }
        } );
        life.start();
        cluster = clusterManager.getDefaultCluster();
        cluster.await( allSeesAllAsAvailable() );

        mapMachineIds();
    }

    private void mapMachineIds()
    {
        machineIds = new InstanceId[cluster.size()];
        machineIds[0] = cluster.getServerId( cluster.getMaster() );
        List<HighlyAvailableGraphDatabase> slaves = new ArrayList<HighlyAvailableGraphDatabase>();
        for ( HighlyAvailableGraphDatabase hadb : cluster.getAllMembers() )
        {
            if ( !hadb.isMaster() )
            {
                slaves.add( hadb );
            }
        }
        Collections.sort( slaves, new Comparator<HighlyAvailableGraphDatabase>()
        {
            @Override
            public int compare( HighlyAvailableGraphDatabase o1, HighlyAvailableGraphDatabase o2 )
            {
                return cluster.getServerId( o1 ) .compareTo(  cluster.getServerId( o2 ) );
            }
        } );
        Iterator<HighlyAvailableGraphDatabase> iter = slaves.iterator();
        for ( int i = 1; iter.hasNext(); i++ )
        {
            machineIds[i] = cluster.getServerId( iter.next() );
        }
    }

    private void assertLastTransactions( LastTxMapping... transactionMappings )
    {
        StringBuilder failures = new StringBuilder();
        for ( LastTxMapping mapping : transactionMappings )
        {
            GraphDatabaseAPI db = cluster.getMemberByServerId( mapping.serverId );
            mapping.format( failures, getLastTx( db ) );
        }
        assertTrue( failures.toString(), failures.length() == 0 );
    }

    private long getLastTx( GraphDatabaseAPI db )
    {
        return db.getDependencyResolver().resolveDependency( XaDataSourceManager.class )
                .getXaDataSource( DEFAULT_DATA_SOURCE_NAME ).getLastCommittedTxId();
    }

    private LastTxMapping lastTx( int serverIndex, long txId )
    {
        InstanceId serverId = machineIds[serverIndex - 1];
        return new LastTxMapping( serverId, txId );
    }

    private static class LastTxMapping
    {
        private final InstanceId serverId;
        private final long txId;

        public LastTxMapping( InstanceId serverId, long txId )
        {
            this.serverId = serverId;
            this.txId = txId;
        }

        public void format( StringBuilder failures, long txId )
        {
            if ( txId != this.txId )
            {
                if ( failures.length() > 0 )
                    failures.append( ", " );
                failures.append( String.format( "tx id on server:%d, expected [%d] but was [%d]",
                        serverId, this.txId, txId ) );
            }
        }
    }

    private void createTransactionOnMaster()
    {
        createTransaction( cluster.getMaster() );
    }

<<<<<<< HEAD
    private void createTransactionOn( int serverIndex )
=======
    private void createTransactionOn( InstanceId serverId )
>>>>>>> b20292e5
    {
        int serverId = machineIds[serverIndex-1];
        createTransaction( cluster.getMemberByServerId( serverId ) );
    }

    private void createTransaction( GraphDatabaseAPI db )
    {
        try (Transaction tx = db.beginTx())
        {
            db.createNode();
            tx.success();
        }
        catch ( RuntimeException e )
        {
            e.printStackTrace();
            throw e;
        }
    }
}<|MERGE_RESOLUTION|>--- conflicted
+++ resolved
@@ -38,10 +38,7 @@
 import org.junit.Rule;
 import org.junit.Test;
 import org.junit.rules.TestName;
-<<<<<<< HEAD
-=======
 import org.neo4j.cluster.InstanceId;
->>>>>>> b20292e5
 import org.neo4j.graphdb.Transaction;
 import org.neo4j.graphdb.factory.GraphDatabaseBuilder;
 import org.neo4j.kernel.GraphDatabaseAPI;
@@ -51,17 +48,6 @@
 import org.neo4j.test.ha.ClusterManager;
 import org.neo4j.test.ha.ClusterManager.ManagedCluster;
 
-<<<<<<< HEAD
-import static org.junit.Assert.*;
-import static org.neo4j.helpers.collection.MapUtil.stringMap;
-import static org.neo4j.kernel.impl.nioneo.xa.NeoStoreXaDataSource.DEFAULT_DATA_SOURCE_NAME;
-import static org.neo4j.test.ha.ClusterManager.allSeesAllAsAvailable;
-import static org.neo4j.test.ha.ClusterManager.clusterOfSize;
-import static org.neo4j.test.ha.ClusterManager.masterAvailable;
-import static org.neo4j.test.ha.ClusterManager.masterSeesSlavesAsAvailable;
-
-=======
->>>>>>> b20292e5
 public class TxPushStrategyConfigIT
 {
     @Test
@@ -102,25 +88,14 @@
     {
         startCluster( 4, 2, "fixed" );
 
-<<<<<<< HEAD
-        createTransactionOn( FIRST_SLAVE );
+        createTransactionOn( new InstanceId( FIRST_SLAVE ) );
         assertLastTransactions( lastTx( MASTER, 2 ), lastTx( FIRST_SLAVE, 2 ), lastTx( SECOND_SLAVE, 1 ), lastTx( THIRD_SLAVE, 2 ) );
 
-        createTransactionOn( SECOND_SLAVE );
+        createTransactionOn( new InstanceId( SECOND_SLAVE ) );
         assertLastTransactions( lastTx( MASTER, 3 ), lastTx( FIRST_SLAVE, 2 ), lastTx( SECOND_SLAVE, 3 ), lastTx( THIRD_SLAVE, 3 ) );
 
-        createTransactionOn( THIRD_SLAVE );
+        createTransactionOn( new InstanceId( THIRD_SLAVE ) );
         assertLastTransactions( lastTx( MASTER, 4 ), lastTx( FIRST_SLAVE, 2 ), lastTx( SECOND_SLAVE, 4 ), lastTx( THIRD_SLAVE, 4 ) );
-=======
-        createTransactionOn( new InstanceId( 2 ) );
-        assertLastTransactions( lastTx( 4, 2 ), lastTx( 3, 1 ), lastTx( 2, 2 ), lastTx( 1, 2 ) );
-
-        createTransactionOn( new InstanceId( 3 ) );
-        assertLastTransactions( lastTx( 4, 3 ), lastTx( 3, 3 ), lastTx( 2, 2 ), lastTx( 1, 3 ) );
-
-        createTransactionOn( new InstanceId( 4 ) );
-        assertLastTransactions( lastTx( 4, 4 ), lastTx( 3, 4 ), lastTx( 2, 2 ), lastTx( 1, 4 ) );
->>>>>>> b20292e5
     }
 
     @Test
@@ -159,7 +134,6 @@
 
     @Rule
     public TestName name = new TestName();
-<<<<<<< HEAD
 
     /**
      * These are _indexes_ of cluster members in machineIds
@@ -169,10 +143,7 @@
     private static int SECOND_SLAVE = 3;
     private static int THIRD_SLAVE = 4;
     private static int FOURTH_SLAVE = 5;
-    private int[] machineIds;
-=======
     private InstanceId[] machineIds;
->>>>>>> b20292e5
 
     @Before
     public void before() throws Exception
@@ -283,13 +254,8 @@
         createTransaction( cluster.getMaster() );
     }
 
-<<<<<<< HEAD
-    private void createTransactionOn( int serverIndex )
-=======
     private void createTransactionOn( InstanceId serverId )
->>>>>>> b20292e5
-    {
-        int serverId = machineIds[serverIndex-1];
+    {
         createTransaction( cluster.getMemberByServerId( serverId ) );
     }
 
