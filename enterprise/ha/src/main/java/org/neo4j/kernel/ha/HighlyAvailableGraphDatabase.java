--- conflicted
+++ resolved
@@ -415,16 +415,6 @@
         idGeneratorFactory = new HaIdGeneratorFactory( masterDelegateInvocationHandler, logging,
                 requestContextFactory );
 
-<<<<<<< HEAD
-        SwitchToSlave switchToSlave = new SwitchToSlave( logging.getConsoleLog( HighAvailabilityModeSwitcher.class ),
-                config, getDependencyResolver(), (HaIdGeneratorFactory) idGeneratorFactory, logging,
-                masterDelegateInvocationHandler, clusterMemberAvailability, clusterClient, requestContextFactory,
-                updateableSchemaState, monitors, kernelExtensions.listFactories() );
-
-        SwitchToMaster switchToMaster = new SwitchToMaster( logging, msgLog, this,
-                (HaIdGeneratorFactory) idGeneratorFactory, config, getDependencyResolver(),
-                masterDelegateInvocationHandler, clusterMemberAvailability, monitors );
-=======
         InvalidEpochExceptionHandler invalidEpochHandler = new InvalidEpochExceptionHandler()
         {
             @Override
@@ -443,12 +433,11 @@
         SwitchToSlave switchToSlave = new SwitchToSlave( logging.getConsoleLog( HighAvailabilityModeSwitcher.class ),
                 config, getDependencyResolver(), (HaIdGeneratorFactory) idGeneratorFactory, logging,
                 masterDelegateInvocationHandler, clusterMemberAvailability, requestContextFactory,
-                masterClientResolver );
+                updateableSchemaState, masterClientResolver, monitors, kernelExtensions.listFactories() );
 
         SwitchToMaster switchToMaster = new SwitchToMaster( logging, msgLog, this,
                 (HaIdGeneratorFactory) idGeneratorFactory, config, getDependencyResolver(),
-                masterDelegateInvocationHandler, clusterMemberAvailability );
->>>>>>> c13fbcbd
+                masterDelegateInvocationHandler, clusterMemberAvailability, monitors );
 
         highAvailabilityModeSwitcher = new HighAvailabilityModeSwitcher( switchToSlave, switchToMaster, clusterClient,
                 clusterMemberAvailability, logging.getMessagesLog( HighAvailabilityModeSwitcher.class ) );
