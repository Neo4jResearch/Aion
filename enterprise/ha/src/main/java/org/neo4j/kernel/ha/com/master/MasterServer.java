/**
 * Copyright (c) 2002-2014 "Neo Technology,"
 * Network Engine for Objects in Lund AB [http://neotechnology.com]
 *
 * This file is part of Neo4j.
 *
 * Neo4j is free software: you can redistribute it and/or modify
 * it under the terms of the GNU Affero General Public License as
 * published by the Free Software Foundation, either version 3 of the
 * License, or (at your option) any later version.
 *
 * This program is distributed in the hope that it will be useful,
 * but WITHOUT ANY WARRANTY; without even the implied warranty of
 * MERCHANTABILITY or FITNESS FOR A PARTICULAR PURPOSE.  See the
 * GNU Affero General Public License for more details.
 *
 * You should have received a copy of the GNU Affero General Public License
 * along with this program. If not, see <http://www.gnu.org/licenses/>.
 */
package org.neo4j.kernel.ha.com.master;

import java.util.Collection;
import java.util.Collections;
import java.util.HashSet;
import java.util.Map;
import java.util.Set;
import java.util.TreeMap;

import org.jboss.netty.channel.Channel;
import org.neo4j.com.Protocol;
import org.neo4j.com.RequestContext;
import org.neo4j.com.RequestType;
import org.neo4j.com.Server;
import org.neo4j.com.TransactionNotPresentOnMasterException;
import org.neo4j.com.TxChecksumVerifier;
import org.neo4j.kernel.ha.HaRequestType201;
import org.neo4j.kernel.ha.MasterClient201;
import org.neo4j.kernel.impl.transaction.TransactionAlreadyActiveException;
import org.neo4j.kernel.logging.Logging;
<<<<<<< HEAD

import static org.neo4j.helpers.Clock.SYSTEM_CLOCK;
=======
import org.neo4j.kernel.monitoring.Monitors;
import org.neo4j.tooling.Clock;
>>>>>>> 4581acb4

/**
 * Sits on the master side, receiving serialized requests from slaves (via
 * {@link org.neo4j.kernel.ha.com.slave.MasterClient}). Delegates actual work to {@link MasterImpl}.
 */
public class MasterServer extends Server<Master, Void>
{
    public static final int FRAME_LENGTH = Protocol.DEFAULT_FRAME_LENGTH;

    public MasterServer( Master requestTarget, Logging logging, Configuration config,
                         TxChecksumVerifier txVerifier, Monitors monitors )
    {
<<<<<<< HEAD
        super( requestTarget, config, logging, FRAME_LENGTH, MasterClient201.PROTOCOL_VERSION, txVerifier,
                SYSTEM_CLOCK );
=======
        super( requestTarget, config, logging, FRAME_LENGTH, MasterClient196.PROTOCOL_VERSION, txVerifier,
                Clock.REAL_CLOCK, monitors );
>>>>>>> 4581acb4
    }

    @Override
    protected RequestType<Master> getRequestContext( byte id )
    {
        return HaRequestType201.values()[id];
    }

    @Override
    protected void finishOffChannel( Channel channel, RequestContext context )
    {
        try
        {
            getRequestTarget().finishTransaction( context, false );
        }
        catch ( TransactionNotPresentOnMasterException e )
        {
            // This is OK. This method has been called due to some connection problem or similar,
            // it's a best-effort to finish of a channel and transactions associated with it.
        }
    }

    @Override
    protected boolean shouldLogFailureToFinishOffChannel( Throwable failure )
    {
        return !(failure instanceof TransactionAlreadyActiveException);
    }

    public Map<Integer, Collection<RequestContext>> getSlaveInformation()
    {
        // Which slaves are connected a.t.m?
        Set<Integer> machineIds = new HashSet<>();
        Map<Channel, RequestContext> channels = getConnectedSlaveChannels();
        synchronized ( channels )
        {
            for ( RequestContext context : channels.values() )
            {
                machineIds.add( context.machineId() );
            }
        }

        // Insert missing slaves into the map so that all connected slave
        // are in the returned map
        Map<Integer, Collection<RequestContext>> ongoingTransactions =
                ((MasterImpl) getRequestTarget()).getOngoingTransactions();
        for ( Integer machineId : machineIds )
        {
            if ( !ongoingTransactions.containsKey( machineId ) )
            {
                ongoingTransactions.put( machineId, Collections.<RequestContext>emptyList() );
            }
        }
        return new TreeMap<>( ongoingTransactions );
    }
}<|MERGE_RESOLUTION|>--- conflicted
+++ resolved
@@ -19,6 +19,8 @@
  */
 package org.neo4j.kernel.ha.com.master;
 
+import static org.neo4j.helpers.Clock.SYSTEM_CLOCK;
+
 import java.util.Collection;
 import java.util.Collections;
 import java.util.HashSet;
@@ -37,13 +39,7 @@
 import org.neo4j.kernel.ha.MasterClient201;
 import org.neo4j.kernel.impl.transaction.TransactionAlreadyActiveException;
 import org.neo4j.kernel.logging.Logging;
-<<<<<<< HEAD
-
-import static org.neo4j.helpers.Clock.SYSTEM_CLOCK;
-=======
 import org.neo4j.kernel.monitoring.Monitors;
-import org.neo4j.tooling.Clock;
->>>>>>> 4581acb4
 
 /**
  * Sits on the master side, receiving serialized requests from slaves (via
@@ -56,13 +52,8 @@
     public MasterServer( Master requestTarget, Logging logging, Configuration config,
                          TxChecksumVerifier txVerifier, Monitors monitors )
     {
-<<<<<<< HEAD
         super( requestTarget, config, logging, FRAME_LENGTH, MasterClient201.PROTOCOL_VERSION, txVerifier,
-                SYSTEM_CLOCK );
-=======
-        super( requestTarget, config, logging, FRAME_LENGTH, MasterClient196.PROTOCOL_VERSION, txVerifier,
-                Clock.REAL_CLOCK, monitors );
->>>>>>> 4581acb4
+                SYSTEM_CLOCK, monitors );
     }
 
     @Override
