/*
 * Copyright (c) 2002-2017 "Neo Technology,"
 * Network Engine for Objects in Lund AB [http://neotechnology.com]
 *
 * This file is part of Neo4j.
 *
 * Neo4j is free software: you can redistribute it and/or modify
 * it under the terms of the GNU Affero General Public License as
 * published by the Free Software Foundation, either version 3 of the
 * License, or (at your option) any later version.
 *
 * This program is distributed in the hope that it will be useful,
 * but WITHOUT ANY WARRANTY; without even the implied warranty of
 * MERCHANTABILITY or FITNESS FOR A PARTICULAR PURPOSE.  See the
 * GNU Affero General Public License for more details.
 *
 * You should have received a copy of the GNU Affero General Public License
 * along with this program. If not, see <http://www.gnu.org/licenses/>.
 */
package org.neo4j.internal.cypher.acceptance

import org.neo4j.cypher._
import org.neo4j.cypher.internal.frontend.v3_3.helpers.StringHelper._
import org.neo4j.cypher.javacompat.internal.GraphDatabaseCypherService
import org.neo4j.graphdb.ConstraintViolationException
import org.neo4j.graphdb.config.Setting
import org.neo4j.internal.cypher.acceptance.CypherComparisonSupport._
import org.neo4j.internal.cypher.acceptance.CypherComparisonSupport.Versions._
import org.neo4j.internal.cypher.acceptance.CypherComparisonSupport.Planners._
import org.neo4j.internal.cypher.acceptance.CypherComparisonSupport.Runtimes._
import org.neo4j.test.TestEnterpriseGraphDatabaseFactory

import scala.collection.JavaConverters._
import scala.collection.Map

<<<<<<< HEAD
class CompositeNodeKeyConstraintAcceptanceTest extends ExecutionEngineFunSuite with CypherComparisonSupport{
=======
class CompositeNodeKeyConstraintAcceptanceTest extends ExecutionEngineFunSuite with NewPlannerTestSupport with QueryStatisticsTestSupport {
>>>>>>> 6f889ae5

  override protected def createGraphDatabase(config: Map[Setting[_], String] = databaseConfig()): GraphDatabaseCypherService = {
    new GraphDatabaseCypherService(new TestEnterpriseGraphDatabaseFactory().newImpermanentDatabase(config.asJava))
  }

  test("Node key constraint creation should be reported") {
    // When
    val result = executeWithCostPlannerAndInterpretedRuntimeOnly("CREATE CONSTRAINT ON (n:Person) ASSERT (n.email) IS NODE KEY")

    // Then
    assertStats(result, constraintsAdded = 1)
  }

  test("Uniqueness constraint creation should be reported") {
    // When
    val result = executeWithCostPlannerAndInterpretedRuntimeOnly("CREATE CONSTRAINT ON (n:Person) ASSERT n.email IS UNIQUE")

    // Then
    assertStats(result, constraintsAdded = 1)
  }

  test("should be able to create and remove single property NODE KEY") {
    // When
    graph.execute("CREATE CONSTRAINT ON (n:Person) ASSERT (n.email) IS NODE KEY")

    // Then
    graph should haveConstraints("NODE_KEY:Person(email)")

    // When
    graph.execute("DROP CONSTRAINT ON (n:Person) ASSERT (n.email) IS NODE KEY")

    // Then
    graph should not(haveConstraints("NODE_KEY:Person(email)"))
  }

  test("should be able to create and remove multiple property NODE KEY") {
    // When
    graph.execute("CREATE CONSTRAINT ON (n:Person) ASSERT (n.email) IS NODE KEY")
    graph.execute("CREATE CONSTRAINT ON (n:Person) ASSERT (n.firstname,n.lastname) IS NODE KEY")

    // Then
    graph should haveConstraints("NODE_KEY:Person(email)", "NODE_KEY:Person(firstname,lastname)")

    // When
    graph.execute("DROP CONSTRAINT ON (n:Person) ASSERT (n.firstname,n.lastname) IS NODE KEY")

    // Then
    graph should haveConstraints("NODE_KEY:Person(email)")
    graph should not(haveConstraints("NODE_KEY:Person(firstname,lastname)"))
  }

  test("composite NODE KEY constraint should not block adding nodes with different properties") {
    // When
    graph.execute("CREATE CONSTRAINT ON (n:User) ASSERT (n.firstname,n.lastname) IS NODE KEY")

    // Then
    createLabeledNode(Map("firstname" -> "Joe", "lastname" -> "Soap"), "User")
    createLabeledNode(Map("firstname" -> "Joe", "lastname" -> "Smoke"), "User")
    createLabeledNode(Map("firstname" -> "Jake", "lastname" -> "Soap"), "User")
  }

  test("composite NODE KEY constraint should block adding nodes with same properties") {
    // When
    graph.execute("CREATE CONSTRAINT ON (n:User) ASSERT (n.firstname,n.lastname) IS NODE KEY")
    createLabeledNode(Map("firstname" -> "Joe", "lastname" -> "Soap"), "User")
    createLabeledNode(Map("firstname" -> "Joe", "lastname" -> "Smoke"), "User")

    // Then
    a[ConstraintViolationException] should be thrownBy {
      createLabeledNode(Map("firstname" -> "Joe", "lastname" -> "Soap"), "User")
    }
  }

  test("single property NODE KEY constraint should block adding nodes with missing property") {
    // When
    graph.execute("CREATE CONSTRAINT ON (n:User) ASSERT (n.email) IS NODE KEY")
    createLabeledNode(Map("email" -> "joe@soap.tv"), "User")
    createLabeledNode(Map("email" -> "jake@soap.tv"), "User")

    // Then
    a[ConstraintViolationException] should be thrownBy {
      createLabeledNode(Map("firstname" -> "Joe", "lastname" -> "Soap"), "User")
    }
  }

  test("composite NODE KEY constraint should block adding nodes with missing properties") {
    // When
    graph.execute("CREATE CONSTRAINT ON (n:User) ASSERT (n.firstname,n.lastname) IS NODE KEY")
    createLabeledNode(Map("firstname" -> "Joe", "lastname" -> "Soap"), "User")
    createLabeledNode(Map("firstname" -> "Joe", "lastname" -> "Smoke"), "User")

    // Then
    a[ConstraintViolationException] should be thrownBy {
      createLabeledNode(Map("firstname" -> "Joe", "lastnamex" -> "Soap"), "User")
    }
  }

  test("composite NODE KEY constraint should not fail when we have nodes with different properties") {
    // When
    createLabeledNode(Map("firstname" -> "Joe", "lastname" -> "Soap"), "User")
    createLabeledNode(Map("firstname" -> "Joe", "lastname" -> "Smoke"), "User")
    createLabeledNode(Map("firstname" -> "Jake", "lastname" -> "Soap"), "User")

    // Then
    graph.execute("CREATE CONSTRAINT ON (n:User) ASSERT (n.firstname,n.lastname) IS NODE KEY")
  }

  test("composite NODE KEY constraint should fail when we have nodes with same properties") {
    // When
    val a = createLabeledNode(Map("firstname" -> "Joe", "lastname" -> "Soap"), "User").getId
    val b = createLabeledNode(Map("firstname" -> "Joe", "lastname" -> "Smoke"), "User").getId
    val c = createLabeledNode(Map("firstname" -> "Joe", "lastname" -> "Soap"), "User").getId

    // Then
    val query = "CREATE CONSTRAINT ON (n:User) ASSERT (n.firstname,n.lastname) IS NODE KEY"
    val errorMessage = "Both Node(%d) and Node(%d) have the label `User` and properties `firstname` = 'Joe', `lastname` = 'Soap'".format(a, c)
    failWithError(Configs.AbsolutelyAll - Configs.AllRulePlanners - Configs.Version3_1 - Configs.Version2_3, query, List(errorMessage))
  }

  test("trying to add duplicate node when node key constraint exists") {
    createLabeledNode(Map("name" -> "A"), "Person")
    graph.execute("CREATE CONSTRAINT ON (person:Person) ASSERT (person.name) IS NODE KEY".fixNewLines)

    val config = TestConfiguration(Versions.Default, Planners.Default, Runtimes(Interpreted, ProcedureOrSchema)) +
        TestConfiguration(V3_1 -> V3_2, Cost, Runtimes.Default) +
        TestConfiguration(Versions(V2_3, V3_1, V3_2, Versions.Default), Rule, Runtimes.Default)
    failWithError(
      config,
      "CREATE (n:Person) SET n.name = 'A'",
      List("Node(0) already exists with label `Person` and property `name` = 'A'")
    )
  }

  test("trying to add duplicate node when composite NODE KEY constraint exists") {
    createLabeledNode(Map("name" -> "A", "surname" -> "B"), "Person")
    graph.execute("CREATE CONSTRAINT ON (person:Person) ASSERT (person.name, person.surname) IS NODE KEY".fixNewLines)

    val config = TestConfiguration(Versions.Default, Planners.Default, Runtimes(Interpreted, ProcedureOrSchema)) +
        TestConfiguration(V3_1 -> V3_2, Cost, Runtimes.Default) +
        TestConfiguration(Versions(V2_3, V3_1, V3_2, Versions.Default), Rule, Runtimes.Default)
    failWithError(
      config,
      "CREATE (n:Person) SET n.name = 'A', n.surname = 'B'",
      List(String.format("Node(0) already exists with label `Person` and properties `name` = 'A', `surname` = 'B'"))
    )
  }

  test("trying to add a composite node key constraint when duplicates exist") {
    val a = createLabeledNode(Map("name" -> "A", "surname" -> "B"), "Person").getId
    val b = createLabeledNode(Map("name" -> "A", "surname" -> "B"), "Person").getId

    val config = TestConfiguration(V3_3, Cost, Runtimes(CompiledSource, CompiledBytecode)) +
        TestConfiguration(Versions.Default, Planners.Default, Runtimes(Interpreted, Slotted, ProcedureOrSchema)) +
        TestConfiguration(V3_2, Cost, Runtimes.Default)
    failWithError(
      config,
      "CREATE CONSTRAINT ON (person:Person) ASSERT (person.name, person.surname) IS NODE KEY",
      List(("Unable to create CONSTRAINT ON ( person:Person ) ASSERT (person.name, person.surname) IS NODE KEY:%s" +
        "Both Node(%d) and Node(%d) have the label `Person` and properties `name` = 'A', `surname` = 'B'").format(String.format("%n"), a, b))
    )
  }

  test("trying to add a node key constraint when duplicates exist") {
    val a = createLabeledNode(Map("name" -> "A"), "Person").getId
    val b = createLabeledNode(Map("name" -> "A"), "Person").getId

    val config = TestConfiguration(V3_3, Cost, Runtimes(CompiledSource, CompiledBytecode)) +
        TestConfiguration(Versions.Default, Planners.Default, Runtimes(Interpreted, Slotted, ProcedureOrSchema)) +
        TestConfiguration(V3_2, Cost, Runtimes.Default)
    failWithError(
      config,
      "CREATE CONSTRAINT ON (person:Person) ASSERT (person.name) IS NODE KEY",
      List(("Unable to create CONSTRAINT ON ( person:Person ) ASSERT person.name IS NODE KEY:%s" +
        "Both Node(%d) and Node(%d) have the label `Person` and property `name` = 'A'").format(String.format("%n"), a, b))
    )
  }

  test("drop a non existent node key constraint") {
    val config = TestConfiguration(V3_3, Cost, Runtimes(CompiledSource, CompiledBytecode)) +
      TestConfiguration(Versions.Default, Planners.Default, Runtimes(Interpreted, Slotted, ProcedureOrSchema)) +
      TestConfiguration(V3_2, Cost, Runtimes.Default)
    failWithError(
      config,
      "DROP CONSTRAINT ON (person:Person) ASSERT (person.name) IS NODE KEY",
      List("No such constraint")
    )
  }

  test("trying to add duplicate node when composite node key constraint exists") {
    createLabeledNode(Map("name" -> "A", "surname" -> "B"), "Person")
    graph.execute("CREATE CONSTRAINT ON (person:Person) ASSERT (person.name, person.surname) IS NODE KEY".fixNewLines)

    val config = TestConfiguration(Versions.Default, Planners.Default, Runtimes(Interpreted, ProcedureOrSchema)) +
        TestConfiguration(V3_1 -> V3_2, Cost, Runtimes.Default) +
        TestConfiguration(Versions(V2_3, V3_1, V3_2, Versions.Default), Rule, Runtimes.Default)
    failWithError(
      config,
      "CREATE (n:Person) SET n.name = 'A', n.surname = 'B'",
      List(String.format("Node(0) already exists with label `Person` and properties `name` = 'A', `surname` = 'B'"))
    )
  }

  test("trying to add node withoutwhen composite node key constraint exists") {
    createLabeledNode(Map("name" -> "A", "surname" -> "B"), "Person")
    graph.execute("CREATE CONSTRAINT ON (person:Person) ASSERT (person.name, person.surname) IS NODE KEY".fixNewLines)

    val config = TestConfiguration(Versions.Default, Planners.Default, Runtimes(Interpreted, ProcedureOrSchema)) +
        TestConfiguration(V3_1 -> V3_2, Cost, Runtimes.Default) +
        TestConfiguration(Versions(V2_3, V3_1, V3_2, Versions.Default), Rule, Runtimes.Default)
    failWithError(
      config,
      "CREATE (n:Person) SET n.name = 'A', n.surname = 'B'",
      List(String.format("Node(0) already exists with label `Person` and properties `name` = 'A', `surname` = 'B'"))
      )
  }

  test("should give appropriate error message when there is already an index") {
    // Given
    graph.execute("CREATE INDEX ON :Person(firstname, lastname)".fixNewLines)

    // then
    val config = TestConfiguration(V3_3, Cost, Runtimes(CompiledSource, CompiledBytecode)) +
      TestConfiguration(Versions.Default, Planners.Default, Runtimes(Interpreted, Slotted, ProcedureOrSchema)) +
      TestConfiguration(V3_2, Cost, Runtimes.Default)
    failWithError(config,
      "CREATE CONSTRAINT ON (n:Person) ASSERT (n.firstname,n.lastname) IS NODE KEY",
      List("There already exists an index for label 'Person' on properties 'firstname' and 'lastname'. " +
                  "A constraint cannot be created until the index has been dropped."))
  }

  test("should give appropriate error message when there is already a NODE KEY constraint") {
    // Given
    graph.execute("CREATE CONSTRAINT ON (n:Person) ASSERT (n.firstname,n.lastname) IS NODE KEY".fixNewLines)

    // then
    val config = TestConfiguration(V3_3, Cost, Runtimes(CompiledSource, CompiledBytecode)) +
        TestConfiguration(Versions.Default, Planners.Default, Runtimes(Interpreted, Slotted, ProcedureOrSchema)) +
        TestConfiguration(V3_2, Cost, Runtimes.Default)
    failWithError(
      config,
      "CREATE INDEX ON :Person(firstname, lastname)",
      List("Label 'Person' and properties 'firstname' and 'lastname' have a unique constraint defined on them, " +
                  "so an index is already created that matches this."))
  }

  test("Should give a nice error message when trying to remove property with node key constraint") {
    // Given
    graph.execute("CREATE CONSTRAINT ON (n:Person) ASSERT (n.firstname, n.surname) IS NODE KEY".fixNewLines)
    val id = createLabeledNode(Map("firstname" -> "John", "surname" -> "Wood"), "Person").getId

    // Expect
    val config = TestConfiguration(Versions.Default, Planners.Default, Runtimes(Interpreted, ProcedureOrSchema)) +
        TestConfiguration(V3_1 -> V3_2, Planners.all, Runtimes.Default) +
        TestConfiguration(Versions(V2_3, Versions.Default), Rule, Runtimes.Default)
    failWithError(config,
      "MATCH (p:Person {firstname: 'John', surname: 'Wood'}) REMOVE p.surname",
      List(s"Node($id) with label `Person` must have the properties `firstname, surname`"))

  }

  test("Should be able to remove non constrained property") {
    // Given
    graph.execute("CREATE CONSTRAINT ON (n:Person) ASSERT (n.firstname, n.surname) IS NODE KEY".fixNewLines)
    val node = createLabeledNode(Map("firstname" -> "John", "surname" -> "Wood", "foo" -> "bar"), "Person")

    // When
    val config = TestScenario(Versions.Default, Planners.Default, Interpreted) +
      TestConfiguration(V3_1 -> V3_2, Planners.all, Runtimes.Default) +
      TestConfiguration(Versions(Versions.Default, V2_3), Rule, Runtimes.Default)
    executeWith(config, "MATCH (p:Person {firstname: 'John', surname: 'Wood'}) REMOVE p.foo".fixNewLines)

    // Then
    graph.inTx {
      node.hasProperty("foo") shouldBe false
    }
  }

  test("Should be able to delete node constrained with node key constraint") {
    // Given
    graph.execute("CREATE CONSTRAINT ON (n:Person) ASSERT (n.firstname, n.surname) IS NODE KEY".fixNewLines)
    createLabeledNode(Map("firstname" -> "John", "surname" -> "Wood", "foo" -> "bar"), "Person")

    // When
    val configWhen = TestScenario(Versions.Default, Planners.Default, Interpreted) +
      TestConfiguration(V3_1 -> V3_2, Planners.all, Runtimes.Default) +
      TestConfiguration(Versions(Versions.Default, V2_3), Rule, Runtimes.Default)
    executeWith(configWhen, "MATCH (p:Person {firstname: 'John', surname: 'Wood'}) DELETE p".fixNewLines)

    // Then
    val configThen = TestConfiguration(Versions.Default, Planners.Default, Runtimes(Runtimes.Interpreted, Runtimes.Slotted)) +
      TestConfiguration(Versions.V2_3 -> Versions.V3_2, Planners.all, Runtimes.Default) +
      TestScenario(Versions.Default, Planners.Rule, Runtimes.Default)
    executeWith(configThen, "MATCH (p:Person {firstname: 'John', surname: 'Wood'}) RETURN p".fixNewLines)  shouldBe empty
  }

  test("Should be able to remove label when node key constraint") {
    // Given
    graph.execute("CREATE CONSTRAINT ON (n:Person) ASSERT (n.firstname, n.surname) IS NODE KEY".fixNewLines)
    createLabeledNode(Map("firstname" -> "John", "surname" -> "Wood", "foo" -> "bar"), "Person")

    // When
    val configWhen = TestScenario(Versions.Default, Planners.Default, Interpreted) +
      TestConfiguration(V3_1 -> V3_2, Planners.all, Runtimes.Default) +
      TestConfiguration(Versions(Versions.Default, V2_3), Rule, Runtimes.Default)
    executeWith(configWhen, "MATCH (p:Person {firstname: 'John', surname: 'Wood'}) REMOVE p:Person".fixNewLines)

    // Then
    val configThen = TestConfiguration(Versions.Default, Planners.Default, Runtimes(Runtimes.Interpreted, Runtimes.Slotted)) +
      TestConfiguration(Versions.V2_3 -> Versions.V3_2, Planners.all, Runtimes.Default) +
      TestScenario(Versions.Default, Planners.Rule, Runtimes.Default)
    executeWith(configThen, "MATCH (p:Person {firstname: 'John', surname: 'Wood'}) RETURN p".fixNewLines)  shouldBe empty
  }
}<|MERGE_RESOLUTION|>--- conflicted
+++ resolved
@@ -22,7 +22,7 @@
 import org.neo4j.cypher._
 import org.neo4j.cypher.internal.frontend.v3_3.helpers.StringHelper._
 import org.neo4j.cypher.javacompat.internal.GraphDatabaseCypherService
-import org.neo4j.graphdb.ConstraintViolationException
+import org.neo4j.graphdb.{ConstraintViolationException, Result}
 import org.neo4j.graphdb.config.Setting
 import org.neo4j.internal.cypher.acceptance.CypherComparisonSupport._
 import org.neo4j.internal.cypher.acceptance.CypherComparisonSupport.Versions._
@@ -33,11 +33,7 @@
 import scala.collection.JavaConverters._
 import scala.collection.Map
 
-<<<<<<< HEAD
-class CompositeNodeKeyConstraintAcceptanceTest extends ExecutionEngineFunSuite with CypherComparisonSupport{
-=======
-class CompositeNodeKeyConstraintAcceptanceTest extends ExecutionEngineFunSuite with NewPlannerTestSupport with QueryStatisticsTestSupport {
->>>>>>> 6f889ae5
+class CompositeNodeKeyConstraintAcceptanceTest extends ExecutionEngineFunSuite with CypherComparisonSupport with QueryStatisticsTestSupport {
 
   override protected def createGraphDatabase(config: Map[Setting[_], String] = databaseConfig()): GraphDatabaseCypherService = {
     new GraphDatabaseCypherService(new TestEnterpriseGraphDatabaseFactory().newImpermanentDatabase(config.asJava))
@@ -45,18 +41,18 @@
 
   test("Node key constraint creation should be reported") {
     // When
-    val result = executeWithCostPlannerAndInterpretedRuntimeOnly("CREATE CONSTRAINT ON (n:Person) ASSERT (n.email) IS NODE KEY")
-
-    // Then
-    assertStats(result, constraintsAdded = 1)
+    val result = innerExecuteDeprecated("CREATE CONSTRAINT ON (n:Person) ASSERT (n.email) IS NODE KEY", Map.empty)
+
+    // Then
+    assertStats(result, nodekeyConstraintsAdded = 1)
   }
 
   test("Uniqueness constraint creation should be reported") {
     // When
-    val result = executeWithCostPlannerAndInterpretedRuntimeOnly("CREATE CONSTRAINT ON (n:Person) ASSERT n.email IS UNIQUE")
-
-    // Then
-    assertStats(result, constraintsAdded = 1)
+    val result = innerExecuteDeprecated("CREATE CONSTRAINT ON (n:Person) ASSERT n.email IS UNIQUE", Map.empty)
+
+    // Then
+    assertStats(result, uniqueConstraintsAdded = 1)
   }
 
   test("should be able to create and remove single property NODE KEY") {
