/*
 * Copyright (c) 2002-2017 "Neo Technology,"
 * Network Engine for Objects in Lund AB [http://neotechnology.com]
 *
 * This file is part of Neo4j.
 *
 * Neo4j is free software: you can redistribute it and/or modify
 * it under the terms of the GNU Affero General Public License as
 * published by the Free Software Foundation, either version 3 of the
 * License, or (at your option) any later version.
 *
 * This program is distributed in the hope that it will be useful,
 * but WITHOUT ANY WARRANTY; without even the implied warranty of
 * MERCHANTABILITY or FITNESS FOR A PARTICULAR PURPOSE.  See the
 * GNU Affero General Public License for more details.
 *
 * You should have received a copy of the GNU Affero General Public License
 * along with this program. If not, see <http://www.gnu.org/licenses/>.
 */
package org.neo4j.internal.cypher.acceptance

import java.io.{File, PrintWriter}
import java.net.{URL, URLConnection, URLStreamHandler, URLStreamHandlerFactory}
import java.nio.file.Files
import java.util.Collections.emptyMap

import org.neo4j.cypher._
import org.neo4j.cypher.internal.compiler.v3_3.test_helpers.CreateTempFileTestSupport
import org.neo4j.cypher.internal.frontend.v3_3.helpers.StringHelper.RichString
import org.neo4j.cypher.internal.v3_3.logical.plans.NodeIndexSeek
import org.neo4j.graphdb.QueryExecutionException
import org.neo4j.graphdb.config.Configuration
import org.neo4j.graphdb.factory.GraphDatabaseSettings
import org.neo4j.graphdb.security.URLAccessRule
import org.neo4j.internal.cypher.acceptance.CypherComparisonSupport._
import org.neo4j.test.{TestEnterpriseGraphDatabaseFactory, TestGraphDatabaseFactory}
import org.scalatest.BeforeAndAfterAll

import scala.collection.JavaConverters._

class LoadCsvAcceptanceTest
  extends ExecutionEngineFunSuite with BeforeAndAfterAll
  with QueryStatisticsTestSupport with CreateTempFileTestSupport with CypherComparisonSupport{

  val expectedToSucceed = Configs.CommunityInterpreted - Configs.Cost2_3
  val expectedToFail = Configs.CommunityInterpreted - Configs.Cost2_3 + TestConfiguration(Versions.Default, Planners.Default,
    Runtimes(Runtimes.Default, Runtimes.ProcedureOrSchema, Runtimes.CompiledSource, Runtimes.CompiledBytecode))

  def csvUrls(f: PrintWriter => Unit) = Seq(
    createCSVTempFileURL(f),
    createGzipCSVTempFileURL(f),
    createZipCSVTempFileURL(f)
  )

  test("import three rows with headers and match from import using index hint") {
    // Given
    val urls = csvUrls({
      writer =>
        writer.println("USERID,OrderId,field1,field2")
        writer.println("1, '4', 1, '4'")
        writer.println("2, '5', 2, '5'")
        writer.println("3, '6', 3, '6'")
    })

    graph.execute(
      s"""LOAD CSV WITH HEADERS FROM '${urls.head}' AS row
          | CREATE (user:User{userID: row.USERID})
          | CREATE (order:Order{orderID: row.OrderId})
          | CREATE (user)-[acc:ORDERED]->(order)
          | RETURN count(*)""".stripMargin
    )
    graph.createIndex("User", "userID")

    // when & then
    for (url <- urls) {
      val result = executeWith(Configs.CommunityInterpreted - Configs.Version2_3,
        s"""LOAD CSV WITH HEADERS FROM '$url' AS row
            | MATCH (user:User{userID: row.USERID}) USING INDEX user:User(userID)
            | MATCH (order:Order{orderID: row.OrderId})
            | MATCH (user)-[acc:ORDERED]->(order)
            | SET acc.field1=row.field1,
            | acc.field2=row.field2
            | RETURN count(*); """.stripMargin,
        planComparisonStrategy = ComparePlansWithAssertion(_ should includeAtLeastOne(classOf[NodeIndexSeek], withVariable = "user")
      , expectPlansToFail = Configs.AllRulePlanners))

      assertStats(result, propertiesWritten = 6)
      result.executionPlanDescription() should includeAtLeastOne(classOf[NodeIndexSeek], withVariable = "user")
    }
  }

  test("import should not be eager") {
    createNode(Map("OrderId" -> "4", "field1" -> "REPLACE_ME"))

    val urls = csvUrls({
      writer =>
        writer.println("OrderId,field1")
        writer.println("4,hi")
        writer.println("5,yo")
        writer.println("6,bye")
    })

    val result = executeWith(expectedToSucceed,
      s"""LOAD CSV WITH HEADERS FROM '${urls.head}' AS row
         | WITH row.field1 as field, row.OrderId as order
         | MATCH (o) WHERE o.OrderId = order
         | SET o.field1 = field""".stripMargin,
      planComparisonStrategy = ComparePlansWithAssertion(_ should not( useOperators("Eager")),expectPlansToFail = Configs.Cost3_1))

    assertStats(result, nodesCreated = 0, propertiesWritten = 1)
  }

  test("import three strings") {
    val urls = csvUrls({
      writer =>
        writer.println("'Foo'")
        writer.println("'Foo'")
        writer.println("'Foo'")
    })

    for (url <- urls) {
      val result = executeWith(expectedToSucceed, s"LOAD CSV FROM '$url' AS line CREATE (a {name: line[0]}) RETURN a.name")
      assertStats(result, nodesCreated = 3, propertiesWritten = 3)
    }
  }

  test("make sure to release all possible locks/references on input files") {
<<<<<<< HEAD
    val file = new File("to-be-removed.csv")
    val writer = new FileWriter(file)
    writer.write("foo")
    writer.close()

    val filePathForQuery =
      if(System.getProperty("os.name").toLowerCase.startsWith("Windows".toLowerCase)){
        file.getAbsolutePath.replace('\\','/').replaceAll(".:/","///");  // matches something like "C:\"
      } else {
        "//" + file.getAbsolutePath
      }

    val result = executeWith(expectedToSucceed, s"LOAD CSV FROM 'file:$filePathForQuery' AS line CREATE (a {name: line[0]}) RETURN a.name")
=======

    val path = Files.createTempFile("file",".csv")

    Files.write(path,"foo".getBytes)
    assert(Files.exists(path))

    val filePathForQuery = path.normalize().toUri
    val result = innerExecute(s"LOAD CSV FROM '$filePathForQuery' AS line CREATE (a {name: line[0]}) RETURN a.name")
>>>>>>> 71ed8377
    assertStats(result, nodesCreated = 1, propertiesWritten = 1)

    result.close()

    assert(Files.deleteIfExists(path))
  }

  test("import three numbers") {
    val urls = csvUrls({
      writer =>
        writer.println("1")
        writer.println("2")
        writer.println("3")
    })
    for (url <- urls) {
      val result = executeWith(expectedToSucceed, s"LOAD CSV FROM '$url' AS line CREATE (a {number: line[0]}) RETURN a.number")
      assertStats(result, nodesCreated = 3, propertiesWritten = 3)

      result.columnAs[Long]("a.number").toList === List("")
    }
  }

  test("import three rows numbers and strings") {
    val urls = csvUrls({
      writer =>
        writer.println("1, 'Aadvark'")
        writer.println("2, 'Babs'")
        writer.println("3, 'Cash'")
    })
    for (url <- urls) {
      val result = executeWith(expectedToSucceed, s"LOAD CSV FROM '$url' AS line CREATE (a {name: line[0]}) RETURN a.name")
      assertStats(result, nodesCreated = 3, propertiesWritten = 3)
    }
  }

  test("import three rows with headers") {
    val urls = csvUrls({
      writer =>
        writer.println("id,name")
        writer.println("1, 'Aadvark'")
        writer.println("2, 'Babs'")
        writer.println("3, 'Cash'")
    })
    for (url <- urls) {
      val result = executeWith(expectedToSucceed,
        s"LOAD CSV WITH HEADERS FROM '$url' AS line CREATE (a {id: line.id, name: line.name}) RETURN a.name"
      )

      assertStats(result, nodesCreated = 3, propertiesWritten = 6)
    }
  }

  test("import three rows with headers messy data") {

    val urls = csvUrls({
      writer =>
        writer.println("id,name,x")
        writer.println("1,'Aardvark',0")
        writer.println("2,'Babs'")
        writer.println("3,'Cash',1")
        writer.println("4,'Dice',\"\"")
        writer.println("5,'Emerald',")
    })
    for (url <- urls) {
      val result =executeWith(expectedToSucceed, s"LOAD CSV WITH HEADERS FROM '$url' AS line RETURN line.x")
      assert(result.toList === List(
        Map("line.x" -> "0"),
        Map("line.x" -> null),
        Map("line.x" -> "1"),
        Map("line.x" -> ""),
        Map("line.x" -> null))
      )
    }
  }

  test("import three rows with headers messy data with predicate") {
    val urls = csvUrls({
      writer =>
        writer.println("id,name,x")
        writer.println("1,'Aardvark',0")
        writer.println("2,'Babs'")
        writer.println("3,'Cash',1")
        writer.println("4,'Dice',\"\"")
        writer.println("5,'Emerald',")
    })
    for (url <- urls) {
      val result = executeWith(expectedToSucceed, s"LOAD CSV WITH HEADERS FROM '$url' AS line WITH line WHERE line.x IS NOT NULL RETURN line.name")
      assert(result.toList === List(
        Map("line.name" -> "'Aardvark'"),
        Map("line.name" -> "'Cash'"),
        Map("line.name" -> "'Dice'"))
      )
    }
  }

  test("should handle quotes") {
    val urls = csvUrls({
      writer =>
        writer.println("String without quotes")
        writer.println("'String, with single quotes'")
        writer.println("\"String, with double quotes\"")
        writer.println( """"String with ""quotes"" in it"""")
    })
    for (url <- urls) {
      val result = executeWith(expectedToSucceed, s"LOAD CSV FROM '$url' AS line RETURN line as string").toList
      assert(result === List(
        Map("string" -> Seq("String without quotes")),
        Map("string" -> Seq("'String", " with single quotes'")),
        Map("string" -> Seq("String, with double quotes")),
        Map("string" -> Seq( """String with "quotes" in it"""))))
    }
  }

  test("should handle crlf line termination") {
    val urls = csvUrls({
      writer =>
        writer.print("1,'Aadvark',0\r\n")
        writer.print("2,'Babs'\r\n")
        writer.print("3,'Cash',1\r\n")
    })

    for (url <- urls) {
      val result = executeWith(expectedToSucceed, s"LOAD CSV FROM '$url' AS line RETURN line")
      assert(result.toList === List(Map("line" -> Seq("1", "'Aadvark'", "0")), Map("line" -> Seq("2", "'Babs'")),
        Map("line" -> Seq("3", "'Cash'", "1"))))
    }
  }

  test("should handle lf line termination") {
    val urls = csvUrls({
      writer =>
        writer.print("1,'Aadvark',0\n")
        writer.print("2,'Babs'\n")
        writer.print("3,'Cash',1\n")
    })
    for (url <- urls) {
      val result = executeWith(expectedToSucceed, s"LOAD CSV FROM '$url' AS line RETURN line")
      assert(result.toList === List(Map("line" -> Seq("1", "'Aadvark'", "0")), Map("line" -> Seq("2", "'Babs'")),
        Map("line" -> Seq("3", "'Cash'", "1"))))
    }
  }

  test("should handle cr line termination") {
    val urls = csvUrls({
      writer =>
        writer.print("1,'Aadvark',0\r")
        writer.print("2,'Babs'\r")
        writer.print("3,'Cash',1\r")
    })
    for (url <- urls) {
      val result = executeWith(expectedToSucceed, s"LOAD CSV FROM '$url' AS line RETURN line")
      assert(result.toList === List(Map("line" -> Seq("1", "'Aadvark'", "0")), Map("line" -> Seq("2", "'Babs'")),
        Map("line" -> Seq("3", "'Cash'", "1"))))
    }
  }

  test("should handle custom field terminator") {
    val urls = csvUrls({
      writer =>
        writer.println("1;'Aadvark';0")
        writer.println("2;'Babs'")
        writer.println("3;'Cash';1")
    })
    for (url <- urls) {
      val result = executeWith(expectedToSucceed, s"LOAD CSV FROM '$url' AS line FIELDTERMINATOR ';' RETURN line")
      assert(result.toList === List(Map("line" -> Seq("1", "'Aadvark'", "0")), Map("line" -> Seq("2", "'Babs'")),
        Map("line" -> Seq("3", "'Cash'", "1"))))
    }
  }

  test("should open file containing strange chars with '") {
    val filename = ensureNoIllegalCharsInWindowsFilePath("cypher '%^&!@#_)(098.:,;[]{}\\~$*+-")
    val url = createCSVTempFileURL(filename)({
      writer =>
        writer.println("something")
    })

    val result = executeWith(expectedToSucceed, "LOAD CSV FROM \"" + url + "\" AS line RETURN line as string").toList
    assert(result === List(Map("string" -> Seq("something"))))
  }

  test("should open file containing strange chars with \"") {
    val filename = ensureNoIllegalCharsInWindowsFilePath("cypher \"%^&!@#_)(098.:,;[]{}\\~$*+-")
    val url = createCSVTempFileURL(filename)({
      writer =>
        writer.println("something")
    })

    val result = executeWith(expectedToSucceed, s"LOAD CSV FROM '$url' AS line RETURN line as string").toList
    assert(result === List(Map("string" -> Seq("something"))))
  }

  test("empty file does not create anything") {
    val urls = csvUrls(writer => {})
    for (url <- urls) {
      val result = executeWith(expectedToSucceed, s"LOAD CSV FROM '$url' AS line CREATE (a {name: line[0]}) RETURN a.name")
      assertStats(result, nodesCreated = 0)
    }
  }

  test("should be able to open relative paths with dot") {
    val url = createCSVTempFileURL(filename = "cypher", dir = "./")(
        writer =>
            writer.println("something")
    ).cypherEscape

    val result = executeWith(expectedToSucceed, s"LOAD CSV FROM '$url' AS line CREATE (a {name: line[0]}) RETURN a.name")
    assertStats(result, nodesCreated = 1, propertiesWritten = 1)
  }

  test("should be able to open relative paths with dotdot") {
    val url = createCSVTempFileURL(filename = "cypher", dir = "../")(
        writer =>
            writer.println("something")
    ).cypherEscape

    val result = executeWith(expectedToSucceed, s"LOAD CSV FROM '$url' AS line CREATE (a {name: line[0]}) RETURN a.name")
    assertStats(result, nodesCreated = 1, propertiesWritten = 1)
  }

  test("should handle null keys in maps as result value") {
    val urls = csvUrls({
      writer =>
        writer.println("DEPARTMENT ID;DEPARTMENT NAME;")
        writer.println("010-1010;MFG Supplies;")
        writer.println("010-1011;Corporate Procurement;")
        writer.println("010-1015;MFG - Engineering HQ;")
    })
    for (url <- urls) {
      val result = executeWith(expectedToSucceed, s"LOAD CSV WITH HEADERS FROM '$url' AS line FIELDTERMINATOR ';' RETURN *").toList
      assert(result === List(
        Map("line" -> Map("DEPARTMENT ID" -> "010-1010", "DEPARTMENT NAME" -> "MFG Supplies",
          null.asInstanceOf[String] -> null)),
        Map("line" -> Map("DEPARTMENT ID" -> "010-1011", "DEPARTMENT NAME" -> "Corporate Procurement",
          null.asInstanceOf[String] -> null)),
        Map("line" -> Map("DEPARTMENT ID" -> "010-1015", "DEPARTMENT NAME" -> "MFG - Engineering HQ",
          null.asInstanceOf[String] -> null))
      ))
    }
  }

  test("should fail gracefully when loading missing file") {
      failWithError(expectedToFail, "LOAD CSV FROM 'file:///./these_are_not_the_droids_you_are_looking_for.csv' AS line CREATE (a {name:line[0]})",
        List("Couldn't load the external resource at: file:/./these_are_not_the_droids_you_are_looking_for.csv"))
  }

  test("should be able to download data from the web") {
    val url = s"http://127.0.0.1:$port/test.csv".cypherEscape

    //val result = executeScalarWithAllPlannersAndCompatibilityMode[Long](s"LOAD CSV FROM '$url' AS line RETURN count(line)")
    val result = executeWith(expectedToSucceed, s"LOAD CSV FROM '$url' AS line RETURN count(line)")
    result.columnAs[Long]("count(line)").toList should equal(List(3))
  }

  test("should be able to download from a website when redirected and cookies are set") {
    val url = s"http://127.0.0.1:$port/redirect_test.csv".cypherEscape

//    val result = executeScalarWithAllPlannersAndCompatibilityMode[Long](s"LOAD CSV FROM '$url' AS line RETURN count(line)")
    val result = executeWith(expectedToSucceed, s"LOAD CSV FROM '$url' AS line RETURN count(line)")
    result.columnAs[Long]("count(line)").toList should equal(List(3))
  }

  test("should fail gracefully when getting 404") {
    failWithError(expectedToFail, s"LOAD CSV FROM 'http://127.0.0.1:$port/these_are_not_the_droids_you_are_looking_for/' AS line CREATE (a {name:line[0]})",
      List("Couldn't load the external resource at"))
  }

  test("should fail gracefully when loading non existent (local) site") {
      failWithError(expectedToFail, "LOAD CSV FROM 'http://127.0.0.1:9999/these_are_not_the_droids_you_are_looking_for/' AS line CREATE (a {name:line[0]})",
        List("Couldn't load the external resource at"))
  }

  test("should reject URLs that are not valid") {

    failWithError(expectedToFail, s"LOAD CSV FROM 'morsecorba://sos' AS line CREATE (a {name:line[0]})",
      List("Invalid URL 'morsecorba://sos': unknown protocol: morsecorba"))

//    intercept[LoadExternalResourceException] {
//      updateWithBothPlannersAndCompatibilityMode(s"LOAD CSV FROM 'morsecorba://sos' AS line CREATE (a {name:line[0]})")
//    }.getMessage should equal("Invalid URL 'morsecorba://sos': unknown protocol: morsecorba")

    failWithError(expectedToFail, s"LOAD CSV FROM '://' AS line CREATE (a {name:line[0]})",
      List("Invalid URL '://': no protocol: ://"))

//    intercept[LoadExternalResourceException] {
//      updateWithBothPlannersAndCompatibilityMode(s"LOAD CSV FROM '://' AS line CREATE (a {name:line[0]})")
//    }.getMessage should equal("Invalid URL '://': no protocol: ://")

    failWithError(expectedToFail, s"LOAD CSV FROM 'foo.bar' AS line CREATE (a {name:line[0]})",
      List("Invalid URL 'foo.bar': no protocol: foo.bar"))
//    intercept[LoadExternalResourceException] {
//      updateWithBothPlannersAndCompatibilityMode(s"LOAD CSV FROM 'foo.bar' AS line CREATE (a {name:line[0]})")
//    }.getMessage should equal("Invalid URL 'foo.bar': no protocol: foo.bar")

    failWithError(expectedToFail, s"LOAD CSV FROM 'jar:file:///tmp/bar.jar' AS line CREATE (a {name:line[0]})",
      List("Invalid URL 'jar:file:///tmp/bar.jar': no !/ in spec"))
//    intercept[LoadExternalResourceException] {
//      updateWithBothPlannersAndCompatibilityMode(s"LOAD CSV FROM 'jar:file:///tmp/bar.jar' AS line CREATE (a {name:line[0]})")
//    }.getMessage should equal("Invalid URL 'jar:file:///tmp/bar.jar': no !/ in spec")

    failWithError(expectedToFail, "LOAD CSV FROM 'file://./blah.csv' AS line CREATE (a {name:line[0]})",
      List("Cannot load from URL 'file://./blah.csv': file URL may not contain an authority section (i.e. it should be 'file:///')"))
//    intercept[LoadExternalResourceException] {
//      updateWithBothPlannersAndCompatibilityMode("LOAD CSV FROM 'file://./blah.csv' AS line CREATE (a {name:line[0]})")
//    }.getMessage should equal("Cannot load from URL 'file://./blah.csv': file URL may not contain an authority section (i.e. it should be 'file:///')")

    failWithError(expectedToFail, "LOAD CSV FROM 'file:///tmp/blah.csv?q=foo' AS line CREATE (a {name:line[0]})",
      List("Cannot load from URL 'file:///tmp/blah.csv?q=foo': file URL may not contain a query component"))
//    intercept[LoadExternalResourceException] {
//      updateWithBothPlannersAndCompatibilityMode("LOAD CSV FROM 'file:///tmp/blah.csv?q=foo' AS line CREATE (a {name:line[0]})")
//    }.getMessage should equal("Cannot load from URL 'file:///tmp/blah.csv?q=foo': file URL may not contain a query component")
  }

  test("should deny URLs for blocked protocols") {
    failWithError(expectedToFail, s"LOAD CSV FROM 'jar:file:///tmp/bar.jar!/blah/foo.csv' AS line CREATE (a {name:line[0]})",
      List("Cannot load from URL 'jar:file:///tmp/bar.jar!/blah/foo.csv': loading resources via protocol 'jar' is not permitted"))
//    intercept[LoadExternalResourceException] {
//      updateWithBothPlannersAndCompatibilityMode(s"LOAD CSV FROM 'jar:file:///tmp/bar.jar!/blah/foo.csv' AS line CREATE (a {name:line[0]})")
//    }.getMessage should equal("Cannot load from URL 'jar:file:///tmp/bar.jar!/blah/foo.csv': loading resources via protocol 'jar' is not permitted")
  }

  test("should fail for file urls if local file access disallowed") {
    val db = acceptanceTestDatabaseBuilder
      .setConfig(GraphDatabaseSettings.allow_file_urls, "false")
      .newGraphDatabase()
    try {
      intercept[QueryExecutionException] {
        db.execute(s"LOAD CSV FROM 'file:///tmp/blah.csv' AS line CREATE (a {name:line[0]})", emptyMap())
      }.getMessage should endWith(": configuration property 'dbms.security.allow_csv_import_from_file_urls' is false")
    } finally {
      db.shutdown()
    }
  }

  test("should allow paths relative to authorized directory") {
    val dir = createTempDirectory("loadcsvroot")
    pathWrite(dir.resolve("tmp/blah.csv"))(
      writer =>
        writer.println("something")
    )

    val db = acceptanceTestDatabaseBuilder
      .setConfig(GraphDatabaseSettings.load_csv_file_url_root, dir.toString)
      .newGraphDatabase()
    try {
      val result = db.execute(s"LOAD CSV FROM 'file:///tmp/blah.csv' AS line RETURN line[0] AS field", emptyMap())
      result.asScala.map(_.asScala).toList should equal(List(Map("field" -> "something")))
      result.close()
    } finally {
      db.shutdown()
    }
  }

  test("should restrict file urls to be rooted within an authorized directory") {
    val dir = createTempDirectory("loadcsvroot")

    val db = acceptanceTestDatabaseBuilder
      .setConfig(GraphDatabaseSettings.load_csv_file_url_root, dir.toString)
      .newGraphDatabase()

    try {
      intercept[QueryExecutionException] {
        db.execute(s"LOAD CSV FROM 'file:///../foo.csv' AS line RETURN line[0] AS field", emptyMap()).asScala.size
      }.getMessage should endWith(" file URL points outside configured import directory")
    } finally {
      db.shutdown()
    }
  }

  test("should apply protocol rules set at db construction") {
    val url = createCSVTempFileURL({
      writer =>
        writer.println("something")
    })

    URL.setURLStreamHandlerFactory(new URLStreamHandlerFactory {
      override def createURLStreamHandler(protocol: String): URLStreamHandler =
        if (protocol != "testproto")
          null
        else
          new URLStreamHandler {
            override def openConnection(u: URL): URLConnection = new URL(url).openConnection()
          }
    })

    val db = new TestGraphDatabaseFactory()
      .addURLAccessRule( "testproto", new URLAccessRule {
        override def validate(config: Configuration, url: URL): URL = url
      }).newImpermanentDatabaseBuilder(acceptanceDbFolder).newGraphDatabase()
    try {
      val result = db.execute(s"LOAD CSV FROM 'testproto://foo.bar' AS line RETURN line[0] AS field", emptyMap())
      result.asScala.map(_.asScala).toList should equal(List(Map("field" -> "something")))
    } finally {
      db.shutdown()
    }
  }

  test("eager queries should be handled correctly") {
    val urls = csvUrls({
      writer =>
        writer.println("id,title,country,year")
        writer.println("1,Wall Street,USA,1987")
        writer.println("2,The American President,USA,1995")
        writer.println("3,The Shawshank Redemption,USA,1994")
    })
    for (url <- urls) {
      val query =
        s"""LOAD CSV WITH HEADERS FROM '$url' AS csvLine
           |MERGE (country:Country {name: csvLine.country})
           |CREATE (movie:Movie {id: toInt(csvLine.id), title: csvLine.title, year:toInt(csvLine.year)})
           |CREATE (movie)-[:MADE_IN]->(country)""".stripMargin
      innerExecuteDeprecated(query, Map.empty)


      //make sure three unique movies are created
      val result = executeWith(Configs.All, "match (m:Movie) return m.id AS id ORDER BY m.id").toList

      result should equal(List(Map("id" -> 1), Map("id" -> 2), Map("id" -> 3)))
      //empty database
      innerExecuteDeprecated("MATCH (n) DETACH DELETE n", Map.empty)
    }
  }

  test("should be able to use expression as url") {
    val url = createCSVTempFileURL({
      writer =>
        writer.println("'Foo'")
        writer.println("'Foo'")
        writer.println("'Foo'")
    }).cypherEscape
    val first = url.substring(0, url.length / 2)
    val second = url.substring(url.length / 2)
    createNode(Map("prop" -> second))

    val result = executeWith(expectedToSucceed, s"MATCH (n) WITH n, '$first' as prefix  LOAD CSV FROM prefix + n.prop AS line CREATE (a {name: line[0]}) RETURN a.name")
    assertStats(result, nodesCreated = 3, propertiesWritten = 3)
  }

  test("should not project too much when there is an aggregation on a with after load csv") {
    val url = createCSVTempFileURL({
      writer =>
        writer.println("10")
    }).cypherEscape
    val query  = s"""LOAD CSV FROM '$url' as row
                   |WITH row where row[0] = 10
                   |WITH distinct toInt(row[0]) as data
                   |MERGE (c:City {data:data})
                   |RETURN count(*) as c""".stripMargin

    val result = executeWith(expectedToSucceed, query)
    result.columnAs("c").toList should equal(List(0))
    result.close()
  }

  test("empty headers file should not throw") {
    val urls = csvUrls({ _ => {} })
    for (url <- urls) {
      val result = executeWith(expectedToSucceed,
        s"LOAD CSV WITH HEADERS FROM '$url' AS line RETURN count(*)"
      )

      result.toList should equal(List(Map("count(*)" -> 0)))
    }
  }

  private def ensureNoIllegalCharsInWindowsFilePath(filename: String) = {
    // isWindows?
    if ('\\' == File.separatorChar) {
      // http://msdn.microsoft.com/en-us/library/windows/desktop/aa365247%28v=vs.85%29.aspxs
      val illegalCharsInWidnowsFilePath = "/?<>\\:*|\""
      // just replace the illegal chars with a 'a'
      illegalCharsInWidnowsFilePath.foldLeft(filename)((current, c) => current.replace(c, 'a'))
    } else {
      filename
    }
  }

  private val CSV_DATA_CONTENT = "1,1,1\n2,2,2\n3,3,3\n".getBytes
  private val CSV_PATH = "/test.csv"
  private val CSV_COOKIE_PATH = "/cookie_test.csv"
  private val CSV_REDIRECT_PATH = "/redirect_test.csv"
  private val MAGIC_COOKIE = "neoCookie=Magic"
  private var httpServer: HttpServerTestSupport = _
  private var port = -1

  override def beforeAll() {
    val  builder = new HttpServerTestSupportBuilder()
    builder.onPathReplyWithData(CSV_PATH, CSV_DATA_CONTENT)

    builder.onPathReplyWithData(CSV_COOKIE_PATH, CSV_DATA_CONTENT)
    builder.onPathReplyOnlyWhen(CSV_COOKIE_PATH, HttpServerTestSupport.hasCookie(MAGIC_COOKIE))

    builder.onPathRedirectTo(CSV_REDIRECT_PATH, CSV_COOKIE_PATH)
    builder.onPathTransformResponse(CSV_REDIRECT_PATH, HttpServerTestSupport.setCookie(MAGIC_COOKIE))

    httpServer = builder.build()
    httpServer.start()
    port = httpServer.boundInfo.getPort
    assert(port > 0)
  }

  override def afterAll() {
    httpServer.stop()
  }

  private def acceptanceTestDatabaseBuilder = {
    new TestEnterpriseGraphDatabaseFactory().newImpermanentDatabaseBuilder(acceptanceDbFolder)
  }

  private def acceptanceDbFolder = {
    new File("target/test-data/acceptance-db")
  }

  private def createFile(filename: String = "cypher", dir: String = null)(f: PrintWriter => Unit): String =
    createTempFileURL(filename, ".csv")(f)
}<|MERGE_RESOLUTION|>--- conflicted
+++ resolved
@@ -125,30 +125,13 @@
   }
 
   test("make sure to release all possible locks/references on input files") {
-<<<<<<< HEAD
-    val file = new File("to-be-removed.csv")
-    val writer = new FileWriter(file)
-    writer.write("foo")
-    writer.close()
-
-    val filePathForQuery =
-      if(System.getProperty("os.name").toLowerCase.startsWith("Windows".toLowerCase)){
-        file.getAbsolutePath.replace('\\','/').replaceAll(".:/","///");  // matches something like "C:\"
-      } else {
-        "//" + file.getAbsolutePath
-      }
-
-    val result = executeWith(expectedToSucceed, s"LOAD CSV FROM 'file:$filePathForQuery' AS line CREATE (a {name: line[0]}) RETURN a.name")
-=======
-
     val path = Files.createTempFile("file",".csv")
 
     Files.write(path,"foo".getBytes)
     assert(Files.exists(path))
 
     val filePathForQuery = path.normalize().toUri
-    val result = innerExecute(s"LOAD CSV FROM '$filePathForQuery' AS line CREATE (a {name: line[0]}) RETURN a.name")
->>>>>>> 71ed8377
+    val result = execute(s"LOAD CSV FROM '$filePathForQuery' AS line CREATE (a {name: line[0]}) RETURN a.name")
     assertStats(result, nodesCreated = 1, propertiesWritten = 1)
 
     result.close()
