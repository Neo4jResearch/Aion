/*
 * Copyright (c) 2002-2017 "Neo Technology,"
 * Network Engine for Objects in Lund AB [http://neotechnology.com]
 *
 * This file is part of Neo4j.
 *
 * Neo4j is free software: you can redistribute it and/or modify
 * it under the terms of the GNU Affero General Public License as
 * published by the Free Software Foundation, either version 3 of the
 * License, or (at your option) any later version.
 *
 * This program is distributed in the hope that it will be useful,
 * but WITHOUT ANY WARRANTY; without even the implied warranty of
 * MERCHANTABILITY or FITNESS FOR A PARTICULAR PURPOSE.  See the
 * GNU Affero General Public License for more details.
 *
 * You should have received a copy of the GNU Affero General Public License
 * along with this program. If not, see <http://www.gnu.org/licenses/>.
 */
package org.neo4j.configuration;

import org.junit.Rule;
import org.junit.Test;
import org.junit.rules.ExpectedException;
import org.junit.runner.RunWith;
import org.junit.runners.Parameterized;

import java.util.Arrays;
import java.util.List;
import java.util.Optional;

import org.neo4j.cluster.ClusterSettings;
import org.neo4j.cluster.InstanceId;
import org.neo4j.graphdb.config.InvalidSettingException;
import org.neo4j.helpers.HostnamePort;
import org.neo4j.kernel.configuration.Config;
import org.neo4j.kernel.impl.enterprise.configuration.EnterpriseEditionSettings;

import static java.util.Arrays.asList;
import static org.junit.Assert.assertEquals;
import static org.junit.Assert.assertTrue;
import static org.neo4j.helpers.collection.MapUtil.stringMap;

@RunWith( Parameterized.class )
public class HaConfigurationValidatorTest
{
    @Rule
    public ExpectedException expected = ExpectedException.none();

    @Parameterized.Parameter
    public EnterpriseEditionSettings.Mode mode;

    @Parameterized.Parameters( name = "{0}" )
    public static List<EnterpriseEditionSettings.Mode> recordFormats()
    {
        return Arrays.asList( EnterpriseEditionSettings.Mode.HA, EnterpriseEditionSettings.Mode.ARBITER );
    }

    @Test
    public void validateOnlyIfModeIsHA() throws Exception
    {
        // when
<<<<<<< HEAD
        Config config = Config.fromSettings(
                stringMap( ClusterSettings.mode.name(), ClusterSettings.Mode.SINGLE.name(),
                        ClusterSettings.initial_hosts.name(), "" ) )
                .withValidator( new HaConfigurationValidator() ).build();
=======
        Config config = Config.embeddedDefaults(
                stringMap( EnterpriseEditionSettings.mode.name(), EnterpriseEditionSettings.Mode.SINGLE.name(),
                        ClusterSettings.initial_hosts.name(), "" ),
                Collections.singleton( new HaConfigurationValidator() ) );
>>>>>>> 46d0289a

        // then
        Optional<String> value = config.getRaw( ClusterSettings.initial_hosts.name() );
        assertTrue( value.isPresent() );
        assertEquals( "", value.get() );
    }

    @Test
    public void validateSuccess() throws Exception
    {
        // when
<<<<<<< HEAD
        Config config = Config.fromSettings(
                stringMap( ClusterSettings.mode.name(), mode.name(),
=======
        Config config = Config.embeddedDefaults(
                stringMap( EnterpriseEditionSettings.mode.name(), mode.name(),
>>>>>>> 46d0289a
                        ClusterSettings.server_id.name(), "1",
                        ClusterSettings.initial_hosts.name(), "localhost,remotehost" ) )
                .withValidator( new HaConfigurationValidator() ).build();

        // then
        assertEquals( asList( new HostnamePort( "localhost" ),
                new HostnamePort( "remotehost" ) ),
                config.get( ClusterSettings.initial_hosts ) );
        assertEquals( new InstanceId( 1 ), config.get( ClusterSettings.server_id ) );
    }

    @Test
    public void missingServerId() throws Exception
    {
        // then
        expected.expect( InvalidSettingException.class );
        expected.expectMessage( "Missing mandatory value for 'ha.server_id'" );

        // when
<<<<<<< HEAD
        Config.fromSettings(
                stringMap( ClusterSettings.mode.name(), mode.name() ) )
                .withValidator( new HaConfigurationValidator() ).build();
=======
        Config.embeddedDefaults(
                stringMap( EnterpriseEditionSettings.mode.name(), mode.name() ),
                Collections.singleton( new HaConfigurationValidator() ) );
>>>>>>> 46d0289a
    }

    @Test
    public void missingInitialHosts() throws Exception
    {
        // then
        expected.expect( InvalidSettingException.class );
        expected.expectMessage( "Missing mandatory non-empty value for 'ha.initial_hosts'" );

        // when
<<<<<<< HEAD
        Config.fromSettings(
                stringMap( ClusterSettings.mode.name(), mode.name(),
                        ClusterSettings.server_id.name(), "1" ) )
                .withValidator( new HaConfigurationValidator() ).build();
=======
        Config.embeddedDefaults(
                stringMap( EnterpriseEditionSettings.mode.name(), mode.name(),
                        ClusterSettings.server_id.name(), "1" ),
                Collections.singleton( new HaConfigurationValidator() ) );
>>>>>>> 46d0289a
    }

    @Test
    public void initialHostsEmpty() throws Exception
    {
        // then
        expected.expect( InvalidSettingException.class );
        expected.expectMessage( "Missing mandatory non-empty value for 'ha.initial_hosts'" );

        // when
<<<<<<< HEAD
        Config.fromSettings(
                stringMap( ClusterSettings.mode.name(), mode.name(),
=======
        Config.embeddedDefaults(
                stringMap( EnterpriseEditionSettings.mode.name(), mode.name(),
>>>>>>> 46d0289a
                        ClusterSettings.server_id.name(), "1",
                        ClusterSettings.initial_hosts.name(), "," ) )
                .withValidator( new HaConfigurationValidator() ).build();
    }
}<|MERGE_RESOLUTION|>--- conflicted
+++ resolved
@@ -60,17 +60,10 @@
     public void validateOnlyIfModeIsHA() throws Exception
     {
         // when
-<<<<<<< HEAD
         Config config = Config.fromSettings(
-                stringMap( ClusterSettings.mode.name(), ClusterSettings.Mode.SINGLE.name(),
+                stringMap( EnterpriseEditionSettings.mode.name(), EnterpriseEditionSettings.Mode.SINGLE.name(),
                         ClusterSettings.initial_hosts.name(), "" ) )
                 .withValidator( new HaConfigurationValidator() ).build();
-=======
-        Config config = Config.embeddedDefaults(
-                stringMap( EnterpriseEditionSettings.mode.name(), EnterpriseEditionSettings.Mode.SINGLE.name(),
-                        ClusterSettings.initial_hosts.name(), "" ),
-                Collections.singleton( new HaConfigurationValidator() ) );
->>>>>>> 46d0289a
 
         // then
         Optional<String> value = config.getRaw( ClusterSettings.initial_hosts.name() );
@@ -82,13 +75,8 @@
     public void validateSuccess() throws Exception
     {
         // when
-<<<<<<< HEAD
         Config config = Config.fromSettings(
-                stringMap( ClusterSettings.mode.name(), mode.name(),
-=======
-        Config config = Config.embeddedDefaults(
                 stringMap( EnterpriseEditionSettings.mode.name(), mode.name(),
->>>>>>> 46d0289a
                         ClusterSettings.server_id.name(), "1",
                         ClusterSettings.initial_hosts.name(), "localhost,remotehost" ) )
                 .withValidator( new HaConfigurationValidator() ).build();
@@ -108,15 +96,9 @@
         expected.expectMessage( "Missing mandatory value for 'ha.server_id'" );
 
         // when
-<<<<<<< HEAD
         Config.fromSettings(
-                stringMap( ClusterSettings.mode.name(), mode.name() ) )
+                stringMap( EnterpriseEditionSettings.mode.name(), mode.name() ) )
                 .withValidator( new HaConfigurationValidator() ).build();
-=======
-        Config.embeddedDefaults(
-                stringMap( EnterpriseEditionSettings.mode.name(), mode.name() ),
-                Collections.singleton( new HaConfigurationValidator() ) );
->>>>>>> 46d0289a
     }
 
     @Test
@@ -127,17 +109,10 @@
         expected.expectMessage( "Missing mandatory non-empty value for 'ha.initial_hosts'" );
 
         // when
-<<<<<<< HEAD
         Config.fromSettings(
-                stringMap( ClusterSettings.mode.name(), mode.name(),
+                stringMap( EnterpriseEditionSettings.mode.name(), mode.name(),
                         ClusterSettings.server_id.name(), "1" ) )
                 .withValidator( new HaConfigurationValidator() ).build();
-=======
-        Config.embeddedDefaults(
-                stringMap( EnterpriseEditionSettings.mode.name(), mode.name(),
-                        ClusterSettings.server_id.name(), "1" ),
-                Collections.singleton( new HaConfigurationValidator() ) );
->>>>>>> 46d0289a
     }
 
     @Test
@@ -148,13 +123,8 @@
         expected.expectMessage( "Missing mandatory non-empty value for 'ha.initial_hosts'" );
 
         // when
-<<<<<<< HEAD
         Config.fromSettings(
-                stringMap( ClusterSettings.mode.name(), mode.name(),
-=======
-        Config.embeddedDefaults(
                 stringMap( EnterpriseEditionSettings.mode.name(), mode.name(),
->>>>>>> 46d0289a
                         ClusterSettings.server_id.name(), "1",
                         ClusterSettings.initial_hosts.name(), "," ) )
                 .withValidator( new HaConfigurationValidator() ).build();
