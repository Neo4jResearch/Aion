--- conflicted
+++ resolved
@@ -30,13 +30,8 @@
 import org.neo4j.cluster.protocol.atomicbroadcast.multipaxos.PaxosInstanceStore;
 import org.neo4j.cluster.protocol.heartbeat.HeartbeatContext;
 import org.neo4j.cluster.timeout.Timeouts;
-<<<<<<< HEAD
-import org.neo4j.kernel.impl.util.CappedOperation;
 import org.neo4j.logging.LogProvider;
-=======
 import org.neo4j.kernel.impl.util.CappedLogger;
-import org.neo4j.kernel.logging.Logging;
->>>>>>> 797d3cd6
 
 class LearnerContextImpl
         extends AbstractContextImpl
@@ -47,23 +42,7 @@
     private long lastLearnedInstanceId = -1;
 
     /** To minimize logging, keep track of the latest learn miss, only log when it changes. */
-<<<<<<< HEAD
-    private final CappedOperation<org.neo4j.cluster.protocol.atomicbroadcast.multipaxos.InstanceId> learnMissLogging =
-            new CappedOperation<org.neo4j.cluster.protocol.atomicbroadcast.multipaxos.InstanceId>(
-                    CappedOperation.differentItems() )
-            {
-                @Override
-                protected void triggered( InstanceId instanceId )
-                {
-                    getLog( LearnerState.class ).warn( "Did not have learned value for Paxos instance "
-                            + instanceId + ". This generally indicates that this instance has missed too many " +
-                            "cluster events and is failing to catch up. If this error does not resolve soon it " +
-                            "may become necessary to restart this cluster member so normal operation can resume.");
-                }
-            };
-=======
     private final CappedLogger learnMissLogger;
->>>>>>> 797d3cd6
 
     private final HeartbeatContext heartbeatContext;
     private final AcceptorInstanceStore instanceStore;
@@ -85,7 +64,8 @@
         this.objectInputStreamFactory = objectInputStreamFactory;
         this.objectOutputStreamFactory = objectOutputStreamFactory;
         this.paxosInstances = paxosInstances;
-        this.learnMissLogger = new CappedLogger( getLogger( LearnerState.class ) ).setDuplicateFilterEnabled( true );
+        this.learnMissLogger = new CappedLogger( logging.getLog( LearnerState.class ) )
+                .setDuplicateFilterEnabled( true );
     }
 
     private LearnerContextImpl( org.neo4j.cluster.InstanceId me, CommonContextState commonState, LogProvider logging,
@@ -102,7 +82,8 @@
         this.objectInputStreamFactory = objectInputStreamFactory;
         this.objectOutputStreamFactory = objectOutputStreamFactory;
         this.paxosInstances = paxosInstances;
-        this.learnMissLogger = new CappedLogger( getLogger( LearnerState.class ) ).setDuplicateFilterEnabled( true );
+        this.learnMissLogger = new CappedLogger( logging.getLog( LearnerState.class ) ).setDuplicateFilterEnabled(
+                true );
     }
 
     @Override
