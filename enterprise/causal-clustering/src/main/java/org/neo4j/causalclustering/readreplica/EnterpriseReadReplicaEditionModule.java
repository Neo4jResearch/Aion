--- conflicted
+++ resolved
@@ -262,7 +262,6 @@
                 new StoreCopyProcess( fileSystem, pageCache, localDatabase, copiedStoreRecovery, remoteStore,
                         logProvider );
 
-<<<<<<< HEAD
         ConnectToRandomCoreServerStrategy defaultStrategy = new ConnectToRandomCoreServerStrategy();
         defaultStrategy.inject( topologyService, config, logProvider, myself );
 
@@ -276,20 +275,13 @@
         {
             loader = new NoOpUpstreamDatabaseStrategiesLoader();
         }
-=======
-        CatchupPollingProcess catchupProcess =
-                new CatchupPollingProcess( logProvider, localDatabase, servicesToStopOnStoreCopy,
-                        catchUpClient, new ConnectToRandomCoreMember( discoveryService ), timerService,
-                        config.get( CausalClusteringSettings.pull_interval ), batchingTxApplier,
-                        platformModule.monitors, storeCopyProcess, databaseHealthSupplier );
->>>>>>> 499c3c64
 
         UpstreamDatabaseStrategySelector upstreamDatabaseStrategySelector =
                 new UpstreamDatabaseStrategySelector( defaultStrategy, loader, myself, logProvider );
 
         CatchupPollingProcess catchupProcess =
                 new CatchupPollingProcess( logProvider, localDatabase, servicesToStopOnStoreCopy, catchUpClient,
-                        upstreamDatabaseStrategySelector, catchupTimeoutService,
+                        upstreamDatabaseStrategySelector, timerService,
                         config.get( CausalClusteringSettings.pull_interval ).toMillis(), batchingTxApplier,
                         platformModule.monitors, storeCopyProcess, databaseHealthSupplier, topologyService );
         dependencies.satisfyDependencies( catchupProcess );
