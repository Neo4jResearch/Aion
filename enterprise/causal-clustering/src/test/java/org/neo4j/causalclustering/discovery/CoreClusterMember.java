/*
 * Copyright (c) 2002-2017 "Neo Technology,"
 * Network Engine for Objects in Lund AB [http://neotechnology.com]
 *
 * This file is part of Neo4j.
 *
 * Neo4j is free software: you can redistribute it and/or modify
 * it under the terms of the GNU Affero General Public License as
 * published by the Free Software Foundation, either version 3 of the
 * License, or (at your option) any later version.
 *
 * This program is distributed in the hope that it will be useful,
 * but WITHOUT ANY WARRANTY; without even the implied warranty of
 * MERCHANTABILITY or FITNESS FOR A PARTICULAR PURPOSE.  See the
 * GNU Affero General Public License for more details.
 *
 * You should have received a copy of the GNU Affero General Public License
 * along with this program. If not, see <http://www.gnu.org/licenses/>.
 */
package org.neo4j.causalclustering.discovery;

import java.io.File;
import java.io.IOException;
import java.util.List;
import java.util.Map;
import java.util.SortedMap;
import java.util.function.IntFunction;

import org.neo4j.backup.OnlineBackupSettings;
import org.neo4j.causalclustering.catchup.CatchupServer;
import org.neo4j.causalclustering.core.CausalClusteringSettings;
import org.neo4j.causalclustering.core.CoreGraphDatabase;
import org.neo4j.causalclustering.core.consensus.RaftMachine;
import org.neo4j.causalclustering.core.consensus.log.segmented.FileNames;
import org.neo4j.causalclustering.core.state.ClusterStateDirectory;
import org.neo4j.causalclustering.core.state.RaftLogPruner;
import org.neo4j.causalclustering.identity.MemberId;
import org.neo4j.cluster.ClusterSettings;
import org.neo4j.graphdb.factory.GraphDatabaseSettings;
import org.neo4j.helpers.AdvertisedSocketAddress;
import org.neo4j.io.fs.DefaultFileSystemAbstraction;
import org.neo4j.kernel.GraphDatabaseDependencies;
import org.neo4j.kernel.configuration.BoltConnector;
import org.neo4j.kernel.configuration.Config;
import org.neo4j.kernel.configuration.HttpConnector;
import org.neo4j.kernel.configuration.HttpConnector.Encryption;
import org.neo4j.kernel.configuration.Settings;
<<<<<<< HEAD
import org.neo4j.kernel.impl.factory.GraphDatabaseFacade;
import org.neo4j.kernel.monitoring.Monitors;
=======
>>>>>>> c4cd2e94
import org.neo4j.logging.Level;

import static java.lang.String.format;
import static java.util.stream.Collectors.joining;
import static org.neo4j.causalclustering.core.consensus.log.RaftLog.RAFT_LOG_DIRECTORY_NAME;
import static org.neo4j.helpers.AdvertisedSocketAddress.advertisedAddress;
import static org.neo4j.helpers.ListenSocketAddress.listenAddress;
import static org.neo4j.helpers.collection.MapUtil.stringMap;

public class CoreClusterMember implements ClusterMember<GraphDatabaseFacade>
{
    private final File neo4jHome;
    protected final DiscoveryServiceFactory discoveryServiceFactory;
    protected final File storeDir;
    private final File clusterStateDir;
    private final File raftLogDir;
    private final Map<String,String> config = stringMap();
    private final int serverId;
    private final String boltAdvertisedSocketAddress;
    private final int discoveryPort;
    protected CoreGraphDatabase database;

    public CoreClusterMember( int serverId,
                              int discoveryPort,
                              int txPort,
                              int raftPort,
                              int boltPort,
                              int httpPort,
                              int backupPort,
                              int clusterSize,
                              List<AdvertisedSocketAddress> addresses,
                              DiscoveryServiceFactory discoveryServiceFactory,
                              String recordFormat,
                              File parentDir,
                              Map<String, String> extraParams,
                              Map<String, IntFunction<String>> instanceExtraParams,
                              String listenAddress,
<<<<<<< HEAD
                              String advertisedAddress,
                              Monitors monitors )
    {
        this.serverId = serverId;
        this.monitors = monitors;

        this.discoveryPort = discoveryPort;
=======
                              String advertisedAddress)
    {
        this.serverId = serverId;
        int hazelcastPort = 5000 + serverId;
        int txPort = 6000 + serverId;
        int raftPort = 7000 + serverId;
        int boltPort = 8000 + serverId;
        int httpPort = 10000 + serverId;
>>>>>>> c4cd2e94

        String initialMembers = addresses.stream().map( AdvertisedSocketAddress::toString ).collect( joining( "," ) );
        boltAdvertisedSocketAddress = advertisedAddress( advertisedAddress, boltPort );

        config.put( ClusterSettings.mode.name(), ClusterSettings.Mode.CORE.name() );
        config.put( GraphDatabaseSettings.default_advertised_address.name(), advertisedAddress );
        config.put( CausalClusteringSettings.initial_discovery_members.name(), initialMembers );
        config.put( CausalClusteringSettings.discovery_listen_address.name(), listenAddress( listenAddress, discoveryPort ) );
        config.put( CausalClusteringSettings.transaction_listen_address.name(), listenAddress( listenAddress, txPort ) );
        config.put( CausalClusteringSettings.raft_listen_address.name(), listenAddress( listenAddress, raftPort ) );
        config.put( CausalClusteringSettings.cluster_topology_refresh.name(), "1000ms" );
        config.put( CausalClusteringSettings.expected_core_cluster_size.name(), String.valueOf( clusterSize ) );
        config.put( CausalClusteringSettings.leader_election_timeout.name(), "500ms" );
        config.put( CausalClusteringSettings.raft_messages_log_enable.name(), Settings.TRUE );
        config.put( GraphDatabaseSettings.store_internal_log_level.name(), Level.DEBUG.name() );
        config.put( GraphDatabaseSettings.record_format.name(), recordFormat );
        config.put( new BoltConnector( "bolt" ).type.name(), "BOLT" );
        config.put( new BoltConnector( "bolt" ).enabled.name(), "true" );
        config.put( new BoltConnector( "bolt" ).listen_address.name(), listenAddress( listenAddress, boltPort ) );
        config.put( new BoltConnector( "bolt" ).advertised_address.name(), boltAdvertisedSocketAddress );
        config.put( new HttpConnector( "http", Encryption.NONE ).type.name(), "HTTP" );
        config.put( new HttpConnector( "http", Encryption.NONE ).enabled.name(), "true" );
        config.put( new HttpConnector( "http", Encryption.NONE ).listen_address.name(), listenAddress( listenAddress, httpPort ) );
        config.put( new HttpConnector( "http", Encryption.NONE ).advertised_address.name(), advertisedAddress( advertisedAddress, httpPort ) );
        config.put( OnlineBackupSettings.online_backup_server.name(), listenAddress( listenAddress, backupPort ) );
        config.put( GraphDatabaseSettings.pagecache_memory.name(), "8m" );
        config.put( GraphDatabaseSettings.auth_store.name(), new File( parentDir, "auth" ).getAbsolutePath() );
        config.putAll( extraParams );

        for ( Map.Entry<String, IntFunction<String>> entry : instanceExtraParams.entrySet() )
        {
            config.put( entry.getKey(), entry.getValue().apply( serverId ) );
        }

        this.neo4jHome = new File( parentDir, "server-core-" + serverId );
        config.put( GraphDatabaseSettings.neo4j_home.name(), neo4jHome.getAbsolutePath() );
        config.put( GraphDatabaseSettings.logs_directory.name(), new File( neo4jHome, "logs" ).getAbsolutePath() );

        this.discoveryServiceFactory = discoveryServiceFactory;
        File dataDir = new File( neo4jHome, "data" );
        clusterStateDir = ClusterStateDirectory.withoutInitializing( dataDir ).get();
        raftLogDir = new File( clusterStateDir, RAFT_LOG_DIRECTORY_NAME );
        storeDir = new File( new File( dataDir, "databases" ), "graph.db" );
        //noinspection ResultOfMethodCallIgnored
        storeDir.mkdirs();
    }

    public String boltAdvertisedAddress()
    {
        return boltAdvertisedSocketAddress;
    }

    public String routingURI()
    {
        return String.format( "bolt+routing://%s", boltAdvertisedSocketAddress );
    }

    public String directURI()
    {
        return String.format( "bolt://%s", boltAdvertisedSocketAddress );
    }

    @Override
    public void start()
    {
<<<<<<< HEAD
        database = new CoreGraphDatabase( storeDir, Config.defaults( config ),
                GraphDatabaseDependencies.newDependencies().monitors( monitors ), discoveryServiceFactory );
=======
        database = new CoreGraphDatabase( storeDir, Config.embeddedDefaults( config ),
                GraphDatabaseDependencies.newDependencies(), discoveryServiceFactory );
>>>>>>> c4cd2e94
    }

    @Override
    public void shutdown()
    {
        if ( database != null )
        {
            database.shutdown();
            database = null;
        }
    }

    @Override
    public CoreGraphDatabase database()
    {
        return database;
    }

    public File storeDir()
    {
        return storeDir;
    }

    public RaftLogPruner raftLogPruner()
    {
        return database.getDependencyResolver().resolveDependency( RaftLogPruner.class );
    }

    public RaftMachine raft()
    {
        return database.getDependencyResolver().resolveDependency( RaftMachine.class );
    }

    public MemberId id()
    {
        return database.getDependencyResolver().resolveDependency( RaftMachine.class ).identity();
    }

    public SortedMap<Long, File> getLogFileNames() throws IOException
    {
        File logFilesDir = new File( clusterStateDir, RAFT_LOG_DIRECTORY_NAME );
        try ( DefaultFileSystemAbstraction fileSystem = new DefaultFileSystemAbstraction() )
        {
            return new FileNames( logFilesDir ).getAllFiles( fileSystem, null );
        }
    }

    public File homeDir()
    {
        return neo4jHome;
    }

    @Override
    public String toString()
    {
        return format( "CoreClusterMember{serverId=%d}", serverId );
    }

    public int serverId()
    {
        return serverId;
    }

    @Override
    public ClientConnectorAddresses clientConnectorAddresses()
    {
        return ClientConnectorAddresses.extractFromConfig( Config.defaults( this.config ) );
    }

    @Override
    public String settingValue( String settingName )
    {
        return config.get(settingName);
    }

    public File clusterStateDirectory()
    {
        return clusterStateDir;
    }

    public File raftLogDirectory()
    {
        return raftLogDir;
    }

    public void stopCatchupServer() throws Throwable
    {
        database.getDependencyResolver().resolveDependency( CatchupServer.class).stop();
    }

    int discoveryPort()
    {
        return discoveryPort;
    }
}<|MERGE_RESOLUTION|>--- conflicted
+++ resolved
@@ -45,11 +45,8 @@
 import org.neo4j.kernel.configuration.HttpConnector;
 import org.neo4j.kernel.configuration.HttpConnector.Encryption;
 import org.neo4j.kernel.configuration.Settings;
-<<<<<<< HEAD
 import org.neo4j.kernel.impl.factory.GraphDatabaseFacade;
 import org.neo4j.kernel.monitoring.Monitors;
-=======
->>>>>>> c4cd2e94
 import org.neo4j.logging.Level;
 
 import static java.lang.String.format;
@@ -87,24 +84,11 @@
                               Map<String, String> extraParams,
                               Map<String, IntFunction<String>> instanceExtraParams,
                               String listenAddress,
-<<<<<<< HEAD
-                              String advertisedAddress,
-                              Monitors monitors )
+                              String advertisedAddress )
     {
         this.serverId = serverId;
-        this.monitors = monitors;
 
         this.discoveryPort = discoveryPort;
-=======
-                              String advertisedAddress)
-    {
-        this.serverId = serverId;
-        int hazelcastPort = 5000 + serverId;
-        int txPort = 6000 + serverId;
-        int raftPort = 7000 + serverId;
-        int boltPort = 8000 + serverId;
-        int httpPort = 10000 + serverId;
->>>>>>> c4cd2e94
 
         String initialMembers = addresses.stream().map( AdvertisedSocketAddress::toString ).collect( joining( "," ) );
         boltAdvertisedSocketAddress = advertisedAddress( advertisedAddress, boltPort );
@@ -170,13 +154,8 @@
     @Override
     public void start()
     {
-<<<<<<< HEAD
         database = new CoreGraphDatabase( storeDir, Config.defaults( config ),
-                GraphDatabaseDependencies.newDependencies().monitors( monitors ), discoveryServiceFactory );
-=======
-        database = new CoreGraphDatabase( storeDir, Config.embeddedDefaults( config ),
                 GraphDatabaseDependencies.newDependencies(), discoveryServiceFactory );
->>>>>>> c4cd2e94
     }
 
     @Override
