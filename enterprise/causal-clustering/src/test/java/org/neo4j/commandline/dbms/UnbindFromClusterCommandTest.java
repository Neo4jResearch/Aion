/*
 * Copyright (c) 2002-2017 "Neo Technology,"
 * Network Engine for Objects in Lund AB [http://neotechnology.com]
 *
 * This file is part of Neo4j.
 *
 * Neo4j is free software: you can redistribute it and/or modify
 * it under the terms of the GNU Affero General Public License as
 * published by the Free Software Foundation, either version 3 of the
 * License, or (at your option) any later version.
 *
 * This program is distributed in the hope that it will be useful,
 * but WITHOUT ANY WARRANTY; without even the implied warranty of
 * MERCHANTABILITY or FITNESS FOR A PARTICULAR PURPOSE.  See the
 * GNU Affero General Public License for more details.
 *
 * You should have received a copy of the GNU Affero General Public License
 * along with this program. If not, see <http://www.gnu.org/licenses/>.
 */
package org.neo4j.commandline.dbms;

import org.junit.Before;
import org.junit.Rule;
import org.junit.Test;
import org.junit.rules.RuleChain;

import java.io.ByteArrayOutputStream;
import java.io.File;
import java.io.IOException;
import java.io.PrintStream;
import java.nio.channels.FileChannel;
import java.nio.channels.FileLock;
import java.nio.file.Files;
import java.nio.file.Path;
import java.nio.file.Paths;

import org.neo4j.causalclustering.core.state.ClusterStateDirectory;
import org.neo4j.causalclustering.core.state.ClusterStateException;
import org.neo4j.commandline.admin.CommandFailed;
import org.neo4j.commandline.admin.CommandLocator;
import org.neo4j.commandline.admin.IncorrectUsage;
import org.neo4j.commandline.admin.OutsideWorld;
import org.neo4j.commandline.admin.Usage;
import org.neo4j.io.fs.DefaultFileSystemAbstraction;
import org.neo4j.io.fs.FileSystemAbstraction;
import org.neo4j.test.rule.TestDirectory;
import org.neo4j.test.rule.fs.EphemeralFileSystemRule;

import static java.nio.file.StandardOpenOption.READ;
import static java.nio.file.StandardOpenOption.WRITE;
import static org.hamcrest.Matchers.containsString;
import static org.junit.Assert.assertFalse;
import static org.junit.Assert.assertThat;
import static org.junit.Assert.fail;
import static org.mockito.Mockito.mock;
import static org.mockito.Mockito.when;
import static org.neo4j.kernel.internal.StoreLocker.STORE_LOCK_FILENAME;

public class UnbindFromClusterCommandTest
{

    private final TestDirectory testDir = TestDirectory.testDirectory();
    private final EphemeralFileSystemRule fileSystemRule = new EphemeralFileSystemRule();

    @Rule
<<<<<<< HEAD
    public final RuleChain ruleChain = RuleChain.outerRule( fileSystemRule ).around( testDir );
=======
    public TestDirectory testDir = TestDirectory.testDirectory();
    private Path homeDir;
    private Path confDir;

    private FileSystemAbstraction fs = new DefaultFileSystemAbstraction();
    private OutsideWorld outsideWorld = mock( OutsideWorld.class );

    @Before
    public void setup() throws ClusterStateException
    {
        homeDir = testDir.directory( "home" ).toPath();
        confDir = testDir.directory( "conf" ).toPath();
        fs.mkdir( homeDir.toFile() );

        when( outsideWorld.fileSystem() ).thenReturn( fs );
    }

    private File createClusterStateDir( FileSystemAbstraction fs ) throws ClusterStateException
    {
        File dataDir = new File( homeDir.toFile(), "data" );
        ClusterStateDirectory clusterStateDirectory = new ClusterStateDirectory( dataDir, false );
        clusterStateDirectory.initialize( fs );
        return clusterStateDirectory.get();
    }
>>>>>>> 8569bfcc

    @Test
    public void shouldFailIfSpecifiedDatabaseDoesNotExist() throws Exception
    {
        // given
<<<<<<< HEAD
        FileSystemAbstraction fsa = fileSystemRule.get();
        fsa.mkdir( testDir.directory() );

        UnbindFromClusterCommand command =
                new UnbindFromClusterCommand( testDir.directory().toPath(), testDir.directory( "conf" ).toPath(),
                        mock( OutsideWorld.class ) );
=======
        UnbindFromClusterCommand command = new UnbindFromClusterCommand( homeDir, confDir, outsideWorld );
>>>>>>> 8569bfcc

        try
        {
            // when
            command.execute( databaseNameParameter( "doesnotexist.db" ) );
            fail();
        }
        catch ( IncorrectUsage e )
        {
            // then
            assertThat( e.getMessage(), containsString( "does not contain a database" ) );
        }
    }

    @Test
    public void shouldFailToUnbindLiveDatabase() throws Exception
    {
        // given
<<<<<<< HEAD
        try ( FileSystemAbstraction fsa = new DefaultFileSystemAbstraction() ) // because locking
=======
        createClusterStateDir( fs );
        UnbindFromClusterCommand command = new UnbindFromClusterCommand( homeDir, confDir, outsideWorld );

        FileLock fileLock = createLockedFakeDbDir( homeDir );
        try
        {
            // when
            command.execute( databaseNameParameter( "graph.db" ) );
            fail();
        }
        catch ( CommandFailed e )
        {
            // then
            assertThat( e.getMessage(), containsString( "Database is currently locked. Please shutdown Neo4j." ) );
        }
        finally
>>>>>>> 8569bfcc
        {
            fsa.mkdir( testDir.directory() );

            UnbindFromClusterCommand command =
                    new UnbindFromClusterCommand( testDir.directory().toPath(), testDir.directory( "conf" ).toPath(),
                            mock( OutsideWorld.class ) );

            FileLock fileLock = createLockedFakeDbDir( testDir.directory().toPath() );

            try
            {
                // when
                command.execute( databaseName( "graph.db" ) );
                fail();
            }
            catch ( CommandFailed e )
            {
                // then
                assertThat( e.getMessage(), containsString( "Database is currently locked. Please shutdown Neo4j." ) );
            }
            finally
            {
                fileLock.release();
            }
        }
    }

    @Test
    public void shouldRemoveClusterStateDirectoryForGivenDatabase() throws Exception
    {
        // given
<<<<<<< HEAD
        final int numberOfFilesAndDirsInANormalNeo4jStoreDir = 35;

        FileSystemAbstraction fsa = fileSystemRule.get();
        fsa.mkdir( testDir.directory() );

        Path fakeDbDir = createUnlockedFakeDbDir( testDir.directory().toPath() );
        UnbindFromClusterCommand command =
                new UnbindFromClusterCommand( testDir.directory().toPath(), testDir.directory( "conf" ).toPath(),
                        mock( OutsideWorld.class ) );
=======
        File clusterStateDir = createClusterStateDir( fs );
        createUnlockedFakeDbDir( homeDir );
        UnbindFromClusterCommand command = new UnbindFromClusterCommand( homeDir, confDir, outsideWorld );
>>>>>>> 8569bfcc

        // when
        command.execute( databaseNameParameter( "graph.db" ) );

        // then
        assertFalse( fs.fileExists( clusterStateDir ) );
    }

    @Test
    public void shouldReportWhenClusterStateDirectoryIsNotPresent() throws Exception
    {
        // given
<<<<<<< HEAD
        FileSystemAbstraction fsa = fileSystemRule.get();
        fsa.mkdir( testDir.directory() );

        Path fakeDbDir = createUnlockedFakeDbDir( testDir.directory().toPath() );
        Files.delete( Paths.get( fakeDbDir.toString(), "cluster-state" ) );

        OutsideWorld outsideWorld = mock( OutsideWorld.class );
        UnbindFromClusterCommand command =
                new UnbindFromClusterCommand( testDir.directory().toPath(), testDir.directory( "conf" ).toPath(),
                        outsideWorld );
=======
        createUnlockedFakeDbDir( homeDir );
        UnbindFromClusterCommand command = new UnbindFromClusterCommand( homeDir, confDir, outsideWorld );
>>>>>>> 8569bfcc

        // when
        try
        {
            // when
            command.execute( databaseNameParameter( "graph.db" ) );
        }
        catch ( CommandFailed e )
        {
            // then
            assertThat( e.getMessage(), containsString( "Cluster state directory does not exist" ) );
        }
    }

    @Test
    public void shouldPrintUsage() throws Throwable
    {
        try ( ByteArrayOutputStream baos = new ByteArrayOutputStream() )
        {
            PrintStream ps = new PrintStream( baos );

            Usage usage = new Usage( "neo4j-admin", mock( CommandLocator.class ) );
            usage.printUsageForCommand( new UnbindFromClusterCommand.Provider(), ps::println );

            assertThat( baos.toString(), containsString( "usage" ) );
        }
    }

    private Path createUnlockedFakeDbDir( Path homeDir ) throws IOException
    {
        Path fakeDbDir = createFakeDbDir( homeDir );
        Files.createFile( Paths.get( fakeDbDir.toString(), STORE_LOCK_FILENAME ) );
        return fakeDbDir;
    }

    private FileLock createLockedFakeDbDir( Path homeDir ) throws IOException
    {
        return createLockedStoreLockFileIn( createFakeDbDir( homeDir ) );
    }

    private Path createFakeDbDir( Path homeDir ) throws IOException
    {
        Path graphDb = homeDir.resolve( "data/databases/graph.db" );
        fs.mkdirs( graphDb.toFile() );
        fs.create( graphDb.resolve( "neostore" ).toFile() );
        return graphDb;
    }

    private FileLock createLockedStoreLockFileIn( Path parent ) throws IOException
    {
        Path storeLockFile = Files.createFile( Paths.get( parent.toString(), STORE_LOCK_FILENAME ) );
        FileChannel channel = FileChannel.open( storeLockFile, READ, WRITE );
        return channel.lock( 0, Long.MAX_VALUE, true );
    }

    private String[] databaseNameParameter( String databaseName )
    {
        return new String[]{"--database=" + databaseName};
    }
}<|MERGE_RESOLUTION|>--- conflicted
+++ resolved
@@ -58,15 +58,11 @@
 
 public class UnbindFromClusterCommandTest
 {
-
     private final TestDirectory testDir = TestDirectory.testDirectory();
     private final EphemeralFileSystemRule fileSystemRule = new EphemeralFileSystemRule();
 
     @Rule
-<<<<<<< HEAD
     public final RuleChain ruleChain = RuleChain.outerRule( fileSystemRule ).around( testDir );
-=======
-    public TestDirectory testDir = TestDirectory.testDirectory();
     private Path homeDir;
     private Path confDir;
 
@@ -90,22 +86,12 @@
         clusterStateDirectory.initialize( fs );
         return clusterStateDirectory.get();
     }
->>>>>>> 8569bfcc
 
     @Test
     public void shouldFailIfSpecifiedDatabaseDoesNotExist() throws Exception
     {
         // given
-<<<<<<< HEAD
-        FileSystemAbstraction fsa = fileSystemRule.get();
-        fsa.mkdir( testDir.directory() );
-
-        UnbindFromClusterCommand command =
-                new UnbindFromClusterCommand( testDir.directory().toPath(), testDir.directory( "conf" ).toPath(),
-                        mock( OutsideWorld.class ) );
-=======
-        UnbindFromClusterCommand command = new UnbindFromClusterCommand( homeDir, confDir, outsideWorld );
->>>>>>> 8569bfcc
+        UnbindFromClusterCommand command = new UnbindFromClusterCommand( homeDir, confDir, outsideWorld );
 
         try
         {
@@ -124,9 +110,6 @@
     public void shouldFailToUnbindLiveDatabase() throws Exception
     {
         // given
-<<<<<<< HEAD
-        try ( FileSystemAbstraction fsa = new DefaultFileSystemAbstraction() ) // because locking
-=======
         createClusterStateDir( fs );
         UnbindFromClusterCommand command = new UnbindFromClusterCommand( homeDir, confDir, outsideWorld );
 
@@ -143,31 +126,8 @@
             assertThat( e.getMessage(), containsString( "Database is currently locked. Please shutdown Neo4j." ) );
         }
         finally
->>>>>>> 8569bfcc
-        {
-            fsa.mkdir( testDir.directory() );
-
-            UnbindFromClusterCommand command =
-                    new UnbindFromClusterCommand( testDir.directory().toPath(), testDir.directory( "conf" ).toPath(),
-                            mock( OutsideWorld.class ) );
-
-            FileLock fileLock = createLockedFakeDbDir( testDir.directory().toPath() );
-
-            try
-            {
-                // when
-                command.execute( databaseName( "graph.db" ) );
-                fail();
-            }
-            catch ( CommandFailed e )
-            {
-                // then
-                assertThat( e.getMessage(), containsString( "Database is currently locked. Please shutdown Neo4j." ) );
-            }
-            finally
-            {
-                fileLock.release();
-            }
+        {
+            fileLock.release();
         }
     }
 
@@ -175,21 +135,9 @@
     public void shouldRemoveClusterStateDirectoryForGivenDatabase() throws Exception
     {
         // given
-<<<<<<< HEAD
-        final int numberOfFilesAndDirsInANormalNeo4jStoreDir = 35;
-
-        FileSystemAbstraction fsa = fileSystemRule.get();
-        fsa.mkdir( testDir.directory() );
-
-        Path fakeDbDir = createUnlockedFakeDbDir( testDir.directory().toPath() );
-        UnbindFromClusterCommand command =
-                new UnbindFromClusterCommand( testDir.directory().toPath(), testDir.directory( "conf" ).toPath(),
-                        mock( OutsideWorld.class ) );
-=======
         File clusterStateDir = createClusterStateDir( fs );
         createUnlockedFakeDbDir( homeDir );
         UnbindFromClusterCommand command = new UnbindFromClusterCommand( homeDir, confDir, outsideWorld );
->>>>>>> 8569bfcc
 
         // when
         command.execute( databaseNameParameter( "graph.db" ) );
@@ -202,21 +150,8 @@
     public void shouldReportWhenClusterStateDirectoryIsNotPresent() throws Exception
     {
         // given
-<<<<<<< HEAD
-        FileSystemAbstraction fsa = fileSystemRule.get();
-        fsa.mkdir( testDir.directory() );
-
-        Path fakeDbDir = createUnlockedFakeDbDir( testDir.directory().toPath() );
-        Files.delete( Paths.get( fakeDbDir.toString(), "cluster-state" ) );
-
-        OutsideWorld outsideWorld = mock( OutsideWorld.class );
-        UnbindFromClusterCommand command =
-                new UnbindFromClusterCommand( testDir.directory().toPath(), testDir.directory( "conf" ).toPath(),
-                        outsideWorld );
-=======
         createUnlockedFakeDbDir( homeDir );
         UnbindFromClusterCommand command = new UnbindFromClusterCommand( homeDir, confDir, outsideWorld );
->>>>>>> 8569bfcc
 
         // when
         try
