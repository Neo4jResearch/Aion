--- conflicted
+++ resolved
@@ -3,22 +3,14 @@
   <parent>
     <groupId>org.neo4j</groupId>
     <artifactId>parent</artifactId>
-<<<<<<< HEAD
     <version>2.2-SNAPSHOT</version>
-=======
-    <version>2.1.4-SNAPSHOT</version>
->>>>>>> 13e9653c
     <relativePath>../..</relativePath>
   </parent>
 
   <modelVersion>4.0.0</modelVersion>
   <groupId>org.neo4j.app</groupId>
   <artifactId>neo4j-server-enterprise</artifactId>
-<<<<<<< HEAD
   <version>2.2-SNAPSHOT</version>
-=======
-  <version>2.1.4-SNAPSHOT</version>
->>>>>>> 13e9653c
 
   <name>Neo4j Enterprise Server</name>
   <description>Standalone Neo4j server application.</description>
@@ -34,11 +26,11 @@
     <felix-fileinstall.version>3.0.2</felix-fileinstall.version>
     <java.io.tmpdir>${project.build.directory}</java.io.tmpdir>
 
-    <!-- Run integration tests against a server that is started elsewhere This is used in ServerIntegrationTestFacade, 
+    <!-- Run integration tests against a server that is started elsewhere This is used in ServerIntegrationTestFacade,
       which currently assumes external servers to be running at http://localhost:7474/ -->
     <testWithExternalServer>false</testWithExternalServer>
 
-   
+
     <webdriver.version>2.42.2</webdriver.version>
     <webdriver.impl.class>org.openqa.selenium.firefox.FirefoxDriver</webdriver.impl.class>
 
@@ -321,8 +313,8 @@
     </profile>
 
     <profile>
-      <!-- An execution that adds src/main/resources to the classpath. Allows changing static files and 
-        seeing results without restarting server. Done with ant b/c of problems adding local directory to classpath 
+      <!-- An execution that adds src/main/resources to the classpath. Allows changing static files and
+        seeing results without restarting server. Done with ant b/c of problems adding local directory to classpath
         when using exec. -->
       <id>webdev-exec</id>
       <build>
