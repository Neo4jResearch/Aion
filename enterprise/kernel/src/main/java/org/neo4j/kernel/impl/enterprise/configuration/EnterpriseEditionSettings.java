--- conflicted
+++ resolved
@@ -23,10 +23,6 @@
 
 import org.neo4j.graphdb.config.Setting;
 import org.neo4j.graphdb.factory.Description;
-<<<<<<< HEAD
-import org.neo4j.kernel.configuration.Settings;
-import org.neo4j.kernel.impl.store.id.IdType;
-=======
 import org.neo4j.kernel.impl.store.id.IdType;
 
 import static org.neo4j.kernel.impl.store.id.IdType.NODE;
@@ -35,7 +31,6 @@
 import static org.neo4j.kernel.configuration.Settings.list;
 import static org.neo4j.kernel.configuration.Settings.optionsIgnoreCase;
 import static org.neo4j.kernel.configuration.Settings.setting;
->>>>>>> 57f2b4d9
 
 /**
  * Enterprise edition specific settings
@@ -43,15 +38,7 @@
 public class EnterpriseEditionSettings
 {
     @Description( "Specified names of id types (comma separated) that should be reused. " +
-<<<<<<< HEAD
-                  "Currently only 'RELATIONSHIP' and 'NODE' type is supported. " )
-    public static Setting<List<String>> idTypesToReuse =
-            Settings.setting( "dbms.ids.reuse.types.override", Settings.STRING_LIST,
-                    String.join( ",", IdType.RELATIONSHIP.name(), IdType.NODE.name() ) );
-
-=======
                   "Currently only 'node' and 'relationship' types are supported. " )
     public static Setting<List<IdType>> idTypesToReuse = setting(
             "dbms.ids.reuse.types.override", list( ",", optionsIgnoreCase( NODE, RELATIONSHIP ) ), EMPTY );
->>>>>>> 57f2b4d9
 }