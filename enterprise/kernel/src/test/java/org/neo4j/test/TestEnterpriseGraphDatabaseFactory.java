--- conflicted
+++ resolved
@@ -30,16 +30,14 @@
 import org.neo4j.kernel.impl.enterprise.EnterpriseEditionModule;
 import org.neo4j.kernel.impl.factory.DatabaseInfo;
 import org.neo4j.kernel.impl.factory.Edition;
-<<<<<<< HEAD
-=======
 import org.neo4j.kernel.impl.factory.GraphDatabaseFacade;
 import org.neo4j.kernel.impl.factory.GraphDatabaseFacadeFactory;
 import org.neo4j.kernel.impl.factory.PlatformModule;
-import org.neo4j.kernel.impl.logging.AbstractLogService;
 import org.neo4j.kernel.impl.logging.LogService;
 import org.neo4j.kernel.impl.logging.SimpleLogService;
 import org.neo4j.logging.LogProvider;
->>>>>>> 87a690fb
+
+import static org.neo4j.helpers.collection.MapUtil.stringMap;
 
 /**
  * Factory for test graph database.
@@ -48,46 +46,39 @@
 {
     @Override
     protected GraphDatabaseBuilder.DatabaseCreator createDatabaseCreator( File storeDir,
-            GraphDatabaseFactoryState state )
+                                                                          GraphDatabaseFactoryState state )
     {
-<<<<<<< HEAD
-        return config ->
+        return params ->
         {
-            config.put( "unsupported.dbms.ephemeral", "false" );
-            return new EnterpriseGraphDatabase( storeDir, config, state.databaseDependencies() );
-=======
-        return new GraphDatabaseBuilder.DatabaseCreator() {
-
-            @Override
-            public GraphDatabaseService newDatabase( Map<String,String> config )
+            Config config = Config.embeddedDefaults( params )
+                                  .with( stringMap( "unsupported.dbms.ephemeral", "false" ) );
+            return new GraphDatabaseFacadeFactory( DatabaseInfo.ENTERPRISE, EnterpriseEditionModule::new )
             {
-                config.put( "unsupported.dbms.ephemeral", "false" );
-                return new GraphDatabaseFacadeFactory( DatabaseInfo.ENTERPRISE, EnterpriseEditionModule::new )
+                @Override
+                protected PlatformModule createPlatform( File storeDir, Config config,
+                                                         Dependencies dependencies,
+                                                         GraphDatabaseFacade graphDatabaseFacade )
                 {
-                    @Override
-                    protected PlatformModule createPlatform( File storeDir, Map<String,String> params,
-                            Dependencies dependencies, GraphDatabaseFacade graphDatabaseFacade )
+                    return new PlatformModule( storeDir, config, databaseInfo, dependencies, graphDatabaseFacade )
                     {
-                        return new PlatformModule( storeDir, params, databaseInfo, dependencies, graphDatabaseFacade ) {
-                            @Override
-                            protected LogService createLogService( LogProvider userLogProvider )
+                        @Override
+                        protected LogService createLogService( LogProvider userLogProvider )
+                        {
+                            if ( state instanceof TestGraphDatabaseFactoryState )
                             {
-                                if ( state instanceof TestGraphDatabaseFactoryState )
+                                LogProvider logProvider =
+                                        ((TestGraphDatabaseFactoryState) state).getInternalLogProvider();
+                                if ( logProvider != null )
                                 {
-                                    LogProvider logProvider = ((TestGraphDatabaseFactoryState) state).getInternalLogProvider();
-                                    if ( logProvider != null )
-                                    {
-                                        return new SimpleLogService( logProvider, logProvider );
-                                    }
+                                    return new SimpleLogService( logProvider, logProvider );
                                 }
-                                return super.createLogService( userLogProvider );
                             }
-                        };
-                    }
-                }.newFacade( storeDir, config,
-                        GraphDatabaseDependencies.newDependencies( state.databaseDependencies() ) );
-            }
->>>>>>> 87a690fb
+                            return super.createLogService( userLogProvider );
+                        }
+                    };
+                }
+            }.newFacade( storeDir, config,
+                    GraphDatabaseDependencies.newDependencies( state.databaseDependencies() ) );
         };
     }
 
@@ -100,60 +91,8 @@
             @Override
             public GraphDatabaseService newDatabase( Map<String,String> config )
             {
-<<<<<<< HEAD
                 return newDatabase( Config.embeddedDefaults( config ) );
             }
-=======
-                return new GraphDatabaseFacadeFactory( DatabaseInfo.ENTERPRISE, EnterpriseEditionModule::new )
-                {
-                    @Override
-                    protected PlatformModule createPlatform( File storeDir, Map<String,String> params,
-                            Dependencies dependencies,
-                            GraphDatabaseFacade graphDatabaseFacade )
-                    {
-                        return new ImpermanentGraphDatabase.ImpermanentPlatformModule( storeDir, params, databaseInfo,
-                                dependencies, graphDatabaseFacade )
-                        {
-                            @Override
-                            protected FileSystemAbstraction createFileSystemAbstraction()
-                            {
-                                FileSystemAbstraction fs = state.getFileSystem();
-                                if ( fs != null )
-                                {
-                                    return fs;
-                                }
-                                else
-                                {
-                                    return super.createFileSystemAbstraction();
-                                }
-                            }
-
-                            @Override
-                            protected LogService createLogService( LogProvider logProvider )
-                            {
-                                final LogProvider internalLogProvider = state.getInternalLogProvider();
-                                if ( internalLogProvider == null )
-                                {
-                                    return super.createLogService( logProvider );
-                                }
-
-                                final LogProvider userLogProvider = state.databaseDependencies().userLogProvider();
-                                return new AbstractLogService()
-                                {
-                                    @Override
-                                    public LogProvider getUserLogProvider()
-                                    {
-                                        return userLogProvider;
-                                    }
-
-                                    @Override
-                                    public LogProvider getInternalLogProvider()
-                                    {
-                                        return internalLogProvider;
-                                    }
-                                };
-                            }
->>>>>>> 87a690fb
 
             @Override
             public GraphDatabaseService newDatabase( Config config )
