--- conflicted
+++ resolved
@@ -1,17 +1,12 @@
-<<<<<<< HEAD
-2.0.1
+2.0.2
 -----
-=======
-1.9.7-SNAPSHOT
---------------
 o Backup no longer differentiates between full and incremental backup, instead automatically chooses the best option
   to use. This also handles cases where a backup is very old and can no longer be incrementally backed up.
   OnlineBackup#incremental(..) and OnlineBackup.full(..) are now deprecated, and will be removed in the next major
   release (3.0.0).
 
-1.9.6 (2014-01-31)
-------------------
->>>>>>> f26fcad2
+2.0.1
+-----
 o HA backup instances now are logged as backup instead of "-1"
 
 2.0.0-RC1
