--- conflicted
+++ resolved
@@ -109,33 +109,6 @@
     private static final String PROP_NAME = "name";
     private static final String PROP_RANDOM = "random";
 
-<<<<<<< HEAD
-=======
-    private static void createSomeData( GraphDatabaseService db )
-    {
-        try ( Transaction tx = db.beginTx() )
-        {
-            Node node = db.createNode();
-            node.setProperty( "name", "Neo" );
-            db.createNode().createRelationshipTo( node, RelationshipType.withName( "KNOWS" ) );
-            tx.success();
-        }
-    }
-
-    private static void createSpecificNodePair( GraphDatabaseService db, String name )
-    {
-        try ( Transaction tx = db.beginTx() )
-        {
-            Node left = db.createNode();
-            left.setProperty( "name", name + "Left" );
-            Node right = db.createNode();
-            right.setProperty( "name", name + "Right" );
-            right.createRelationshipTo( left, RelationshipType.withName( "KNOWS" ) );
-            tx.success();
-        }
-    }
-
->>>>>>> f44fbeb6
     @Before
     public void resetTasks()
     {
@@ -316,7 +289,48 @@
     }
 
     @Test
-<<<<<<< HEAD
+    public void backupRenamesWork() throws Exception
+    {
+        // given a prexisting backup from a different store
+        String backupName = "preexistingBackup_" + recordFormat;
+        int firstBackupPort = PortAuthority.allocatePort();
+        startDb( firstBackupPort );
+        createSpecificNodePair( db, "first" );
+
+        assertEquals( 0, runSameJvm( backupDir, backupName,
+                "--from", "127.0.0.1:" + firstBackupPort,
+                "--cc-report-dir=" + backupDir,
+                "--protocol=common",
+                "--backup-dir=" + backupDir,
+                "--name=" + backupName ) );
+        DbRepresentation firstDatabaseRepresentation = DbRepresentation.of( db );
+
+        // and a different database
+        int secondBackupPort = PortAuthority.allocatePort();
+        GraphDatabaseService db2 = createDb2( secondBackupPort );
+        createSpecificNodePair( db2, "second" );
+        DbRepresentation secondDatabaseRepresentation = DbRepresentation.of( db2 );
+
+        // when backup is performed
+        assertEquals( 0, runSameJvm(backupDir, backupName,
+                "--from", "127.0.0.1:" + secondBackupPort,
+                "--cc-report-dir=" + backupDir,
+                "--backup-dir=" + backupDir,
+                "--protocol=common",
+                "--name=" + backupName ) );
+
+        // then the new backup has the correct name
+        assertEquals( secondDatabaseRepresentation, getBackupDbRepresentation( backupName ) );
+
+        // and the old backup is in a renamed location
+        assertEquals( firstDatabaseRepresentation, getBackupDbRepresentation( backupName + ".err.0" ) );
+
+        // and the data isn't equal (sanity check)
+        assertNotEquals( firstDatabaseRepresentation, secondDatabaseRepresentation );
+        db2.shutdown();
+    }
+
+    @Test
     public void onlyTheLatestTransactionIsKeptAfterIncrementalBackup() throws Exception
     {
         // given database exists with data
@@ -341,39 +355,11 @@
         // when we perform an incremental backup
         assertEquals( 0, runBackupToolFromOtherJvmToGetExitCode( backupDir,
                 "--from", address,
-=======
-    public void backupRenamesWork() throws Exception
-    {
-        // given a prexisting backup from a different store
-        String backupName = "preexistingBackup_" + recordFormat;
-        int firstBackupPort = PortAuthority.allocatePort();
-        startDb( firstBackupPort );
-        createSpecificNodePair( db, "first" );
-
-        assertEquals( 0, runSameJvm( backupDir, backupName,
-                "--from", "127.0.0.1:" + firstBackupPort,
-                "--cc-report-dir=" + backupDir,
-                "--protocol=common",
-                "--backup-dir=" + backupDir,
-                "--name=" + backupName ) );
-        DbRepresentation firstDatabaseRepresentation = DbRepresentation.of( db );
-
-        // and a different database
-        int secondBackupPort = PortAuthority.allocatePort();
-        GraphDatabaseService db2 = createDb2( secondBackupPort );
-        createSpecificNodePair( db2, "second" );
-        DbRepresentation secondDatabaseRepresentation = DbRepresentation.of( db2 );
-
-        // when backup is performed
-        assertEquals( 0, runSameJvm(backupDir, backupName,
-                "--from", "127.0.0.1:" + secondBackupPort,
->>>>>>> f44fbeb6
                 "--cc-report-dir=" + backupDir,
                 "--backup-dir=" + backupDir,
                 "--protocol=common",
                 "--name=" + backupName ) );
 
-<<<<<<< HEAD
         // then there has been a rotation
         BackupTransactionLogFilesHelper backupTransactionLogFilesHelper = new BackupTransactionLogFilesHelper();
         LogFiles logFiles = backupTransactionLogFilesHelper.readLogFiles( backupDir.toPath().resolve( backupName ).toFile() );
@@ -411,17 +397,19 @@
             db.createNode().createRelationshipTo( node, RelationshipType.withName( "KNOWS" ) );
             tx.success();
         }
-=======
-        // then the new backup has the correct name
-        assertEquals( secondDatabaseRepresentation, getBackupDbRepresentation( backupName ) );
-
-        // and the old backup is in a renamed location
-        assertEquals( firstDatabaseRepresentation, getBackupDbRepresentation( backupName + ".err.0" ) );
-
-        // and the data isn't equal (sanity check)
-        assertNotEquals( firstDatabaseRepresentation, secondDatabaseRepresentation );
-        db2.shutdown();
->>>>>>> f44fbeb6
+    }
+
+    private static void createSpecificNodePair( GraphDatabaseService db, String name )
+    {
+        try ( Transaction tx = db.beginTx() )
+        {
+            Node left = db.createNode();
+            left.setProperty( "name", name + "Left" );
+            Node right = db.createNode();
+            right.setProperty( "name", name + "Right" );
+            right.createRelationshipTo( left, RelationshipType.withName( "KNOWS" ) );
+            tx.success();
+        }
     }
 
     private void repeatedlyPopulateDatabase( GraphDatabaseService db, AtomicBoolean continueFlagReference )
