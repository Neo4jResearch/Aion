--- conflicted
+++ resolved
@@ -91,11 +91,7 @@
     public OnlineBackup backup( String targetDirectory )
     {
         outcome = new BackupService().doIncrementalBackupOrFallbackToFull( hostNameOrIp, port, targetDirectory, true,
-<<<<<<< HEAD
-                defaultConfig(), timeoutMillis);
-=======
-                defaultConfig(), forensics );
->>>>>>> f8d321f9
+                defaultConfig(), timeoutMillis, forensics );
         return this;
     }
 
@@ -118,11 +114,7 @@
     public OnlineBackup backup( String targetDirectory, boolean verification )
     {
         outcome = new BackupService().doIncrementalBackupOrFallbackToFull( hostNameOrIp, port, targetDirectory,
-<<<<<<< HEAD
-                verification, defaultConfig(), timeoutMillis );
-=======
-                verification, defaultConfig(), forensics );
->>>>>>> f8d321f9
+                verification, defaultConfig(), timeoutMillis, forensics );
         return this;
     }
 
@@ -143,11 +135,7 @@
     public OnlineBackup backup( String targetDirectory, Config tuningConfiguration )
     {
         outcome = new BackupService().doIncrementalBackupOrFallbackToFull( hostNameOrIp, port, targetDirectory, true,
-<<<<<<< HEAD
-                tuningConfiguration, timeoutMillis );
-=======
-                tuningConfiguration, forensics );
->>>>>>> f8d321f9
+                tuningConfiguration, timeoutMillis, forensics );
         return this;
     }
 
@@ -171,25 +159,21 @@
                                 boolean verification )
     {
         outcome = new BackupService().doIncrementalBackupOrFallbackToFull( hostNameOrIp, port, targetDirectory,
-<<<<<<< HEAD
-                verification, tuningConfiguration, timeoutMillis );
-        return this;
-    }
-    
-    /**
-     * Use this method to change the default timeout to keep the client waiting for each reply from the server when 
-     * doing online backup. Once the value is changed, then every time when doing online backup, the timeout will be 
+                verification, tuningConfiguration, timeoutMillis, forensics );
+        return this;
+    }
+
+    /**
+     * Use this method to change the default timeout to keep the client waiting for each reply from the server when
+     * doing online backup. Once the value is changed, then every time when doing online backup, the timeout will be
      * reused until this method is called again and a new value is assigned.
-     * 
+     *
      * @param timeoutMillis The time duration in millisecond that keeps the client waiting for each reply from the server.
      * @return The same OnlineBackup instance, possible to use for a new backup operation.
      */
     public OnlineBackup withTimeout( long timeoutMillis )
     {
         this.timeoutMillis = timeoutMillis;
-=======
-                verification, tuningConfiguration, forensics );
->>>>>>> f8d321f9
         return this;
     }
 
@@ -208,12 +192,8 @@
     @Deprecated
     public OnlineBackup full( String targetDirectory )
     {
-<<<<<<< HEAD
         outcome = new BackupService().doFullBackup( hostNameOrIp, port, targetDirectory, true, defaultConfig(),
-                timeoutMillis );
-=======
-        outcome = new BackupService().doFullBackup( hostNameOrIp, port, targetDirectory, true, defaultConfig(), forensics );
->>>>>>> f8d321f9
+                timeoutMillis, forensics );
         return this;
     }
 
@@ -234,11 +214,7 @@
     public OnlineBackup full( String targetDirectory, boolean verification )
     {
         outcome = new BackupService().doFullBackup( hostNameOrIp, port, targetDirectory, verification,
-<<<<<<< HEAD
-                defaultConfig(), timeoutMillis );
-=======
-                defaultConfig(), forensics );
->>>>>>> f8d321f9
+                defaultConfig(), timeoutMillis, forensics );
         return this;
     }
 
@@ -261,11 +237,7 @@
     public OnlineBackup full( String targetDirectory, boolean verification, Config tuningConfiguration )
     {
         outcome = new BackupService().doFullBackup( hostNameOrIp, port, targetDirectory, verification,
-<<<<<<< HEAD
-                tuningConfiguration, timeoutMillis );
-=======
-                tuningConfiguration, forensics );
->>>>>>> f8d321f9
+                tuningConfiguration, timeoutMillis, forensics );
         return this;
     }
 
