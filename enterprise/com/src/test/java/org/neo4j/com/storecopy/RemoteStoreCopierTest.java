/**
 * Copyright (c) 2002-2014 "Neo Technology,"
 * Network Engine for Objects in Lund AB [http://neotechnology.com]
 *
 * This file is part of Neo4j.
 *
 * Neo4j is free software: you can redistribute it and/or modify
 * it under the terms of the GNU Affero General Public License as
 * published by the Free Software Foundation, either version 3 of the
 * License, or (at your option) any later version.
 *
 * This program is distributed in the hope that it will be useful,
 * but WITHOUT ANY WARRANTY; without even the implied warranty of
 * MERCHANTABILITY or FITNESS FOR A PARTICULAR PURPOSE.  See the
 * GNU Affero General Public License for more details.
 *
 * You should have received a copy of the GNU Affero General Public License
 * along with this program. If not, see <http://www.gnu.org/licenses/>.
 */
package org.neo4j.com.storecopy;

import java.io.File;
import java.io.IOException;
import java.nio.ByteBuffer;
import java.util.ArrayList;
import java.util.List;

import org.junit.Rule;
import org.junit.Test;

import org.neo4j.com.Response;
<<<<<<< HEAD
import org.neo4j.com.TransactionStream;
import org.neo4j.graphdb.DependencyResolver;
=======
import org.neo4j.com.ServerUtil;
import org.neo4j.com.TransactionStream;
>>>>>>> 4d064553
import org.neo4j.graphdb.GraphDatabaseService;
import org.neo4j.graphdb.ResourceIterator;
import org.neo4j.graphdb.Transaction;
import org.neo4j.graphdb.factory.GraphDatabaseFactory;
<<<<<<< HEAD
import org.neo4j.helpers.Predicate;
import org.neo4j.helpers.Service;
import org.neo4j.helpers.collection.Visitor;
import org.neo4j.io.fs.FileSystemAbstraction;
import org.neo4j.io.fs.StoreChannel;
=======
import org.neo4j.helpers.CancellationRequest;
import org.neo4j.helpers.Service;
import org.neo4j.helpers.collection.Iterables;
>>>>>>> 4d064553
import org.neo4j.kernel.DefaultFileSystemAbstraction;
import org.neo4j.kernel.GraphDatabaseAPI;
import org.neo4j.kernel.configuration.Config;
import org.neo4j.kernel.extension.KernelExtensionFactory;
import org.neo4j.kernel.impl.nioneo.store.TransactionIdStore;
import org.neo4j.kernel.impl.nioneo.xa.DataSourceManager;
import org.neo4j.kernel.impl.nioneo.xa.NeoStoreXaDataSource;
import org.neo4j.kernel.impl.transaction.xaframework.CommittedTransactionRepresentation;
import org.neo4j.kernel.impl.transaction.xaframework.IOCursor;
import org.neo4j.kernel.impl.transaction.xaframework.LogicalTransactionStore;
import org.neo4j.kernel.impl.util.StringLogger;
import org.neo4j.kernel.logging.ConsoleLogger;
<<<<<<< HEAD
import org.neo4j.test.TargetDirectory;
import org.neo4j.tooling.GlobalGraphOperations;

import static org.hamcrest.Matchers.equalTo;
import static org.junit.Assert.assertNotNull;
import static org.junit.Assert.assertThat;
import static org.mockito.Mockito.spy;
import static org.mockito.Mockito.times;
import static org.mockito.Mockito.verify;

import static org.neo4j.com.ResourceReleaser.NO_OP;
import static org.neo4j.graphdb.DynamicLabel.label;
import static org.neo4j.graphdb.factory.GraphDatabaseSettings.store_dir;
import static org.neo4j.helpers.collection.Iterables.single;
import static org.neo4j.helpers.collection.MapUtil.stringMap;
import static org.neo4j.io.fs.FileUtils.getMostCanonicalFile;
import static org.neo4j.io.fs.FileUtils.relativePath;
=======
import org.neo4j.kernel.logging.DevNullLoggingService;
import org.neo4j.kernel.logging.LogbackWeakDependency;
import org.neo4j.kernel.logging.Logging;
import org.neo4j.kernel.monitoring.BackupMonitor;
import org.neo4j.kernel.monitoring.Monitors;
import org.neo4j.test.ReflectionUtil;
import org.neo4j.test.TargetDirectory;
import org.neo4j.tooling.GlobalGraphOperations;

import ch.qos.logback.classic.LoggerContext;
import ch.qos.logback.classic.spi.ILoggingEvent;
import ch.qos.logback.core.Appender;
import static org.hamcrest.Matchers.empty;
import static org.hamcrest.Matchers.equalTo;
import static org.hamcrest.Matchers.not;
import static org.junit.Assert.assertNotNull;
import static org.junit.Assert.assertThat;
import static org.mockito.Matchers.any;
import static org.mockito.Mockito.mock;
import static org.mockito.Mockito.spy;
import static org.mockito.Mockito.times;
import static org.mockito.Mockito.verify;
import static org.mockito.Mockito.when;

import static org.neo4j.graphdb.DynamicLabel.label;
import static org.neo4j.graphdb.factory.GraphDatabaseSettings.store_dir;
import static org.neo4j.helpers.collection.IteratorUtil.asList;
import static org.neo4j.helpers.collection.MapUtil.stringMap;
>>>>>>> 4d064553

public class RemoteStoreCopierTest
{
    @Rule
    public TargetDirectory.TestDirectory testDir = TargetDirectory.testDirForTest( getClass() );
    private final DefaultFileSystemAbstraction fs = new DefaultFileSystemAbstraction();

    @Test
    public void shouldCopyStoreAndStreamTransactionsHappeningWhileDoingSo() throws Exception
    {
        // Given
<<<<<<< HEAD
        final File originalDir = new File( testDir.directory(), "original" );
        final File copyDir = new File( testDir.directory(), "copy" );
        Config config = new Config( stringMap( store_dir.name(), copyDir.getAbsolutePath() ) );
        final GraphDatabaseAPI original = (GraphDatabaseAPI)new GraphDatabaseFactory()
                .newEmbeddedDatabase( originalDir.getAbsolutePath() );
        final DependencyResolver resolver = original.getDependencyResolver();
        final FileSystemAbstraction fileSystem = resolver.resolveDependency( FileSystemAbstraction.class );
        StoreCopyClient copier = new StoreCopyClient( config, loadKernelExtensions(),
                new ConsoleLogger( StringLogger.SYSTEM ), fs );
=======
        final String copyDir = new File( testDir.directory(), "copy" ).getAbsolutePath();
        final String originalDir = new File( testDir.directory(), "original" ).getAbsolutePath();

        Config config = new Config( stringMap( store_dir.name(), copyDir ) );
        ConsoleLogger consoleLog = new ConsoleLogger( StringLogger.SYSTEM );
        Logging logging = new DevNullLoggingService();
        RemoteStoreCopier copier = new RemoteStoreCopier( config, loadKernelExtensions(), consoleLog, logging, fs );

        final GraphDatabaseAPI original = (GraphDatabaseAPI) new GraphDatabaseFactory().newEmbeddedDatabase( originalDir );
>>>>>>> 4d064553

        // When
        StoreCopyClient.StoreCopyRequester requester = spy( new StoreCopyClient.StoreCopyRequester()
        {
            private Response<Object> response;

            @Override
            public Response<?> copyStore( StoreWriter writer ) throws IOException
            {
                // Data that should be available in the store files
                try ( Transaction tx = original.beginTx() )
                {
                    original.createNode( label( "BeforeCopyBegins" ) );
                    tx.success();
                }

                // TODO This code is sort-of-copied from DefaultMasterImplSPI. Please dedup that
                // <copy>
                final TransactionIdStore transactionIdStore = resolver.resolveDependency( TransactionIdStore.class );
                final long transactionIdWhenStartingCopy = transactionIdStore.getLastCommittedTransactionId();
                NeoStoreXaDataSource dataSource =
                        resolver.resolveDependency( DataSourceManager.class ).getDataSource();
                dataSource.forceEverything();
                File baseDir = getMostCanonicalFile( originalDir );
                ByteBuffer temporaryBuffer = ByteBuffer.allocateDirect( 1024 * 1024 );

                // Copy the store files
                try ( ResourceIterator<File> files = dataSource.listStoreFiles() )
                {
                    while ( files.hasNext() )
                    {
                        File file = files.next();
                        try ( StoreChannel fileChannel = fileSystem.open( file, "r" ) )
                        {
                            writer.write( relativePath( baseDir, file ), fileChannel, temporaryBuffer, file.length() > 0 );
                        }
                    }
                }
                // </copy>

                // Data that should be made available as part of recovery
                try ( Transaction tx = original.beginTx() )
                {
                    original.createNode( label( "AfterCopy" ) );
                    tx.success();
                }

                // Stream committed transaction since the start of copying
                TransactionStream transactions = new TransactionStream()
                {
                    @Override
                    public void accept( Visitor<CommittedTransactionRepresentation, IOException> visitor )
                            throws IOException
                    {
//                        long highTransactionId = transactionIdStore.getLastCommittedTransactionId();
                        LogicalTransactionStore txStore = resolver.resolveDependency( LogicalTransactionStore.class );
                        try (IOCursor<CommittedTransactionRepresentation> cursor = txStore.getTransactions( transactionIdWhenStartingCopy + 1 ) )
                        {
                            while (cursor.next() && visitor.visit( cursor.get() ))
                            {
                                ;
                            }
                        }
                    }
                };
                return response = spy( new Response<>( null, original.storeId(), transactions, NO_OP ) );
            }

            @Override
            public void done()
            {
                // Ensure response is closed before this method is called
                assertNotNull( response );
                verify( response, times( 1 ) ).close();
            }
        } );
        copier.copyStore( requester, CancellationRequest.NONE );

        // Then
        GraphDatabaseService copy = new GraphDatabaseFactory().newEmbeddedDatabase( copyDir.getAbsolutePath() );

        try ( Transaction tx = copy.beginTx() )
        {
            GlobalGraphOperations globalOps = GlobalGraphOperations.at( copy );
            assertThat( single( globalOps.getAllNodesWithLabel( label( "BeforeCopyBegins" ) ) ).getId(), equalTo( 0l ) );
            assertThat( single( globalOps.getAllNodesWithLabel( label( "AfterCopy" ) ) ).getId(), equalTo( 1l ) );
            tx.success();
        }
        finally
        {
            copy.shutdown();
            original.shutdown();
        }

        verify( requester, times( 1 ) ).done();
    }

<<<<<<< HEAD
    protected Predicate<CommittedTransactionRepresentation> upToAndIncluding( final long upToAndIncludingTxId )
    {
        return new Predicate<CommittedTransactionRepresentation>()
        {
            @Override
            public boolean accept( CommittedTransactionRepresentation transaction )
            {
                return transaction.getCommitEntry().getTxId() <= upToAndIncludingTxId;
            }
        };
    }

    private List<KernelExtensionFactory<?>> loadKernelExtensions()
=======
    @Test
    @SuppressWarnings("rawtypes")
    public void shouldNotCloseAppendersOfProvidedLoggingOnFinish() throws Exception
    {
        // Given
        String dir = new File( testDir.directory(), "dir" ).getAbsolutePath();

        Config config = new Config( stringMap( store_dir.name(), dir ) );
        ConsoleLogger console = new ConsoleLogger( StringLogger.SYSTEM );

        Logging logging = LogbackWeakDependency.tryLoadLogbackService( config, null );

        RemoteStoreCopier copier = spy( new RemoteStoreCopier( config, loadKernelExtensions(), console, logging, fs ) );
        when( copier.logConfigFileName() ).thenReturn( "neo4j-logback.xml" );

        Response response = when( mock( Response.class ).transactions() )
                .thenReturn( TransactionStream.EMPTY ).getMock();
        RemoteStoreCopier.StoreCopyRequester requester = when( mock( RemoteStoreCopier.StoreCopyRequester.class )
                .copyStore( any( StoreWriter.class ) ) ).thenReturn( response ).getMock();

        // When
        copier.copyStore( requester, CancellationRequest.NONE );

        // Then
        LoggerContext context = ReflectionUtil.getPrivateField( logging, "loggerContext", LoggerContext.class );
        List<Appender<ILoggingEvent>> appenders = asList( context.getLogger( "org.neo4j" ).iteratorForAppenders() );
        assertThat( appenders, not( empty() ) );
    }

    private static List<KernelExtensionFactory<?>> loadKernelExtensions()
>>>>>>> 4d064553
    {
        List<KernelExtensionFactory<?>> kernelExtensions = new ArrayList<>();
        for ( KernelExtensionFactory<?> factory : Service.load( KernelExtensionFactory.class ) )
        {
            kernelExtensions.add( factory );
        }
        return kernelExtensions;
    }
}<|MERGE_RESOLUTION|>--- conflicted
+++ resolved
@@ -29,28 +29,18 @@
 import org.junit.Test;
 
 import org.neo4j.com.Response;
-<<<<<<< HEAD
 import org.neo4j.com.TransactionStream;
 import org.neo4j.graphdb.DependencyResolver;
-=======
-import org.neo4j.com.ServerUtil;
-import org.neo4j.com.TransactionStream;
->>>>>>> 4d064553
 import org.neo4j.graphdb.GraphDatabaseService;
 import org.neo4j.graphdb.ResourceIterator;
 import org.neo4j.graphdb.Transaction;
 import org.neo4j.graphdb.factory.GraphDatabaseFactory;
-<<<<<<< HEAD
+import org.neo4j.helpers.CancellationRequest;
 import org.neo4j.helpers.Predicate;
 import org.neo4j.helpers.Service;
 import org.neo4j.helpers.collection.Visitor;
 import org.neo4j.io.fs.FileSystemAbstraction;
 import org.neo4j.io.fs.StoreChannel;
-=======
-import org.neo4j.helpers.CancellationRequest;
-import org.neo4j.helpers.Service;
-import org.neo4j.helpers.collection.Iterables;
->>>>>>> 4d064553
 import org.neo4j.kernel.DefaultFileSystemAbstraction;
 import org.neo4j.kernel.GraphDatabaseAPI;
 import org.neo4j.kernel.configuration.Config;
@@ -63,30 +53,9 @@
 import org.neo4j.kernel.impl.transaction.xaframework.LogicalTransactionStore;
 import org.neo4j.kernel.impl.util.StringLogger;
 import org.neo4j.kernel.logging.ConsoleLogger;
-<<<<<<< HEAD
-import org.neo4j.test.TargetDirectory;
-import org.neo4j.tooling.GlobalGraphOperations;
-
-import static org.hamcrest.Matchers.equalTo;
-import static org.junit.Assert.assertNotNull;
-import static org.junit.Assert.assertThat;
-import static org.mockito.Mockito.spy;
-import static org.mockito.Mockito.times;
-import static org.mockito.Mockito.verify;
-
-import static org.neo4j.com.ResourceReleaser.NO_OP;
-import static org.neo4j.graphdb.DynamicLabel.label;
-import static org.neo4j.graphdb.factory.GraphDatabaseSettings.store_dir;
-import static org.neo4j.helpers.collection.Iterables.single;
-import static org.neo4j.helpers.collection.MapUtil.stringMap;
-import static org.neo4j.io.fs.FileUtils.getMostCanonicalFile;
-import static org.neo4j.io.fs.FileUtils.relativePath;
-=======
 import org.neo4j.kernel.logging.DevNullLoggingService;
 import org.neo4j.kernel.logging.LogbackWeakDependency;
 import org.neo4j.kernel.logging.Logging;
-import org.neo4j.kernel.monitoring.BackupMonitor;
-import org.neo4j.kernel.monitoring.Monitors;
 import org.neo4j.test.ReflectionUtil;
 import org.neo4j.test.TargetDirectory;
 import org.neo4j.tooling.GlobalGraphOperations;
@@ -106,11 +75,14 @@
 import static org.mockito.Mockito.verify;
 import static org.mockito.Mockito.when;
 
+import static org.neo4j.com.ResourceReleaser.NO_OP;
 import static org.neo4j.graphdb.DynamicLabel.label;
 import static org.neo4j.graphdb.factory.GraphDatabaseSettings.store_dir;
+import static org.neo4j.helpers.collection.Iterables.single;
 import static org.neo4j.helpers.collection.IteratorUtil.asList;
 import static org.neo4j.helpers.collection.MapUtil.stringMap;
->>>>>>> 4d064553
+import static org.neo4j.io.fs.FileUtils.getMostCanonicalFile;
+import static org.neo4j.io.fs.FileUtils.relativePath;
 
 public class RemoteStoreCopierTest
 {
@@ -122,7 +94,6 @@
     public void shouldCopyStoreAndStreamTransactionsHappeningWhileDoingSo() throws Exception
     {
         // Given
-<<<<<<< HEAD
         final File originalDir = new File( testDir.directory(), "original" );
         final File copyDir = new File( testDir.directory(), "copy" );
         Config config = new Config( stringMap( store_dir.name(), copyDir.getAbsolutePath() ) );
@@ -130,19 +101,9 @@
                 .newEmbeddedDatabase( originalDir.getAbsolutePath() );
         final DependencyResolver resolver = original.getDependencyResolver();
         final FileSystemAbstraction fileSystem = resolver.resolveDependency( FileSystemAbstraction.class );
+        Logging logging = new DevNullLoggingService();
         StoreCopyClient copier = new StoreCopyClient( config, loadKernelExtensions(),
-                new ConsoleLogger( StringLogger.SYSTEM ), fs );
-=======
-        final String copyDir = new File( testDir.directory(), "copy" ).getAbsolutePath();
-        final String originalDir = new File( testDir.directory(), "original" ).getAbsolutePath();
-
-        Config config = new Config( stringMap( store_dir.name(), copyDir ) );
-        ConsoleLogger consoleLog = new ConsoleLogger( StringLogger.SYSTEM );
-        Logging logging = new DevNullLoggingService();
-        RemoteStoreCopier copier = new RemoteStoreCopier( config, loadKernelExtensions(), consoleLog, logging, fs );
-
-        final GraphDatabaseAPI original = (GraphDatabaseAPI) new GraphDatabaseFactory().newEmbeddedDatabase( originalDir );
->>>>>>> 4d064553
+                new ConsoleLogger( StringLogger.SYSTEM ), logging, fs );
 
         // When
         StoreCopyClient.StoreCopyRequester requester = spy( new StoreCopyClient.StoreCopyRequester()
@@ -240,7 +201,6 @@
         verify( requester, times( 1 ) ).done();
     }
 
-<<<<<<< HEAD
     protected Predicate<CommittedTransactionRepresentation> upToAndIncluding( final long upToAndIncludingTxId )
     {
         return new Predicate<CommittedTransactionRepresentation>()
@@ -253,8 +213,6 @@
         };
     }
 
-    private List<KernelExtensionFactory<?>> loadKernelExtensions()
-=======
     @Test
     @SuppressWarnings("rawtypes")
     public void shouldNotCloseAppendersOfProvidedLoggingOnFinish() throws Exception
@@ -267,12 +225,11 @@
 
         Logging logging = LogbackWeakDependency.tryLoadLogbackService( config, null );
 
-        RemoteStoreCopier copier = spy( new RemoteStoreCopier( config, loadKernelExtensions(), console, logging, fs ) );
+        StoreCopyClient copier = spy( new StoreCopyClient( config, loadKernelExtensions(), console, logging, fs ) );
         when( copier.logConfigFileName() ).thenReturn( "neo4j-logback.xml" );
 
-        Response response = when( mock( Response.class ).transactions() )
-                .thenReturn( TransactionStream.EMPTY ).getMock();
-        RemoteStoreCopier.StoreCopyRequester requester = when( mock( RemoteStoreCopier.StoreCopyRequester.class )
+        Response response = mock( Response.class );
+        StoreCopyClient.StoreCopyRequester requester = when( mock( StoreCopyClient.StoreCopyRequester.class )
                 .copyStore( any( StoreWriter.class ) ) ).thenReturn( response ).getMock();
 
         // When
@@ -285,7 +242,6 @@
     }
 
     private static List<KernelExtensionFactory<?>> loadKernelExtensions()
->>>>>>> 4d064553
     {
         List<KernelExtensionFactory<?>> kernelExtensions = new ArrayList<>();
         for ( KernelExtensionFactory<?> factory : Service.load( KernelExtensionFactory.class ) )
