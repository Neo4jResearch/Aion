--- conflicted
+++ resolved
@@ -4,24 +4,16 @@
   <parent>
     <groupId>org.neo4j</groupId>
     <artifactId>parent</artifactId>
-<<<<<<< HEAD
     <version>2.2-SNAPSHOT</version>
     <relativePath>../..</relativePath>
   </parent>
 
   <version>2.2-SNAPSHOT</version>
-=======
-    <version>2.1.4-SNAPSHOT</version>
-    <relativePath>../..</relativePath>
-  </parent>
-
-  <version>2.1.4-SNAPSHOT</version>
->>>>>>> 13e9653c
   <modelVersion>4.0.0</modelVersion>
   <groupId>org.neo4j.qa</groupId>
   <artifactId>neo4j-server-qa</artifactId>
   <packaging>jar</packaging>
-  
+
   <dependencies>
     <dependency>
       <groupId>junit</groupId>
