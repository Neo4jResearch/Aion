--- conflicted
+++ resolved
@@ -1,6 +1,5 @@
 For Release Notes, see http://neo4j.org/release-notes#neo4j-${project.version}
 
-<<<<<<< HEAD
 2.0.2
 -----
 Cypher:
@@ -15,22 +14,6 @@
 o Fixes an issue with tx log reading in severely damaged log files.
 o Fixes a JVM deadlock issue between committing and a reading thread
 o Can now handle more gracefully a larger set of failed index states
-
-Server:
-o Fixes github issues #1872, #961 that deal with Content-Encoding headers
-
-HA:
-o Fixes potential deadlock when concurrently shutting down the database and role switching
-
-Cluster:
-o Fixes issue where failed instances would not be able to rejoin the cluster after restart
-o Throttles output of learn failure messages that could create big messages.log files
-
-2.0.1 (2014-01-04)
-=======
-1.9.7         
------
-Kernel:
 o Logical logs are now kept, by default, for 7 days to make backup more likely to choose incremental.
 o Fixes issue where store migration forgets about legacy indexes
 o Fixes memory leak in XaResourceManager that could lead recovered
@@ -38,6 +21,7 @@
 o Datasource specific transaction application now respects global TM state
 
 Server:
+o Fixes github issues #1872, #961 that deal with Content-Encoding headers
 o Server log and messages.log now share common formatting. Achieved
   through the use of the same logging framework
 
@@ -48,18 +32,18 @@
   release (3.0.0).
 
 HA:
-o Fixes issue where instance would deadlock if it was changing role during
-  a shutdown
-o Fixes issue where cluster would become unresponsive if a message would
-  get lost
+o Fixes potential deadlock when concurrently shutting down the database and role switching
+o Fixes issue where instance would deadlock if it was changing role during a shutdown
+o Fixes issue where cluster would become unresponsive if a message would get lost
 
 Cluster:
+o Fixes issue where failed instances would not be able to rejoin the cluster after restart
+o Throttles output of learn failure messages that could create big messages.log files
 o Adds INSTANCE_ID header to every message, solving class of problems where
   reusing a URI would cause denied entry errors
 o Introduces throttle in the message logging of cluster transitions
 
-1.9.6 (2014-01-31)
->>>>>>> 16b3ad05
+2.0.1 (2014-01-04)
 ------------------
 HA:
 o Index delete now propagates properly across all cluster nodes
