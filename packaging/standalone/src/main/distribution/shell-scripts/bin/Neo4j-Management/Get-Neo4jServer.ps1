--- conflicted
+++ resolved
@@ -132,7 +132,6 @@
     $setting = (Get-Neo4jSetting -ConfigurationFile 'neo4j.conf' -Name 'dbms.mode' -Neo4jServer $serverObject)
     if ($setting -ne $null) { $serverObject.DatabaseMode = $setting.Value }
 
-<<<<<<< HEAD
     # Set process level environment variables
     #  These should mirror the same paths in neo4j-shared.sh
     (@{'NEO4J_DATA'    = @{'config_var' = 'dbms.directores.data';    'default' = (Join-Path $Neo4jHome 'data')}
@@ -144,8 +143,17 @@
       $setting = (Get-Neo4jSetting -ConfigurationFile 'neo4j.conf' -Name $_.Value.config_var -Neo4jServer $serverObject)
       $value = $_.Value.default
       if ($setting -ne $null) { $value = $setting.Value }
+      if ($value -ne $null) {
+        if (![System.IO.Path]::IsPathRooted($value)) {
+          $value = (Join-Path -Path $Neo4jHome -ChildPath $value)
+        }
+      }
       Set-Neo4jEnv $_.Name $value
     }
+
+    # Set log dir on server object
+    $serverObject.LogDir = (Get-Neo4jEnv 'NEO4J_LOGS')
+
     #  NEO4J_CONF and NEO4J_HOME are used by the Neo4j Admin Tool
     if ( (Get-Neo4jEnv 'NEO4J_CONF') -eq $null) { Set-Neo4jEnv "NEO4J_CONF" $ConfDir }
     if ( (Get-Neo4jEnv 'NEO4J_HOME') -eq $null) { Set-Neo4jEnv "NEO4J_HOME" $Neo4jHome }
@@ -153,16 +161,6 @@
     # Any deprecation warnings
     $WrapperPath = Join-Path -Path $ConfDir -ChildPath 'neo4j-wrapper.conf'
     If (Test-Path -Path $WrapperPath) { Write-Warning "$WrapperPath is deprecated and support for it will be removed in a future version of Neo4j; please move all your settings to neo4j.conf" }
-=======
-    $setting = (Get-Neo4jSetting -ConfigurationFile 'neo4j.conf' -Name 'dbms.directories.logs' -Neo4jServer $serverObject)
-    if ($setting -ne $null) {
-      if ([System.IO.Path]::IsPathRooted($setting.Value)) {
-        $serverObject.LogDir = $setting.Value
-      } else {
-        $serverObject.LogDir = (Join-Path -Path $Neo4jHome -ChildPath $setting.Value)
-      }
-    }
->>>>>>> 7c631c97
 
     Write-Output $serverObject
   }
